--- conflicted
+++ resolved
@@ -33,19 +33,10 @@
 file(GLOB SRCS_COMMON_REAL "${COMMON_REAL}/*.cpp")
 file(GLOB SRCS_COMMON_MOCK "${COMMON_MOCK}/*.cpp")
 
-<<<<<<< HEAD
 set(ENGINE_REAL "${ENGINE_DIR}/real")
 set(ENGINE_MOCK "${ENGINE_DIR}/mock")
 file(GLOB SRCS_ENGINE_REAL "${ENGINE_REAL}/*.cpp")
 file(GLOB SRCS_ENGINE_MOCK "${ENGINE_MOCK}/*.cpp")
-=======
-# We build a static library that is the core of the project, the link it to the
-# API's (executable and python at the moment)
-add_library(${MARABOU_LIB} ${SRCS_COMMON_REAL} )
-add_executable(${MARABOU_EXE} "${ENGINE_DIR}/main.cpp")
-add_executable(${MARABOU_REGRESS} "${REGRESS_DIR}/main_regress.cpp")
-
->>>>>>> 17d096cc
 
 set(MPS_PARSER mps.elf)
 set(ACAS_PARSER acas.elf)
@@ -84,19 +75,14 @@
     endif()
 endif()
 
-<<<<<<< HEAD
 add_definitions(-DRESOURCES_DIR="${RESOURCES_DIR}")
-=======
->>>>>>> 17d096cc
+
 if (NOT MSVC)
     set(DEBUG_FLAGS ${COMPILE_FLAGS} ${MEMORY_FLAGS} -g -DDEBUG_ON) 
     set(CXXTEST_FLAGS ${DEBUG_FLAGS}  -Wno-ignored-qualifiers)
 else()
     set(DEBUG_FLAGS ${COMPILE_FLAGS} ${MEMORY_FLAGS} /DDEBUG_ON)
-<<<<<<< HEAD
     add_definitions(-DNOMINMAX) # remove min max macros
-=======
->>>>>>> 17d096cc
 endif()
 
 if ("${CMAKE_CXX_COMPILER_ID}" STREQUAL "GNU")
@@ -109,13 +95,9 @@
 
 
 # Boost
-<<<<<<< HEAD
 if (MSVC)
     set(BOOST_ROOT "${BOOST_DIR}/win_installed")
 elseif (${CMAKE_SIZEOF_VOID_P} EQUAL 4 AND NOT MSVC)
-=======
-if (${CMAKE_SIZEOF_VOID_P} EQUAL 4 AND NOT MSVC)
->>>>>>> 17d096cc
     set(BOOST_ROOT "${BOOST_DIR}/installed32")
 else()
     set(BOOST_ROOT "${BOOST_DIR}/installed")
