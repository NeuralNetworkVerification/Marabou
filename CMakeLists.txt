cmake_minimum_required (VERSION 3.2)
project(Marabou)

set(CMAKE_CXX_STANDARD 11)
set(CMAKE_CXX_STANDARD_REQUIRED ON)

option(BUILD_PYTHON "Build Python" ON)
option(FORCE_PYTHON_BUILD "Build python even if there is only python32" OFF)
option(RUN_UNIT_TEST "run cxxtest unit testing" ON)
option(RUN_MEMORY_TEST "run cxxtest unit testing with ASAN" ON)
option(RUN_REGRESS_TEST "run regression tests" OFF)

set(MARABOU_LIB MarabouHelper)
set(MARABOU_TEST_LIB MarabouHelperTest)
set(MARABOU_EXE Marabou)
set(MARABOU_PY MarabouCore)

set(TOOLS_DIR "${PROJECT_SOURCE_DIR}/tools")
set(SRC_DIR "${PROJECT_SOURCE_DIR}/src")
set(PYTHON_API_DIR "${PROJECT_SOURCE_DIR}/maraboupy")
set(RESOURCES_DIR "${PROJECT_SOURCE_DIR}/resources")
set(REGRESS_DIR "${PROJECT_SOURCE_DIR}/regress")

set(ENGINE_DIR "${SRC_DIR}/engine")
set(PYBIND11_DIR "${TOOLS_DIR}/pybind11-2.3.0")
set(BOOST_DIR "${TOOLS_DIR}/boost_1_68_0")
set(COMMON_DIR "${SRC_DIR}/common")
set(BASIS_DIR "${SRC_DIR}/basis_factorization")


set(COMMON_REAL "${COMMON_DIR}/real")
set(COMMON_MOCK "${COMMON_DIR}/mock")
file(GLOB SRCS_COMMON_REAL "${COMMON_REAL}/*.cpp")
file(GLOB SRCS_COMMON_MOCK "${COMMON_MOCK}/*.cpp")

set(ENGINE_REAL "${ENGINE_DIR}/real")
set(ENGINE_MOCK "${ENGINE_DIR}/mock")
file(GLOB SRCS_ENGINE_REAL "${ENGINE_REAL}/*.cpp")
file(GLOB SRCS_ENGINE_MOCK "${ENGINE_MOCK}/*.cpp")

set(MPS_PARSER mps.elf)
set(ACAS_PARSER acas.elf)
set(BERKELEY_PARSER berkeley.elf)
set(INPUT_PARSERS_DIR input_parsers)

# We build a static library that is the core of the project, the link it to the
# API's (executable and python at the moment)
<<<<<<< HEAD
add_library(${MARABOU_LIB} ${SRCS_COMMON_REAL} ${SRCS_ENGINE_REAL})
add_executable(${MARABOU_EXE} ${ENGINE_DIR}/main.cpp)
=======
add_library(${MARABOU_LIB} ${SRCS_COMMON_REAL} )
add_executable(${MARABOU_EXE} "${ENGINE_DIR}/main.cpp")
add_executable(${MARABOU_REGRESS} "${REGRESS_DIR}/main_regress.cpp")


# Build regress 
target_link_libraries(${MARABOU_REGRESS} PRIVATE ${MARABOU_LIB})

target_include_directories(${MARABOU_REGRESS} PRIVATE ${LIBS_INCLUDES})
if (RUN_REGRESS_TEST)
    add_custom_command(TARGET ${MARABOU_REGRESS} 
                   POST_BUILD
                   COMMAND Regress --output-on-failure || exit
                   0)
endif()
>>>>>>> bbc0430c

# Default value false
set(PYTHON32 FALSE)
if(${BUILD_PYTHON})
    execute_process(COMMAND "${PYTHON_EXECUTABLE}" "-c"
        "import struct; print(struct.calcsize('@P'));"
    RESULT_VARIABLE _PYTHON_SUCCESS
    OUTPUT_VARIABLE PYTHON_SIZEOF_VOID_P 
    ERROR_VARIABLE _PYTHON_ERROR_VALUE)
    # message("PYTHON SIZEOF VOID p ${PYTHON_SIZEOF_VOID_P}")
    if (PYTHON_SIZEOF_VOID_P EQUAL 4 AND NOT ${FORCE_PYTHON_BUILD})
        set(PYTHON32 TRUE)
        message(WARNING "Python version is 32bit, please use build_python.sh in
        maraboupy folder")
    endif()
endif()

if (NOT MSVC)
    set(COMPILE_FLAGS  -Wall -Wextra  -Werror -MMD) #-Wno-deprecated
    set(RELEASE_FLAGS -O3) #-Wno-deprecated
endif()

if (RUN_MEMORY_TEST)
    if(NOT MSVC)
        set(MEMORY_FLAGS -fsanitize=address -fno-omit-frame-pointer -O1)
    endif()
endif()

<<<<<<< HEAD
add_definitions(-DRESOURCES_DIR="${RESOURCES_DIR}")
set(DEBUG_FLAGS ${COMPILE_FLAGS} ${MEMORY_FLAGS} -g -DDEBUG_ON) 
set(CXXTEST_FLAGS ${DEBUG_FLAGS}  -Wno-ignored-qualifiers)
=======
if (NOT MSVC)
    set(DEBUG_FLAGS ${COMPILE_FLAGS} ${MEMORY_FLAGS} -g -DDEBUG_ON) 
    set(CXXTEST_FLAGS ${DEBUG_FLAGS}  -Wno-ignored-qualifiers)
else()
    set(DEBUG_FLAGS ${COMPILE_FLAGS} ${MEMORY_FLAGS} /DDEBUG_ON)
endif()
>>>>>>> bbc0430c

if ("${CMAKE_CXX_COMPILER_ID}" STREQUAL "GNU")
    set(CXXTEST_FLAGS ${CXXTEST_FLAGS} -Wno-terminate)
endif()

if (NOT MSVC)
    set(RELEASE_FLAGS  ${COMPILE_FLAGS} -O3)
endif()


# Boost
if (${CMAKE_SIZEOF_VOID_P} EQUAL 4 AND NOT MSVC)
    set(BOOST_ROOT "${BOOST_DIR}/installed32")
    # set(BOOST_INCLUDES "${BOOST_DIR}/installed32/include")
else()
    set(BOOST_ROOT "${BOOST_DIR}/installed")
    # set(BOOST_INCLUDES "${BOOST_DIR}/installed/include")
endif()

if (MSVC)
    set(SCRIPT_EXTENSION bat)
    set(Boost_NAMESPACE libboost)
else()
    set(SCRIPT_EXTENSION sh)
endif()
find_package(Boost COMPONENTS program_options)
# Find boost
if (NOT ${Boost_FOUND})
    # bash file that downloads and install boost 1_68_0, the name need to match
    # BOOST_DIR variable
    execute_process(COMMAND ${TOOLS_DIR}/download_boost.${SCRIPT_EXTENSION})
    find_package(Boost REQUIRED COMPONENTS program_options)
endif()
set(LIBS_INCLUDES ${Boost_INCLUDE_DIRS})
set(LIBS ${Boost_LIBRARIES})


# pthread
set(THREADS_PREFER_PTHREAD_FLAG ON)
find_package(Threads REQUIRED)
list(APPEND LIBS Threads::Threads)

# build a static library     
target_link_libraries(${MARABOU_LIB} ${LIBS})
target_include_directories(${MARABOU_LIB} PRIVATE ${LIBS_INCLUDES})
target_compile_options(${MARABOU_LIB} PRIVATE ${RELEASE_FLAGS})


# Build marabou executable
target_link_libraries(${MARABOU_EXE} ${MARABOU_LIB})
target_include_directories(${MARABOU_EXE} PRIVATE ${LIBS_INCLUDES})


# Build Python marabou
if (${FORCE_PYTHON_BUILD})
    set(BUILD_PYTHON ON)
else()
    if (${BUILD_PYTHON} AND NOT ${PYTHON32})
        set(BUILD_PYTHON ON)
    else()
        set(BUILD_PYTHON OFF)
    endif()
endif()

if (${BUILD_PYTHON})
    # This is suppose to set the PYTHON_EXECUTABLE variable
    find_package(PythonInterp REQUIRED)
    
    if (NOT EXISTS ${PYBIND11_DIR})
        message("didnt find pybind, getting it")
	execute_process(COMMAND ${TOOLS_DIR}/download_pybind11.${SCRIPT_EXTENSION})
    endif()
    add_subdirectory(${PYBIND11_DIR})
    pybind11_add_module(${MARABOU_PY} ${PYTHON_API_DIR}/MarabouCore.cpp)

    target_link_libraries(${MARABOU_PY} PRIVATE ${MARABOU_LIB})
    target_include_directories(${MARABOU_PY} PRIVATE ${LIBS_INCLUDES})

    set_target_properties(${MARABOU_PY} PROPERTIES
        LIBRARY_OUTPUT_DIRECTORY ${PYTHON_API_DIR})
    if(NOT MSVC)
        target_compile_options(${MARABOU_LIB} PRIVATE -fPIC ${RELEASE_FLAGS}) 
    endif()
endif()



add_library(${MARABOU_TEST_LIB})
set (TEST_DIR "${CMAKE_CURRENT_BINARY_DIR}/tests")
file(MAKE_DIRECTORY ${TEST_DIR})

set(CMAKE_PREFIX_PATH "${TOOLS_DIR}/cxxtest")
set(CXXTEST_USE_PYTHON FALSE)
find_package(CxxTest)
if(CXXTEST_FOUND)
    include_directories(${CXXTEST_INCLUDE_DIR})
    enable_testing()
endif()

target_link_libraries(${MARABOU_TEST_LIB} ${LIBS})
target_include_directories(${MARABOU_TEST_LIB} PRIVATE ${LIBS_INCLUDES})
target_compile_options(${MARABOU_TEST_LIB} PRIVATE ${CXXTEST_FLAGS})



add_custom_target(build-tests ALL)

add_custom_target(check
      COMMAND ctest --output-on-failure -j${CTEST_NTHREADS} $$ARGS
      DEPENDS build-tests)

if (${RUN_UNIT_TEST})
    # make ctest verbose 
    set(CTEST_OUTPUT_ON_FAILURE 1)
    add_custom_command(
        TARGET build-tests
        POST_BUILD
        COMMAND ctest --output-on-failure  -L unit
    )

endif()

# Add the input parsers
add_custom_target(build_input_parsers)
add_dependencies(build_input_parsers ${MPS_PARSER} ${ACAS_PARSER}
    ${BERKELEY_PARSER})

add_subdirectory(${SRC_DIR})
add_subdirectory(${TOOLS_DIR})
add_subdirectory(${REGRESS_DIR})

execute_process(
  COMMAND git rev-parse --abbrev-ref HEAD
  WORKING_DIRECTORY ${CMAKE_SOURCE_DIR}
  OUTPUT_VARIABLE GIT_BRANCH
  OUTPUT_STRIP_TRAILING_WHITESPACE
)
# Get the latest abbreviated commit hash of the working branch
execute_process(
  COMMAND git log -1 --format=%h
  WORKING_DIRECTORY ${CMAKE_SOURCE_DIR}
  OUTPUT_VARIABLE GIT_COMMIT_HASH
  OUTPUT_STRIP_TRAILING_WHITESPACE
)

# Marabou Version
set(MARABOU_VERSION 1.0.+)
add_definitions("-DGIT_COMMIT_HASH=\"${GIT_COMMIT_HASH}\"")
add_definitions("-DGIT_BRANCH=\"${GIT_BRANCH}\"")
add_definitions("-DMARABOU_VERSION=\"${MARABOU_VERSION}\"")
<|MERGE_RESOLUTION|>--- conflicted
+++ resolved
@@ -45,10 +45,7 @@
 
 # We build a static library that is the core of the project, the link it to the
 # API's (executable and python at the moment)
-<<<<<<< HEAD
 add_library(${MARABOU_LIB} ${SRCS_COMMON_REAL} ${SRCS_ENGINE_REAL})
-add_executable(${MARABOU_EXE} ${ENGINE_DIR}/main.cpp)
-=======
 add_library(${MARABOU_LIB} ${SRCS_COMMON_REAL} )
 add_executable(${MARABOU_EXE} "${ENGINE_DIR}/main.cpp")
 add_executable(${MARABOU_REGRESS} "${REGRESS_DIR}/main_regress.cpp")
@@ -64,7 +61,6 @@
                    COMMAND Regress --output-on-failure || exit
                    0)
 endif()
->>>>>>> bbc0430c
 
 # Default value false
 set(PYTHON32 FALSE)
@@ -93,18 +89,13 @@
     endif()
 endif()
 
-<<<<<<< HEAD
 add_definitions(-DRESOURCES_DIR="${RESOURCES_DIR}")
-set(DEBUG_FLAGS ${COMPILE_FLAGS} ${MEMORY_FLAGS} -g -DDEBUG_ON) 
-set(CXXTEST_FLAGS ${DEBUG_FLAGS}  -Wno-ignored-qualifiers)
-=======
 if (NOT MSVC)
     set(DEBUG_FLAGS ${COMPILE_FLAGS} ${MEMORY_FLAGS} -g -DDEBUG_ON) 
     set(CXXTEST_FLAGS ${DEBUG_FLAGS}  -Wno-ignored-qualifiers)
 else()
     set(DEBUG_FLAGS ${COMPILE_FLAGS} ${MEMORY_FLAGS} /DDEBUG_ON)
 endif()
->>>>>>> bbc0430c
 
 if ("${CMAKE_CXX_COMPILER_ID}" STREQUAL "GNU")
     set(CXXTEST_FLAGS ${CXXTEST_FLAGS} -Wno-terminate)
