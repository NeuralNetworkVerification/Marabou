--- conflicted
+++ resolved
@@ -45,26 +45,22 @@
 
 # We build a static library that is the core of the project, the link it to the
 # API's (executable and python at the moment)
-<<<<<<< HEAD
 add_library(${MARABOU_LIB} ${SRCS_COMMON_REAL} ${SRCS_ENGINE_REAL})
-add_executable(${MARABOU_EXE} ${ENGINE_DIR}/main.cpp)
-=======
-add_library(${MARABOU_LIB} ${SRCS_COMMON_REAL} )
 add_executable(${MARABOU_EXE} "${ENGINE_DIR}/main.cpp")
-add_executable(${MARABOU_REGRESS} "${REGRESS_DIR}/main_regress.cpp")
+
 
 
 # Build regress 
-target_link_libraries(${MARABOU_REGRESS} PRIVATE ${MARABOU_LIB})
-
-target_include_directories(${MARABOU_REGRESS} PRIVATE ${LIBS_INCLUDES})
-if (RUN_REGRESS_TEST)
-    add_custom_command(TARGET ${MARABOU_REGRESS} 
-                   POST_BUILD
-                   COMMAND Regress --output-on-failure || exit
-                   0)
-endif()
->>>>>>> bbc0430c
+# add_executable(${MARABOU_REGRESS} "${REGRESS_DIR}/main_regress.cpp")
+# target_link_libraries(${MARABOU_REGRESS} PRIVATE ${MARABOU_LIB})
+
+# target_include_directories(${MARABOU_REGRESS} PRIVATE ${LIBS_INCLUDES})
+# if (RUN_REGRESS_TEST)
+#     add_custom_command(TARGET ${MARABOU_REGRESS} 
+#                    POST_BUILD
+#                    COMMAND Regress --output-on-failure || exit
+#                    0)
+# endif()
 
 # Default value false
 set(PYTHON32 FALSE)
@@ -93,18 +89,13 @@
     endif()
 endif()
 
-<<<<<<< HEAD
 add_definitions(-DRESOURCES_DIR="${RESOURCES_DIR}")
-set(DEBUG_FLAGS ${COMPILE_FLAGS} ${MEMORY_FLAGS} -g -DDEBUG_ON) 
-set(CXXTEST_FLAGS ${DEBUG_FLAGS}  -Wno-ignored-qualifiers)
-=======
 if (NOT MSVC)
     set(DEBUG_FLAGS ${COMPILE_FLAGS} ${MEMORY_FLAGS} -g -DDEBUG_ON) 
     set(CXXTEST_FLAGS ${DEBUG_FLAGS}  -Wno-ignored-qualifiers)
 else()
     set(DEBUG_FLAGS ${COMPILE_FLAGS} ${MEMORY_FLAGS} /DDEBUG_ON)
 endif()
->>>>>>> bbc0430c
 
 if ("${CMAKE_CXX_COMPILER_ID}" STREQUAL "GNU")
     set(CXXTEST_FLAGS ${CXXTEST_FLAGS} -Wno-terminate)
