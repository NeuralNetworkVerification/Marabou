cmake_minimum_required (VERSION 3.2)
project(Marabou)

set(CMAKE_CXX_STANDARD 11)
set(CMAKE_CXX_STANDARD_REQUIRED ON)

option(BUILD_STATIC_MARABOU "Build static Marabou binary" OFF)
option(BUILD_PYTHON "Build Python" ON)
option(FORCE_PYTHON_BUILD "Build python even if there is only python32" OFF)
option(RUN_UNIT_TEST "run unit tests on build" ON)
option(RUN_REGRESS_TEST "run regression tests on build" OFF)
option(RUN_SYSTEM_TEST "run system tests on build" OFF)
option(RUN_MEMORY_TEST "run cxxtest testing with ASAN ON" ON)
option(RUN_PYTHON_TEST "run python API tests if building with python" OFF)

<<<<<<< HEAD
option(ENABLE_OPENBLAS "Do symbolic bound tighting using blast" ON)
if (MSVC)
    set(ENABLE_OPENBLAS OFF)
endif()
=======
option(ENABLE_GUROBI "Enable use the Gurobi optimizer" OFF)
>>>>>>> 736562af

set(DEFAULT_PYTHON_VERSION "3" CACHE STRING "Default Python version 2/3")
set(PYTHON_VERSIONS_SUPPORTED 2 3)
list(FIND PYTHON_VERSIONS_SUPPORTED ${DEFAULT_PYTHON_VERSION} index)
if(index EQUAL -1)
    message(FATAL_ERROR "python version must be one of ${PYTHON_VERSIONS_SUPPORTED}")
endif()

set(MARABOU_LIB MarabouHelper)
set(MARABOU_TEST_LIB MarabouHelperTest)
set(MARABOU_EXE Marabou${CMAKE_EXECUTABLE_SUFFIX})
set(MARABOU_PY MarabouCore)

set(TOOLS_DIR "${PROJECT_SOURCE_DIR}/tools")
set(SRC_DIR "${PROJECT_SOURCE_DIR}/src")
set(PYTHON_API_DIR "${PROJECT_SOURCE_DIR}/maraboupy")
set(RESOURCES_DIR "${PROJECT_SOURCE_DIR}/resources")
set(REGRESS_DIR "${PROJECT_SOURCE_DIR}/regress")

set(ENGINE_DIR "${SRC_DIR}/engine")
set(PYBIND11_DIR "${TOOLS_DIR}/pybind11-2.3.0")
set(BOOST_DIR "${TOOLS_DIR}/boost_1_68_0")
set(OPENBLAS_DIR "${TOOLS_DIR}/OpenBLAS-0.3.9")
set(COMMON_DIR "${SRC_DIR}/common")
set(BASIS_DIR "${SRC_DIR}/basis_factorization")

set(OPENBLAS_LIB openblas)

set(BIN_DIR "${CMAKE_BINARY_DIR}/bin")

set(COMMON_REAL "${COMMON_DIR}/real")
set(COMMON_MOCK "${COMMON_DIR}/mock")
file(GLOB SRCS_COMMON_REAL "${COMMON_REAL}/*.cpp")
file(GLOB SRCS_COMMON_MOCK "${COMMON_MOCK}/*.cpp")

set(ENGINE_REAL "${ENGINE_DIR}/real")
set(ENGINE_MOCK "${ENGINE_DIR}/mock")
file(GLOB SRCS_ENGINE_REAL "${ENGINE_REAL}/*.cpp")
file(GLOB SRCS_ENGINE_MOCK "${ENGINE_MOCK}/*.cpp")

set(MPS_PARSER mps)
set(ACAS_PARSER acas)
set(BERKELEY_PARSER berkeley)
set(INPUT_PARSERS_DIR input_parsers)

#-----------------------------------------------------------------------------#
# Determine number of threads available, used to configure (default) parallel
# execution of custom test targets (can be overriden with ARGS=-jN).

include(ProcessorCount)
ProcessorCount(CTEST_NTHREADS)
if(CTEST_NTHREADS EQUAL 0)
  set(CTEST_NTHREADS 1)
endif()


# --------------- set build type ----------------------------
set(BUILD_TYPES Release Debug MinSizeRel RelWithDebInfo)

# Set the default build type to Production
if(NOT CMAKE_BUILD_TYPE)
  set(CMAKE_BUILD_TYPE
      Release CACHE STRING "Options are: Release Debug MinSizeRel RelWithDebInfo" FORCE)
  # Provide drop down menu options in cmake-gui
  set_property(CACHE CMAKE_BUILD_TYPE PROPERTY STRINGS ${BUILD_TYPES})
endif()

message(STATUS "Building ${CMAKE_BUILD_TYPE} build")

# We build a static library that is the core of the project, the link it to the
# API's (executable and python at the moment)
add_library(${MARABOU_LIB} ${SRCS_COMMON_REAL} ${SRCS_ENGINE_REAL})
add_executable(${MARABOU_EXE} "${ENGINE_DIR}/main.cpp")
set(MARABOU_EXE_PATH "${BIN_DIR}/${MARABOU_EXE}")
add_custom_command(TARGET ${MARABOU_EXE} POST_BUILD
    COMMAND ${CMAKE_COMMAND} -E copy $<TARGET_FILE:${MARABOU_EXE}> ${MARABOU_EXE_PATH} )

set(MPS_PARSER_PATH "${BIN_DIR}/${MPS_PARSER}")

# Default value false
set(PYTHON32 FALSE)
if(${BUILD_PYTHON})
    execute_process(COMMAND "${PYTHON_EXECUTABLE}" "-c"
        "import struct; print(struct.calcsize('@P'));"
    RESULT_VARIABLE _PYTHON_SUCCESS
    OUTPUT_VARIABLE PYTHON_SIZEOF_VOID_P
    ERROR_VARIABLE _PYTHON_ERROR_VALUE)
    # message("PYTHON SIZEOF VOID p ${PYTHON_SIZEOF_VOID_P}")
    if (PYTHON_SIZEOF_VOID_P EQUAL 4 AND NOT ${FORCE_PYTHON_BUILD})
        set(PYTHON32 TRUE)
        message(WARNING "Python version is 32bit, please use build_python.sh in
        maraboupy folder")
    endif()
endif()

if (NOT MSVC)
    set(COMPILE_FLAGS  -Wall -Wextra  -Werror -MMD) #-Wno-deprecated
    set(RELEASE_FLAGS ${COMPILE_FLAGS} -O3) #-Wno-deprecated
endif()

if (RUN_MEMORY_TEST)
    if(NOT MSVC)
        set(MEMORY_FLAGS -fsanitize=address -fno-omit-frame-pointer -O1)
    endif()
endif()

add_definitions(-DRESOURCES_DIR="${RESOURCES_DIR}")

if (NOT MSVC)
    set(DEBUG_FLAGS ${COMPILE_FLAGS} ${MEMORY_FLAGS} -g)
    set(CXXTEST_FLAGS ${DEBUG_FLAGS}  -Wno-ignored-qualifiers)
else()
    set(DEBUG_FLAGS ${COMPILE_FLAGS} ${MEMORY_FLAGS})
    add_definitions(-DNOMINMAX) # remove min max macros
endif()

if ("${CMAKE_CXX_COMPILER_ID}" STREQUAL "GNU")
    set(CXXTEST_FLAGS ${CXXTEST_FLAGS} -Wno-terminate)
endif()



# Boost
if (MSVC)
    set(BOOST_ROOT "${BOOST_DIR}/win_installed")
elseif (${CMAKE_SIZEOF_VOID_P} EQUAL 4 AND NOT MSVC)
    set(BOOST_ROOT "${BOOST_DIR}/installed32")
else()
    set(BOOST_ROOT "${BOOST_DIR}/installed")
endif()

if (MSVC)
    set(SCRIPT_EXTENSION bat)
    set(Boost_NAMESPACE libboost)
else()
    set(SCRIPT_EXTENSION sh)
endif()

if (MSVC)
    set(SCRIPT_EXTENSION bat)
    set(Boost_NAMESPACE libboost)
else()
    set(SCRIPT_EXTENSION sh)
endif()
find_package(Boost COMPONENTS program_options)
# Find boost
if (NOT ${Boost_FOUND})
    # bash file that downloads and install boost 1_68_0, the name need to match
    # BOOST_DIR variable
    execute_process(COMMAND ${TOOLS_DIR}/download_boost.${SCRIPT_EXTENSION})
    find_package(Boost REQUIRED COMPONENTS program_options)
endif()
set(LIBS_INCLUDES ${Boost_INCLUDE_DIRS})
set(LIBS ${Boost_LIBRARIES})

if (${ENABLE_GUROBI})
  message(STATUS "Using Gurobi for LP relaxation for bound tightening")
  if (NOT DEFINED GUROBI_DIR) 
    set(GUROBI_DIR $ENV{GUROBI_HOME})
  endif()
  add_compile_definitions(ENABLE_GUROBI)

  set(GUROBI_LIB1 "gurobi_c++")
  set(GUROBI_LIB2 "gurobi90")

  add_library(${GUROBI_LIB1} SHARED IMPORTED)
  set_target_properties(${GUROBI_LIB1} PROPERTIES IMPORTED_LOCATION ${GUROBI_DIR}/lib/libgurobi_c++.a)
  list(APPEND LIBS ${GUROBI_LIB1})
  target_include_directories(${GUROBI_LIB1} INTERFACE ${GUROBI_DIR}/include/)

  add_library(${GUROBI_LIB2} SHARED IMPORTED)
  set_target_properties(${GUROBI_LIB2} PROPERTIES IMPORTED_LOCATION ${GUROBI_DIR}/lib/libgurobi90.so)
  list(APPEND LIBS ${GUROBI_LIB2})
  target_include_directories(${GUROBI_LIB2} INTERFACE ${GUROBI_DIR}/include/)
endif()

if (${ENABLE_OPENBLAS})
    add_compile_definitions(ENABLE_OPENBLAS)
    #OpenBLAS
    if(NOT EXISTS "${OPENBLAS_DIR}/installed/lib/libopenblas.a")
        execute_process(COMMAND ${TOOLS_DIR}/get-openBLAS.sh)
    endif()

    add_library(${OPENBLAS_LIB} SHARED IMPORTED)
    set_target_properties(${OPENBLAS_LIB} PROPERTIES IMPORTED_LOCATION ${OPENBLAS_DIR}/installed/lib/libopenblas.a)
    list(APPEND LIBS ${OPENBLAS_LIB})
    target_include_directories(${OPENBLAS_LIB} INTERFACE ${OPENBLAS_DIR}/installed/include)
endif()

# pthread
set(THREADS_PREFER_PTHREAD_FLAG ON)
find_package(Threads REQUIRED)
list(APPEND LIBS Threads::Threads)

if (BUILD_STATIC_MARABOU)
  # build a static library
  target_link_libraries(${MARABOU_LIB} ${LIBS} -static)
else()
  target_link_libraries(${MARABOU_LIB} ${LIBS})
endif()

target_include_directories(${MARABOU_LIB} PRIVATE ${LIBS_INCLUDES})
target_compile_options(${MARABOU_LIB} PRIVATE ${RELEASE_FLAGS})


# Build marabou executable
target_link_libraries(${MARABOU_EXE} ${MARABOU_LIB})
target_include_directories(${MARABOU_EXE} PRIVATE ${LIBS_INCLUDES})


# Build Python marabou
if (${FORCE_PYTHON_BUILD})
    set(BUILD_PYTHON ON)
else()
    if (${BUILD_PYTHON} AND NOT ${PYTHON32})
        set(BUILD_PYTHON ON)
    else()
        set(BUILD_PYTHON OFF)
    endif()
endif()

if (${BUILD_PYTHON})

    # This is suppose to set the PYTHON_EXECUTABLE variable
    # First try to find the default python version
    find_package(PythonInterp ${DEFAULT_PYTHON_VERSION})
    if (NOT EXISTS ${PYTHON_EXECUTABLE})
        # If the default didn't work just find any python version
        find_package(PythonInterp REQUIRED)
    endif()

    if (NOT EXISTS ${PYBIND11_DIR})
        message("didnt find pybind, getting it")
	execute_process(COMMAND ${TOOLS_DIR}/download_pybind11.${SCRIPT_EXTENSION})
    endif()
    add_subdirectory(${PYBIND11_DIR})
    pybind11_add_module(${MARABOU_PY} ${PYTHON_API_DIR}/MarabouCore.cpp)

    target_link_libraries(${MARABOU_PY} PRIVATE ${MARABOU_LIB})
    target_include_directories(${MARABOU_PY} PRIVATE ${LIBS_INCLUDES})

    set_target_properties(${MARABOU_PY} PROPERTIES
        LIBRARY_OUTPUT_DIRECTORY ${PYTHON_API_DIR})
    if(NOT MSVC)
        target_compile_options(${MARABOU_LIB} PRIVATE -fPIC ${RELEASE_FLAGS})
    endif()
endif()



add_library(${MARABOU_TEST_LIB})
set (TEST_DIR "${CMAKE_CURRENT_BINARY_DIR}/tests")
file(MAKE_DIRECTORY ${TEST_DIR})

set(CMAKE_PREFIX_PATH "${TOOLS_DIR}/cxxtest")
set(CXXTEST_USE_PYTHON FALSE)
find_package(CxxTest)
if(CXXTEST_FOUND)
    include_directories(${CXXTEST_INCLUDE_DIR})
    enable_testing()
endif()

target_link_libraries(${MARABOU_TEST_LIB} ${LIBS})
target_include_directories(${MARABOU_TEST_LIB} PRIVATE ${LIBS_INCLUDES})
target_compile_options(${MARABOU_TEST_LIB} PRIVATE ${CXXTEST_FLAGS})



add_custom_target(build-tests ALL)

add_custom_target(check
      COMMAND ctest --output-on-failure -j${CTEST_NTHREADS} $$ARGS
      DEPENDS build-tests build_input_parsers ${MARABOU_EXE})


# Decide which tests to run and execute
set(TESTS_TO_RUN "")
# ctest uses regex, so create the string to look: (unit|system) ...
macro(append_tests_to_run new_val)
    if ("${TESTS_TO_RUN}" STREQUAL "")
        set(TESTS_TO_RUN ${new_val})
    else()
        set(TESTS_TO_RUN "${TESTS_TO_RUN}|${new_val}")
    endif()
endmacro()

if (${RUN_UNIT_TEST})
    append_tests_to_run("unit")
endif()
if (${RUN_REGRESS_TEST})
    append_tests_to_run("regress[0-5]")
endif()
if (${RUN_SYSTEM_TEST})
    append_tests_to_run("system")
endif()
if (NOT ${TESTS_TO_RUN} STREQUAL "")
    # make ctest verbose
    set(CTEST_OUTPUT_ON_FAILURE 1)
    add_custom_command(
        TARGET build-tests
        POST_BUILD
        COMMAND ctest --output-on-failure  -L "\"(${TESTS_TO_RUN})\"" -j${CTEST_NTHREADS} $$ARGS
    )
endif()

if (${BUILD_PYTHON} AND ${RUN_PYTHON_TEST})
    if (MSVC)
        add_custom_command(
            TARGET build-tests
            POST_BUILD
            COMMAND cp ${PYTHON_API_DIR}/Release/* ${PYTHON_API_DIR}
        )
    endif()

    add_custom_command(
        TARGET build-tests
        POST_BUILD
        COMMAND ${PYTHON_EXECUTABLE} -m pytest ${PYTHON_API_DIR}/test
    )
endif()

# Add the input parsers
add_custom_target(build_input_parsers)
add_dependencies(build_input_parsers ${MPS_PARSER} ${ACAS_PARSER}
    ${BERKELEY_PARSER})

add_subdirectory(${SRC_DIR})
add_subdirectory(${TOOLS_DIR})
add_subdirectory(${REGRESS_DIR})

execute_process(
  COMMAND git rev-parse --abbrev-ref HEAD
  WORKING_DIRECTORY ${CMAKE_SOURCE_DIR}
  OUTPUT_VARIABLE GIT_BRANCH
  OUTPUT_STRIP_TRAILING_WHITESPACE
)
# Get the latest abbreviated commit hash of the working branch
execute_process(
  COMMAND git log -1 --format=%h
  WORKING_DIRECTORY ${CMAKE_SOURCE_DIR}
  OUTPUT_VARIABLE GIT_COMMIT_HASH
  OUTPUT_STRIP_TRAILING_WHITESPACE
)

# Marabou Version
set(MARABOU_VERSION 1.0.+)
add_definitions("-DGIT_COMMIT_HASH=\"${GIT_COMMIT_HASH}\"")
add_definitions("-DGIT_BRANCH=\"${GIT_BRANCH}\"")
add_definitions("-DMARABOU_VERSION=\"${MARABOU_VERSION}\"")<|MERGE_RESOLUTION|>--- conflicted
+++ resolved
@@ -13,14 +13,11 @@
 option(RUN_MEMORY_TEST "run cxxtest testing with ASAN ON" ON)
 option(RUN_PYTHON_TEST "run python API tests if building with python" OFF)
 
-<<<<<<< HEAD
 option(ENABLE_OPENBLAS "Do symbolic bound tighting using blast" ON)
 if (MSVC)
     set(ENABLE_OPENBLAS OFF)
 endif()
-=======
 option(ENABLE_GUROBI "Enable use the Gurobi optimizer" OFF)
->>>>>>> 736562af
 
 set(DEFAULT_PYTHON_VERSION "3" CACHE STRING "Default Python version 2/3")
 set(PYTHON_VERSIONS_SUPPORTED 2 3)
