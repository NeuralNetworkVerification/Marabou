cmake_minimum_required (VERSION 3.2)
project(Marabou)

set(CMAKE_CXX_STANDARD 11)
set(CMAKE_CXX_STANDARD_REQUIRED ON)

option(BUILD_STATIC_MARABOU "Build static Marabou binary" OFF)
option(BUILD_PYTHON "Build Python" ON)
option(FORCE_PYTHON_BUILD "Build python even if there is only python32" OFF)
option(RUN_UNIT_TEST "run unit tests on build" ON)
option(RUN_REGRESS_TEST "run regression tests on build" OFF)
option(RUN_SYSTEM_TEST "run system tests on build" OFF)
option(RUN_MEMORY_TEST "run cxxtest testing with ASAN ON" ON)

set(DEFAULT_PYTHON_VERSION "3" CACHE STRING "Default Python version 2/3")
set(PYTHON_VERSIONS_SUPPORTED 2 3)
list(FIND PYTHON_VERSIONS_SUPPORTED ${DEFAULT_PYTHON_VERSION} index)
if(index EQUAL -1)
    message(FATAL_ERROR "python version must be one of ${PYTHON_VERSIONS_SUPPORTED}")
endif()

set(MARABOU_LIB MarabouHelper)
set(MARABOU_TEST_LIB MarabouHelperTest)
set(MARABOU_EXE Marabou${CMAKE_EXECUTABLE_SUFFIX})
set(MARABOU_PY MarabouCore)

set(TOOLS_DIR "${PROJECT_SOURCE_DIR}/tools")
set(SRC_DIR "${PROJECT_SOURCE_DIR}/src")
set(PYTHON_API_DIR "${PROJECT_SOURCE_DIR}/maraboupy")
set(RESOURCES_DIR "${PROJECT_SOURCE_DIR}/resources")
set(REGRESS_DIR "${PROJECT_SOURCE_DIR}/regress")

set(ENGINE_DIR "${SRC_DIR}/engine")
set(PYBIND11_DIR "${TOOLS_DIR}/pybind11-2.3.0")
set(BOOST_DIR "${TOOLS_DIR}/boost_1_68_0")
set(COMMON_DIR "${SRC_DIR}/common")
set(BASIS_DIR "${SRC_DIR}/basis_factorization")


set(BIN_DIR "${CMAKE_BINARY_DIR}/bin")

set(COMMON_REAL "${COMMON_DIR}/real")
set(COMMON_MOCK "${COMMON_DIR}/mock")
file(GLOB SRCS_COMMON_REAL "${COMMON_REAL}/*.cpp")
file(GLOB SRCS_COMMON_MOCK "${COMMON_MOCK}/*.cpp")

set(ENGINE_REAL "${ENGINE_DIR}/real")
set(ENGINE_MOCK "${ENGINE_DIR}/mock")
file(GLOB SRCS_ENGINE_REAL "${ENGINE_REAL}/*.cpp")
file(GLOB SRCS_ENGINE_MOCK "${ENGINE_MOCK}/*.cpp")

set(MPS_PARSER mps)
set(ACAS_PARSER acas)
set(BERKELEY_PARSER berkeley)
set(INPUT_PARSERS_DIR input_parsers)

#-----------------------------------------------------------------------------#
# Determine number of threads available, used to configure (default) parallel
# execution of custom test targets (can be overriden with ARGS=-jN).

include(ProcessorCount)
ProcessorCount(CTEST_NTHREADS)
if(CTEST_NTHREADS EQUAL 0)
  set(CTEST_NTHREADS 1)
endif()


# We build a static library that is the core of the project, the link it to the
# API's (executable and python at the moment)
add_library(${MARABOU_LIB} ${SRCS_COMMON_REAL} ${SRCS_ENGINE_REAL})
add_executable(${MARABOU_EXE} "${ENGINE_DIR}/main.cpp")
set(MARABOU_EXE_PATH "${BIN_DIR}/${MARABOU_EXE}")
add_custom_command(TARGET ${MARABOU_EXE} POST_BUILD
    COMMAND ${CMAKE_COMMAND} -E copy $<TARGET_FILE:${MARABOU_EXE}> ${MARABOU_EXE_PATH} )

set(MPS_PARSER_PATH "${BIN_DIR}/${MPS_PARSER}")

# Default value false
set(PYTHON32 FALSE)
if(${BUILD_PYTHON})
    execute_process(COMMAND "${PYTHON_EXECUTABLE}" "-c"
        "import struct; print(struct.calcsize('@P'));"
    RESULT_VARIABLE _PYTHON_SUCCESS
    OUTPUT_VARIABLE PYTHON_SIZEOF_VOID_P
    ERROR_VARIABLE _PYTHON_ERROR_VALUE)
    # message("PYTHON SIZEOF VOID p ${PYTHON_SIZEOF_VOID_P}")
    if (PYTHON_SIZEOF_VOID_P EQUAL 4 AND NOT ${FORCE_PYTHON_BUILD})
        set(PYTHON32 TRUE)
        message(WARNING "Python version is 32bit, please use build_python.sh in
        maraboupy folder")
    endif()
endif()

if (NOT MSVC)
    set(COMPILE_FLAGS  -Wall -Wextra  -Werror -MMD) #-Wno-deprecated
    set(RELEASE_FLAGS ${COMPILE_FLAGS} -O3) #-Wno-deprecated
endif()

if (RUN_MEMORY_TEST)
    if(NOT MSVC)
        set(MEMORY_FLAGS -fsanitize=address -fno-omit-frame-pointer -O1)
    endif()
endif()

add_definitions(-DRESOURCES_DIR="${RESOURCES_DIR}")

if (NOT MSVC)
    set(DEBUG_FLAGS ${COMPILE_FLAGS} ${MEMORY_FLAGS} -g)
    set(CXXTEST_FLAGS ${DEBUG_FLAGS}  -Wno-ignored-qualifiers)
else()
<<<<<<< HEAD
    set(DEBUG_FLAGS ${COMPILE_FLAGS} ${MEMORY_FLAGS}) 
=======
    set(DEBUG_FLAGS ${COMPILE_FLAGS} ${MEMORY_FLAGS})
>>>>>>> 4ee1ab36
    add_definitions(-DNOMINMAX) # remove min max macros
endif()

if ("${CMAKE_CXX_COMPILER_ID}" STREQUAL "GNU")
    set(CXXTEST_FLAGS ${CXXTEST_FLAGS} -Wno-terminate)
endif()



# Boost
if (MSVC)
    set(BOOST_ROOT "${BOOST_DIR}/win_installed")
elseif (${CMAKE_SIZEOF_VOID_P} EQUAL 4 AND NOT MSVC)
    set(BOOST_ROOT "${BOOST_DIR}/installed32")
else()
    set(BOOST_ROOT "${BOOST_DIR}/installed")
endif()

if (MSVC)
    set(SCRIPT_EXTENSION bat)
    set(Boost_NAMESPACE libboost)
else()
    set(SCRIPT_EXTENSION sh)
endif()

if (MSVC)
    set(SCRIPT_EXTENSION bat)
    set(Boost_NAMESPACE libboost)
else()
    set(SCRIPT_EXTENSION sh)
endif()
find_package(Boost COMPONENTS program_options)
# Find boost
if (NOT ${Boost_FOUND})
    # bash file that downloads and install boost 1_68_0, the name need to match
    # BOOST_DIR variable
    execute_process(COMMAND ${TOOLS_DIR}/download_boost.${SCRIPT_EXTENSION})
    find_package(Boost REQUIRED COMPONENTS program_options)
endif()
set(LIBS_INCLUDES ${Boost_INCLUDE_DIRS})
set(LIBS ${Boost_LIBRARIES})


# pthread
set(THREADS_PREFER_PTHREAD_FLAG ON)
find_package(Threads REQUIRED)
list(APPEND LIBS Threads::Threads)

if (BUILD_STATIC_MARABOU)
  # build a static library
  target_link_libraries(${MARABOU_LIB} ${LIBS} -static)
else()
  target_link_libraries(${MARABOU_LIB} ${LIBS})
endif()

target_include_directories(${MARABOU_LIB} PRIVATE ${LIBS_INCLUDES})
target_compile_options(${MARABOU_LIB} PRIVATE ${RELEASE_FLAGS})


# Build marabou executable
target_link_libraries(${MARABOU_EXE} ${MARABOU_LIB})
target_include_directories(${MARABOU_EXE} PRIVATE ${LIBS_INCLUDES})


# Build Python marabou
if (${FORCE_PYTHON_BUILD})
    set(BUILD_PYTHON ON)
else()
    if (${BUILD_PYTHON} AND NOT ${PYTHON32})
        set(BUILD_PYTHON ON)
    else()
        set(BUILD_PYTHON OFF)
    endif()
endif()

if (${BUILD_PYTHON})

    # This is suppose to set the PYTHON_EXECUTABLE variable
    # First try to find the default python version
    find_package(PythonInterp ${DEFAULT_PYTHON_VERSION})
    if (NOT EXISTS ${PYTHON_EXECUTABLE})
        # If the default didn't work just find any python version
        find_package(PythonInterp REQUIRED)
    endif()

    if (NOT EXISTS ${PYBIND11_DIR})
        message("didnt find pybind, getting it")
	execute_process(COMMAND ${TOOLS_DIR}/download_pybind11.${SCRIPT_EXTENSION})
    endif()
    add_subdirectory(${PYBIND11_DIR})
    pybind11_add_module(${MARABOU_PY} ${PYTHON_API_DIR}/MarabouCore.cpp)

    target_link_libraries(${MARABOU_PY} PRIVATE ${MARABOU_LIB})
    target_include_directories(${MARABOU_PY} PRIVATE ${LIBS_INCLUDES})

    set_target_properties(${MARABOU_PY} PROPERTIES
        LIBRARY_OUTPUT_DIRECTORY ${PYTHON_API_DIR})
    if(NOT MSVC)
        target_compile_options(${MARABOU_LIB} PRIVATE -fPIC ${RELEASE_FLAGS})
    endif()
endif()



add_library(${MARABOU_TEST_LIB})
set (TEST_DIR "${CMAKE_CURRENT_BINARY_DIR}/tests")
file(MAKE_DIRECTORY ${TEST_DIR})

set(CMAKE_PREFIX_PATH "${TOOLS_DIR}/cxxtest")
set(CXXTEST_USE_PYTHON FALSE)
find_package(CxxTest)
if(CXXTEST_FOUND)
    include_directories(${CXXTEST_INCLUDE_DIR})
    enable_testing()
endif()

target_link_libraries(${MARABOU_TEST_LIB} ${LIBS})
target_include_directories(${MARABOU_TEST_LIB} PRIVATE ${LIBS_INCLUDES})
target_compile_options(${MARABOU_TEST_LIB} PRIVATE ${CXXTEST_FLAGS})



add_custom_target(build-tests ALL)

add_custom_target(check
      COMMAND ctest --output-on-failure -j${CTEST_NTHREADS} $$ARGS
      DEPENDS build-tests build_input_parsers ${MARABOU_EXE})


# Decide which tests to run and execute
set(TESTS_TO_RUN "")
# ctest uses regex, so create the string to look: (unit|system) ...
macro(append_tests_to_run new_val)
    if ("${TESTS_TO_RUN}" STREQUAL "")
        set(TESTS_TO_RUN ${new_val})
    else()
        set(TESTS_TO_RUN "${TESTS_TO_RUN}|${new_val}")
    endif()
endmacro()

if (${RUN_UNIT_TEST})
    append_tests_to_run("unit")
endif()
if (${RUN_REGRESS_TEST})
    append_tests_to_run("regress[0-5]")
endif()
if (${RUN_SYSTEM_TEST})
    append_tests_to_run("system")
endif()
if (NOT ${TESTS_TO_RUN} STREQUAL "")
    # make ctest verbose
    set(CTEST_OUTPUT_ON_FAILURE 1)
    add_custom_command(
        TARGET build-tests
        POST_BUILD
        COMMAND ctest --output-on-failure  -L "\"(${TESTS_TO_RUN})\"" -j${CTEST_NTHREADS} $$ARGS
    )
endif()

# Add the input parsers
add_custom_target(build_input_parsers)
add_dependencies(build_input_parsers ${MPS_PARSER} ${ACAS_PARSER}
    ${BERKELEY_PARSER})

add_subdirectory(${SRC_DIR})
add_subdirectory(${TOOLS_DIR})
add_subdirectory(${REGRESS_DIR})

execute_process(
  COMMAND git rev-parse --abbrev-ref HEAD
  WORKING_DIRECTORY ${CMAKE_SOURCE_DIR}
  OUTPUT_VARIABLE GIT_BRANCH
  OUTPUT_STRIP_TRAILING_WHITESPACE
)
# Get the latest abbreviated commit hash of the working branch
execute_process(
  COMMAND git log -1 --format=%h
  WORKING_DIRECTORY ${CMAKE_SOURCE_DIR}
  OUTPUT_VARIABLE GIT_COMMIT_HASH
  OUTPUT_STRIP_TRAILING_WHITESPACE
)

# Marabou Version
set(MARABOU_VERSION 1.0.+)
add_definitions("-DGIT_COMMIT_HASH=\"${GIT_COMMIT_HASH}\"")
add_definitions("-DGIT_BRANCH=\"${GIT_BRANCH}\"")
add_definitions("-DMARABOU_VERSION=\"${MARABOU_VERSION}\"")<|MERGE_RESOLUTION|>--- conflicted
+++ resolved
@@ -108,11 +108,7 @@
     set(DEBUG_FLAGS ${COMPILE_FLAGS} ${MEMORY_FLAGS} -g)
     set(CXXTEST_FLAGS ${DEBUG_FLAGS}  -Wno-ignored-qualifiers)
 else()
-<<<<<<< HEAD
-    set(DEBUG_FLAGS ${COMPILE_FLAGS} ${MEMORY_FLAGS}) 
-=======
     set(DEBUG_FLAGS ${COMPILE_FLAGS} ${MEMORY_FLAGS})
->>>>>>> 4ee1ab36
     add_definitions(-DNOMINMAX) # remove min max macros
 endif()
 
