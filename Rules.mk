--- conflicted
+++ resolved
@@ -45,11 +45,8 @@
 	. \
 	$(COMMON_DIR) \
 	$(CXXTEST_DIR) \
-<<<<<<< HEAD
 	$(GUROBI_INCLUDES) \
-=======
 	$(BOOST_INCLUDES) \
->>>>>>> 8f49de9b
 
 CFLAGS += \
 	-MMD \
@@ -78,12 +75,9 @@
 	$(GUROBI_LIBS) \
 
 LIBRARIES += \
-<<<<<<< HEAD
 	gurobi_c++ \
 	gurobi81 \
-=======
 	pthread \
->>>>>>> 8f49de9b
 
 LINK_FLAGS += \
 
