# Changelog

## Next Release
<<<<<<< HEAD
* Added support for ONNX networks with tanh nodes to command-line interface
* Added proof producing versions of Sign, Max, Absolute Value and Disjunction constraints
* Added support for properties provided in VNN-LIB format for ONNX networks via the Python API
* Fixed bugs when parsing Sigmoid layers in the C++ ONNX parser.
* Supported additional non-linear constraints Softmax and Bilinear
* Removed dependency on torch and drop support for Python3.7
* Bumped ONNX version to >= 1.15.0
* Added support for Leaky ReLU
* Added support for Pythonic API
* Command-line ONNX parser now supports networks with multiple outputs.
* Command-line ONNX parser now supports the following operators: Cast, Squeeze, Unsqueeze, LeakyRelu.
* Errors now are printed on `stderr` rather than `stdout`
* Not reindexing output variables to immediately follow after input variables in the MarabouNetworkONNX class
=======

* Dependency changes:
  - Dropped support for Python 3.7
  - Now use ONNX 1.15.0 (up from 0.12.0) in both C++ and Python backends.
  - The class `MarabouONNXNetwork` no longer depends on `torch` in Python backend.

* Marabou now prints errors on `stderr` rather than `stdout`

* Added proof producing versions of `Sign`, `Max`, `Absolute Value` and `Disjunction` constraints.

* Changes to command-line ONNX support:
  - Fixed bug with variable lower bounds not being set correctly.
  - Fixed bug with sigmoid operators not being parsed correctly.
  - Added support for `Tanh`, `Squeeze`, `LeakyRelu` and `Cast` operators.
  - Added support for networks with multiple outputs

* Added command-line support for properties in the VNNLIB format.

* Changes to Python ONNX support:
  - Added support for `Softmax`, `Bilinear` and `LeakyRelu` operators.
  - `MarabouONNXNetwork` no longer exposes the fields `madeGraphEquations`, `varMap`, `constantMap`, `shapeMap`
    as these were supposed to be internal implementation details.
  - `MarabouONNXNetwork` no longer has a `shallowCopy` method. Instead of calling this method,
    you should set the new parameter `preserveExistingConstraints` in the method `readONNX` to
    `True` which has the same effect.
  - The method `getMarabouQuery` on `MarabouNetwork` has been renamed `getInputQuery`.

* Added support for creating constraints using the overloaded syntax `<=`, `==` etc. in
  the Python backend. See `maraboupy/examples/7_PythonicAPI.py` for details.
>>>>>>> 73927a87

## Version 1.0.0

* Initial versioned release<|MERGE_RESOLUTION|>--- conflicted
+++ resolved
@@ -1,21 +1,6 @@
 # Changelog
 
 ## Next Release
-<<<<<<< HEAD
-* Added support for ONNX networks with tanh nodes to command-line interface
-* Added proof producing versions of Sign, Max, Absolute Value and Disjunction constraints
-* Added support for properties provided in VNN-LIB format for ONNX networks via the Python API
-* Fixed bugs when parsing Sigmoid layers in the C++ ONNX parser.
-* Supported additional non-linear constraints Softmax and Bilinear
-* Removed dependency on torch and drop support for Python3.7
-* Bumped ONNX version to >= 1.15.0
-* Added support for Leaky ReLU
-* Added support for Pythonic API
-* Command-line ONNX parser now supports networks with multiple outputs.
-* Command-line ONNX parser now supports the following operators: Cast, Squeeze, Unsqueeze, LeakyRelu.
-* Errors now are printed on `stderr` rather than `stdout`
-* Not reindexing output variables to immediately follow after input variables in the MarabouNetworkONNX class
-=======
 
 * Dependency changes:
   - Dropped support for Python 3.7
@@ -29,7 +14,7 @@
 * Changes to command-line ONNX support:
   - Fixed bug with variable lower bounds not being set correctly.
   - Fixed bug with sigmoid operators not being parsed correctly.
-  - Added support for `Tanh`, `Squeeze`, `LeakyRelu` and `Cast` operators.
+  - Added support for `Tanh`, `Unsqueeze`, `Squeeze`, `LeakyRelu` and `Cast` operators.
   - Added support for networks with multiple outputs
 
 * Added command-line support for properties in the VNNLIB format.
@@ -45,7 +30,6 @@
 
 * Added support for creating constraints using the overloaded syntax `<=`, `==` etc. in
   the Python backend. See `maraboupy/examples/7_PythonicAPI.py` for details.
->>>>>>> 73927a87
 
 ## Version 1.0.0
 
