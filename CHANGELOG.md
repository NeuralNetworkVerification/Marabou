--- conflicted
+++ resolved
@@ -3,11 +3,8 @@
 ## Next Release
   - Adding incremental infrastructure which allows pushing and popping constraints to/from the InputQuery.
   - Dropped support for parsing Tensorflow network format. Newest Marabou version that supports Tensorflow is at commit 190555573e4702.
-<<<<<<< HEAD
+  - Fixed bug in the parsing of `transpose` nodes in command line C++ parser.
   - Added the BaBSR heuristic as a new branching strategy for ReLU Splitting
-=======
-  - Fixed bug in the parsing of `transpose` nodes in command line C++ parser.
->>>>>>> 81d71a2f
 
 ## Version 2.0.0
 
