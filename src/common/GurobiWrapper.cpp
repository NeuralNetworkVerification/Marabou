/*********************                                                        */
/*! \file GurobiWrapper.cpp
 ** \verbatim
 ** Top contributors (to current version):
 **   Guy Katz, Haoze Andrew Wu, Teruhiro Tagomori
 ** This file is part of the Marabou project.
 ** Copyright (c) 2017-2019 by the authors listed in the file AUTHORS
 ** in the top-level source directory) and their institutional affiliations.
 ** All rights reserved. See the file COPYING in the top-level source
 ** directory for licensing information.\endverbatim
 **
 ** [[ Add lengthier description here ]]

 **/

#ifdef ENABLE_GUROBI

#include "Debug.h"
#include "FloatUtils.h"
#include "GlobalConfiguration.h"
#include "GurobiWrapper.h"
#include "MStringf.h"
#include "Options.h"
#include "gurobi_c.h"

#include <iostream>

using namespace std;

GurobiWrapper::GurobiWrapper()
    : _environment( NULL )
    , _model( NULL )
    , _timeoutInSeconds( Options::get()->getFloat( Options::MILP_SOLVER_TIMEOUT ) )
{
    _environment = new GRBEnv;
    resetModel();
}

GurobiWrapper::~GurobiWrapper()
{
    freeMemoryIfNeeded();
}

void GurobiWrapper::freeModelIfNeeded()
{
    for ( auto &entry : _nameToVariable )
    {
        delete entry.second;
        entry.second = NULL;
    }
    _nameToVariable.clear();

    if ( _model )
    {
        delete _model;
        _model = NULL;
    }
}

void GurobiWrapper::freeMemoryIfNeeded()
{
    freeModelIfNeeded();

    if ( _environment )
    {
        delete _environment;
        _environment = NULL;
    }
}

void GurobiWrapper::resetModel()
{
    freeModelIfNeeded();
    _model = new GRBModel( *_environment );

    // Suppress printing
    _model->getEnv().set( GRB_IntParam_OutputFlag, 0 );

    // Thread number
    _model->getEnv().set( GRB_IntParam_Threads,
                          GlobalConfiguration::GUROBI_NUMBER_OF_THREADS );

    // Numeral parameters
    _model->getEnv().set
        ( GRB_DoubleParam_FeasibilityTol,
          std::max
          ( GlobalConfiguration::DEFAULT_EPSILON_FOR_COMPARISONS, 1e-9 ) );

    _model->getEnv().set
        ( GRB_DoubleParam_IntFeasTol,
          std::max
          ( GlobalConfiguration::RELU_CONSTRAINT_COMPARISON_TOLERANCE, 1e-8 ) );

    // Timeout
    setTimeLimit( _timeoutInSeconds );
}

void GurobiWrapper::reset()
{
    _model->reset();
}

void GurobiWrapper::addVariable( String name, double lb, double ub, VariableType type )
{
    ASSERT( !_nameToVariable.exists( name ) );

    char variableType = GRB_CONTINUOUS;
    switch ( type )
    {
    case CONTINUOUS:
        variableType = GRB_CONTINUOUS;
        break;

    case BINARY:
        variableType = GRB_BINARY;
        break;

    default:
        break;
    }

    try
    {
        GRBVar *newVar = new GRBVar;
        double objectiveValue = 0;
        *newVar = _model->addVar( lb,
                                  ub,
                                  objectiveValue,
                                  variableType,
                                  name.ascii() );

        _nameToVariable[name] = newVar;
    }
    catch ( GRBException e )
    {
        throw CommonError( CommonError::GUROBI_EXCEPTION,
                           Stringf( "Gurobi exception. Gurobi Code: %u, message: %s\n",
                                    e.getErrorCode(),
                                    e.getMessage().c_str() ).ascii() );
    }
}

void GurobiWrapper::setLowerBound( String name, double lb )
{
    GRBVar var = _model->getVarByName( name.ascii() );
    var.set( GRB_DoubleAttr_LB, lb );
}

void GurobiWrapper::setUpperBound( String name, double ub )
{
    GRBVar var = _model->getVarByName( name.ascii() );
    var.set( GRB_DoubleAttr_UB, ub );
}

void GurobiWrapper::setCutoff( double cutoff )
{
    _model->set( GRB_DoubleParam_Cutoff, cutoff );
}

void GurobiWrapper::addLeqConstraint( const List<Term> &terms, double scalar )
{
    addConstraint( terms, scalar, GRB_LESS_EQUAL );
}

void GurobiWrapper::addGeqConstraint( const List<Term> &terms, double scalar )
{
    addConstraint( terms, scalar, GRB_GREATER_EQUAL );
}

void GurobiWrapper::addEqConstraint( const List<Term> &terms, double scalar )
{
    addConstraint( terms, scalar, GRB_EQUAL );
}

void GurobiWrapper::addConstraint( const List<Term> &terms, double scalar, char sense )
{
    try
    {
        GRBLinExpr constraint;


        for ( const auto &term : terms )
        {
            ASSERT( _nameToVariable.exists( term._variable ) );
            constraint += GRBLinExpr( *_nameToVariable[term._variable], term._coefficient );
        }

        _model->addConstr( constraint, sense, scalar );
    }
    catch ( GRBException e )
    {
        throw CommonError( CommonError::GUROBI_EXCEPTION,
                           Stringf( "Gurobi exception. Gurobi Code: %u, message: %s\n",
                                    e.getErrorCode(),
                                    e.getMessage().c_str() ).ascii() );
    }
}

void GurobiWrapper::addLeqIndicatorConstraint( const String binVarName, const int binVal, const List<Term> &terms, double scalar )
{
    addIndicatorConstraint( binVarName, binVal, terms, scalar, GRB_LESS_EQUAL );
}

void GurobiWrapper::addGeqIndicatorConstraint( const String binVarName, const int binVal, const List<Term> &terms, double scalar )
{
    addIndicatorConstraint( binVarName, binVal, terms, scalar, GRB_GREATER_EQUAL );
}

void GurobiWrapper::addEqIndicatorConstraint( const String binVarName, const int binVal, const List<Term> &terms, double scalar )
{
    addIndicatorConstraint( binVarName, binVal, terms, scalar, GRB_EQUAL );
}

void GurobiWrapper::addIndicatorConstraint( const String binVarName, const int binVal, const List<Term> &terms, double scalar, char sense )
{
    try
    {
        GRBLinExpr constraint;

        for ( const auto &term : terms )
        {
            ASSERT( _nameToVariable.exists( term._variable ) );
            constraint += GRBLinExpr( *_nameToVariable[term._variable], term._coefficient );
        }

        ASSERT( _nameToVariable.exists( binVarName ) );
        _model->addGenConstrIndicator( *_nameToVariable[binVarName], binVal, constraint, sense, scalar );
    }
    catch ( GRBException e )
    {
        throw CommonError( CommonError::GUROBI_EXCEPTION,
                           Stringf( "Gurobi exception. Gurobi Code: %u, message: %s\n",
                                    e.getErrorCode(),
                                    e.getMessage().c_str() ).ascii() );
    }
}

<<<<<<< HEAD
void GurobiWrapper::addPiecewiseLinearConstraint( const String xVarName, const String yplVarName, unsigned numOfPts, double *xpts, double *ypts )
{
    try
    {
        ASSERT( _nameToVariable.exists( xVarName ) );
        ASSERT( _nameToVariable.exists( yplVarName ) );
        _model->addGenConstrPWL( *_nameToVariable[xVarName], *_nameToVariable[yplVarName], numOfPts, xpts, ypts );
    }
    catch ( GRBException e )
    {
        throw CommonError( CommonError::GUROBI_EXCEPTION,
                           Stringf( "Gurobi exception. Gurobi Code: %u, message: %s\n",
                                    e.getErrorCode(),
                                    e.getMessage().c_str() ).ascii() );
    }   
}

void GurobiWrapper::setCost( const List<Term> &terms )
=======
void GurobiWrapper::setCost( const List<Term> &terms, double constant )
>>>>>>> 4ea15521
{
    try
    {
        GRBLinExpr cost;

        for ( const auto &term : terms )
        {
            ASSERT( _nameToVariable.exists( term._variable ) );
            cost += GRBLinExpr( *_nameToVariable[term._variable], term._coefficient );
        }

        cost += constant;

        _model->setObjective( cost, GRB_MINIMIZE );
    }
    catch ( GRBException e )
    {
        throw CommonError( CommonError::GUROBI_EXCEPTION,
                           Stringf( "Gurobi exception. Gurobi Code: %u, message: %s\n",
                                    e.getErrorCode(),
                                    e.getMessage().c_str() ).ascii() );
    }
}

void GurobiWrapper::setObjective( const List<Term> &terms, double constant )
{
    try
    {
        GRBLinExpr cost;

        for ( const auto &term : terms )
        {
            ASSERT( _nameToVariable.exists( term._variable ) );
            cost += GRBLinExpr( *_nameToVariable[term._variable], term._coefficient );
        }

        cost += constant;

        _model->setObjective( cost, GRB_MAXIMIZE );
    }
    catch ( GRBException e )
    {
        throw CommonError( CommonError::GUROBI_EXCEPTION,
                           Stringf( "Gurobi exception. Gurobi Code: %u, message: %s\n",
                                    e.getErrorCode(),
                                    e.getMessage().c_str() ).ascii() );
    }
}

void GurobiWrapper::setTimeLimit( double seconds )
{
    _model->set( GRB_DoubleParam_TimeLimit, seconds );
}

void GurobiWrapper::solve()
{
    try
    {
        _model->optimize();
        log( Stringf( "Model status: %u\n", _model->get( GRB_IntAttr_Status ) ) );
    }
    catch ( GRBException e )
    {
        throw CommonError( CommonError::GUROBI_EXCEPTION,
                           Stringf( "Gurobi exception. Gurobi Code: %u, message: %s\n",
                                    e.getErrorCode(),
                                    e.getMessage().c_str() ).ascii() );
    }
}

bool GurobiWrapper::optimal()
{
    return _model->get( GRB_IntAttr_Status ) == GRB_OPTIMAL;
}

bool GurobiWrapper::cutoffOccurred()
{
    return _model->get( GRB_IntAttr_Status ) == GRB_CUTOFF;
}

bool GurobiWrapper::infeasible()
{
    return _model->get( GRB_IntAttr_Status ) == GRB_INFEASIBLE;
}

bool GurobiWrapper::timeout()
{
    return _model->get( GRB_IntAttr_Status ) == GRB_TIME_LIMIT;
}

bool GurobiWrapper::haveFeasibleSolution()
{
    return _model->get( GRB_IntAttr_SolCount ) > 0;
}

void GurobiWrapper::extractSolution( Map<String, double> &values, double &costOrObjective )
{
    try
    {
        values.clear();

        for ( const auto &variable : _nameToVariable )
            values[variable.first] = variable.second->get( GRB_DoubleAttr_X );

        costOrObjective = _model->get( GRB_DoubleAttr_ObjVal );
    }
    catch ( GRBException e )
    {
        throw CommonError( CommonError::GUROBI_EXCEPTION,
                           Stringf( "Gurobi exception. Gurobi Code: %u, message: %s\n",
                                    e.getErrorCode(),
                                    e.getMessage().c_str() ).ascii() );
    }
}

double GurobiWrapper::getObjectiveBound()
{
    try
    {
        return _model->get( GRB_DoubleAttr_ObjBound );
    }
    catch ( GRBException e )
    {
        log( "Failed to get objective bound from Gurobi." );
        if ( e.getErrorCode() == GRB_ERROR_DATA_NOT_AVAILABLE )
        {
            // From https://www.gurobi.com/documentation/9.0/refman/py_model_setattr.html
            // due to our lazy update approach, the change won't actually take effect until you
            // update the model (using Model.update), optimize the model (using Model.optimize),
            // or write the model to disk (using Model.write).
            _model->update();

            if ( _model->get( GRB_IntAttr_ModelSense ) == 1 )
                // case minimize
                return FloatUtils::negativeInfinity();
            else
                // case maximize
                return FloatUtils::infinity();
        }
        throw CommonError( CommonError::GUROBI_EXCEPTION,
                           Stringf( "Gurobi exception. Gurobi Code: %u, message: %s\n",
                                    e.getErrorCode(),
                                    e.getMessage().c_str() ).ascii() );
    }
}

void GurobiWrapper::dumpModel( String name )
{
    _model->write( name.ascii() );
}

void GurobiWrapper::log( const String &message )
{
    if ( GlobalConfiguration::GUROBI_LOGGING )
        printf( "GurobiWrapper: %s\n", message.ascii() );
}

#endif // ENABLE_GUROBI

//
// Local Variables:
// compile-command: "make -C ../.. "
// tags-file-name: "../../TAGS"
// c-basic-offset: 4
// End:
//<|MERGE_RESOLUTION|>--- conflicted
+++ resolved
@@ -235,7 +235,6 @@
     }
 }
 
-<<<<<<< HEAD
 void GurobiWrapper::addPiecewiseLinearConstraint( const String xVarName, const String yplVarName, unsigned numOfPts, double *xpts, double *ypts )
 {
     try
@@ -253,10 +252,7 @@
     }   
 }
 
-void GurobiWrapper::setCost( const List<Term> &terms )
-=======
 void GurobiWrapper::setCost( const List<Term> &terms, double constant )
->>>>>>> 4ea15521
 {
     try
     {
