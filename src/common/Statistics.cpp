--- conflicted
+++ resolved
@@ -69,11 +69,8 @@
     , _totalTimeConstraintMatrixBoundTighteningMicro( 0 )
     , _totalTimeApplyingStoredTighteningsMicro( 0 )
     , _totalTimeSmtCoreMicro( 0 )
-<<<<<<< HEAD
     , _numBoundsTightenedInSBT( 0 )
-=======
     , _timedOut( false )
->>>>>>> bcc41050
 {
 }
 
