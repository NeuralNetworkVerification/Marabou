/*********************                                                        */
/*! \file Test_Disjunction.h
 ** \verbatim
 ** Top contributors (to current version):
 **   Matthew Daggitt
 ** This file is part of the Marabou project.
 ** Copyright (c) 2017-2019 by the authors listed in the file AUTHORS
 ** in the top-level source directory) and their institutional affiliations.
 ** All rights reserved. See the file COPYING in the top-level source
 ** directory for licensing information.\endverbatim
 **
 ** Unit tests for the OnnxParser class.
 **/

#include "Engine.h"
#include "InputQuery.h"
#include "OnnxParser.h"

#include <cxxtest/TestSuite.h>
#include <filesystem>

class OnnxParserTestSuite : public CxxTest::TestSuite
{
public:
    const double DELTA = 0.0001;

    void run_test( String name, Vector<double> inputValues, Vector<double> expectedOutputValues )
    {
        // Extract an input query from the network
        InputQuery inputQuery;

        String networkPath = Stringf( "%s/%s.onnx", RESOURCES_DIR "/onnx/layer-zoo", name.ascii() );
        if ( !File::exists( networkPath ) )
        {
            printf( "Error: the specified test inputQuery file (%s) doesn't exist!\n",
                    networkPath.ascii() );
            throw MarabouError( MarabouError::FILE_DOESNT_EXIST, networkPath.ascii() );
        }

        OnnxParser onnxParser( networkPath );
        TS_ASSERT_THROWS_NOTHING( onnxParser.generateQuery( inputQuery ) );

        TS_ASSERT( inputValues.size() == inputQuery.getNumInputVariables() );
        TS_ASSERT( expectedOutputValues.size() == inputQuery.getNumOutputVariables() );

        for ( unsigned int i = 0; i < inputValues.size(); i++ )
        {
            unsigned int inputVariable = inputQuery.inputVariableByIndex( i );
            inputQuery.setLowerBound( inputVariable, inputValues[i] );
            inputQuery.setUpperBound( inputVariable, inputValues[i] );
        }

        Engine engine;
        TS_ASSERT_THROWS_NOTHING( engine.processInputQuery( inputQuery ) );
        TS_ASSERT_THROWS_NOTHING( engine.solve() );
        engine.extractSolution( inputQuery );

        for ( unsigned int i = 0; i < expectedOutputValues.size(); ++i )
        {
            unsigned int outputVariable = inputQuery.outputVariableByIndex( i );
            double actualOutputValue = inputQuery.getSolutionValue( outputVariable );
            double expectedOutputValue = expectedOutputValues[i];

            TS_ASSERT_DELTA( actualOutputValue, expectedOutputValue, DELTA );
        }
    }

    // Disabled due to https://github.com/NeuralNetworkVerification/Marabou/issues/637
    // Constant nodes are tested anyway as part of the other networks which require
    // constant inputs.
    //
    // void test_constant()
    // {
    //     Vector<double> input = {
    //         0.5
    //     };
    //     Vector<double> output = {
    //         0, 0.5,
    //         1, 1.5
    //     };
    //     run_test("constant", input, output);
    // }

    void test_identity()
    {
        Vector<double> input = {
            0,
            0.5, //
            1,
            1.5, //
        };
        Vector<double> output = {
            0,
            0.5, //
            1,
            1.5, //
        };
        run_test( "identity", input, output );
    }

    void test_reshape()
    {
        Vector<double> input = {
            0,
            0.5, //
            1,
            1.5, //
        };
        Vector<double> output = {
            0,   //
            0.5, //
            1,   //
            1.5, //
        };
        run_test( "reshape", input, output );
    }

    void test_reshape_with_dimension_inference()
    {
        Vector<double> input = {
            0,
            0.5, //
            1,
            1.5 //
        };
        Vector<double> output = {
            0,   //
            0.5, //
            1,   //
            1.5  //
        };
        run_test( "reshape_with_dimension_inference", input, output );
    }

    void test_flatten()
    {
        Vector<double> input = {
            0,  0.5, //
            1,  1.5, //

            -1, -3,  //
            -4, 0.0, //
        };
        Vector<double> output = {
            0,  0.5, 1,  1.5, //
            -1, -3,  -4, 0.0, //
        };
        run_test( "flatten", input, output );
    }

    void test_transpose()
    {
        Vector<double> input = {
            0,   1,   -2, //
            0.5, 1.5, -3, //
        };
        Vector<double> output = {
            0,  0.5, //
            1,  1.5, //
            -2, -3,  //
        };
        run_test( "transpose", input, output );
    }

    void test_squeeze()
    {
        Vector<double> input = {
            0,   1,   -2, //
            0.5, 1.5, -3, //
        };
        Vector<double> output = {
            0,   1,   -2, //
            0.5, 1.5, -3, //
        };
        run_test( "squeeze", input, output );
    }

    void test_squeeze_with_axes()
    {
        Vector<double> input = {
            0,   1,   -2, //
            0.5, 1.5, -3, //
        };
        Vector<double> output = {
            0,   1,   -2, //
            0.5, 1.5, -3, //
        };
        run_test( "squeeze_with_axes", input, output );
    }

    // Reference implementation for batch normalisation
    double batchnorm_fn( double input,
                         double epsilon,
                         double scale,
                         double bias,
                         double mean,
                         double variance )
    {
        return ( input - mean ) / sqrt( variance + epsilon ) * scale + bias;
    }

    void test_batch_normalization()
    {
        double eps = 1e-05;
        Vector<double> input = {
            0, 1, //
            2, 3, //
            4, 5, //
        };
        Vector<double> output = {
            batchnorm_fn( 0, eps, 0.5, 0, 5, 0.5 ), batchnorm_fn( 1, eps, 0.5, 0, 5, 0.5 ),
            batchnorm_fn( 2, eps, 1, 1, 6, 0.5 ),   batchnorm_fn( 3, eps, 1, 1, 6, 0.5 ),
            batchnorm_fn( 4, eps, 2, 0, 7, 0.5 ),   batchnorm_fn( 5, eps, 2, 0, 7, 0.5 ),
        };
        run_test( "batchnorm", input, output );
    }

    void test_maxpool()
    {
        // Taken from https://github.com/onnx/onnx/blob/main/docs/Operators.md#maxpool
        Vector<double> input = {
            1,  2,  3,  4,  //
            5,  6,  7,  8,  //
            9,  10, 11, 12, //
            13, 14, 15, 16, //
        };
        Vector<double> output = {
            11,
            12, //
            15,
            16, //
        };
        run_test( "maxpool", input, output );
    }

    void test_conv()
    {
        // Taken from https://github.com/onnx/onnx/blob/main/docs/Operators.md#Conv
        Vector<double> input = {
            0.0,  1.0,  2.0,  3.0,  4.0,  //
            5.0,  6.0,  7.0,  8.0,  9.0,  //
            10.0, 11.0, 12.0, 13.0, 14.0, //
            15.0, 16.0, 17.0, 18.0, 19.0, //
            20.0, 21.0, 22.0, 23.0, 24.0, //
        };
        Vector<double> output = {
            12.0, 21.0,  27.0,  33.0,  24.0,  //
            33.0, 54.0,  63.0,  72.0,  51.0,  //
            63.0, 99.0,  108.0, 117.0, 81.0,  //
            93.0, 144.0, 153.0, 162.0, 111.0, //
            72.0, 111.0, 117.0, 123.0, 84.0,  //
        };
        run_test( "conv", input, output );
    }

    void test_gemm()
    {
        // 0.25 * input * [[0.5, 1.0], [1.0, 2.0]]^T  + 0.5 * [3, 4.5]
        Vector<double> input = {
            0.0,
            1.0, //
            2.0,
            3.0, //
        };
        Vector<double> output = {
            1.75,
            2.75, //
            2.5,
            4.5, //
        };
        run_test( "gemm", input, output );
    }

    void test_relu()
    {
        Vector<double> input = {
            -2.0,
            0.0, //
            0.1,
            3.0, //
        };
        Vector<double> output = {
            0,
            0, //
            0.1,
            3, //
        };
        run_test( "relu", input, output );
    }

    void test_leakyRelu()
    {
        Vector<double> input = {
            -2.0,
            0.0, //
            0.1,
            3.0, //
        };
        Vector<double> output = {
            -0.1,
            0, //
            0.1,
            3, //
        };
        run_test( "leakyRelu", input, output );
    }

    void test_add()
    {
        Vector<double> input = {
            -2.0,
            0.0, //
            0.1,
            3.0, //
        };
        Vector<double> output = {
            -1.5,
            1, //
            1.6,
            5, //
        };
        run_test( "add", input, output );
    }

    void test_sub()
    {
        Vector<double> input = {
            -2.0,
            0.0, //
            0.1,
            3.0, //
        };
        Vector<double> output = {
            -2.5,
            -1, //
            -1.4,
            1, //
        };
        run_test( "sub", input, output );
    }

    void test_matmul()
    {
        Vector<double> input = {
            -2,  0, 1, //
            1.5, 2, 3, //
        };
        Vector<double> output = {
            -1,
            -3, //
            0,
            -1.25, //
        };
        run_test( "matmul", input, output );
    }

    double sigmoid_fn( double value )
    {
        return 1.0 / ( 1.0 + exp( -value ) );
    }

    void test_sigmoid()
    {
        Vector<double> input = {
            -2, 0,
            1, 3.5
        };
        Vector<double> output = {
            sigmoid_fn(-2), sigmoid_fn(0),
            sigmoid_fn(1), sigmoid_fn(3.5)
        };
        run_test("sigmoid", input, output);
    }

    double tanh_fn( double value )
    {
<<<<<<< HEAD
        return 2*sigmoid_fn( 2*value ) - 1;
=======
        return ( exp( 2 * value ) - 1 ) / ( exp( 2 * value ) - 1 );
>>>>>>> 727fba43
    }

    void test_tanh()
    {
        Vector<double> input = {
            -2, 0,
            1, 3.5
        };
        Vector<double> output = {
            tanh_fn(-2), tanh_fn(0),
            tanh_fn(1), tanh_fn(3.5)
        };
        run_test("tanh", input, output);
    }

    void test_cast_int_to_float()
    {
        Vector<double> input = {
            0.0,
            0.0, //
            0.0,
            0.0, //
        };
        Vector<double> output = {
            0.0,
            1.0, //
            -1.0,
            2.0, //
        };
        run_test( "cast_int_to_float", input, output );
    }
};<|MERGE_RESOLUTION|>--- conflicted
+++ resolved
@@ -374,11 +374,7 @@
 
     double tanh_fn( double value )
     {
-<<<<<<< HEAD
-        return 2*sigmoid_fn( 2*value ) - 1;
-=======
-        return ( exp( 2 * value ) - 1 ) / ( exp( 2 * value ) - 1 );
->>>>>>> 727fba43
+        return 2 * sigmoid_fn( 2 * value ) - 1;
     }
 
     void test_tanh()
