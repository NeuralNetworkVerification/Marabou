/*********************                                                        */
/*! \file TensorUtils.cpp
 ** \verbatim
 ** Top contributors (to current version):
 **   Matthew Daggitt
 ** This file is part of the Marabou project.
 ** Copyright (c) 2017-2019 by the authors listed in the file AUTHORS
 ** in the top-level source directory) and their institutional affiliations.
 ** All rights reserved. See the file COPYING in the top-level source
 ** directory for licensing information.\endverbatim
 **
 ** Utilities for working with tensors while parsing networks.
 **/

#include "TensorUtils.h"

#include <math.h>

TensorIndices unpackIndex( TensorShape shape, PackedTensorIndices packedIndex )
{
    ASSERT( packedIndex < tensorSize( shape ) );

    TensorIndices indices;
    int currentIndex = packedIndex;
    for ( int i = shape.size() - 1; i >= 0; i-- )
    {
        int dimension = shape[i];
        int index = currentIndex % dimension;
        currentIndex = ( currentIndex - index ) / dimension;
        indices.insertHead( index );
    }
    return indices;
}

PackedTensorIndices packIndex( TensorShape shape, TensorIndices indices )
{
    ASSERT( shape.size() == indices.size() );

    unsigned int sizeSoFar = 1;
    unsigned int index = 0;
    for ( unsigned int i = shape.size(); i-- > 0; )
    {
        ASSERT( indices[i] <= shape[i] );
        index += sizeSoFar * indices[i];
        sizeSoFar *= shape[i];
    }
    ASSERT( tensorSize( shape ) == sizeSoFar );
    return index;
}

unsigned int tensorSize( TensorShape shape )
{
    unsigned int size = 1;
    for ( unsigned int dimSize : shape )
    {
        size *= dimSize;
    }
    return size;
}

// See https://github.com/onnx/onnx/blob/main/docs/Broadcasting.md#multidirectional-broadcasting
TensorShape getMultidirectionalBroadcastShape( TensorShape shape1, TensorShape shape2 )
{
    TensorShape output;
    auto it1 = shape1.rbegin();
    auto it2 = shape2.rbegin();
    while ( it1 != shape1.rend() || it2 != shape2.rend() )
    {
        int d1 = it1 == shape1.rend() ? 1 : *( it1++ );
        int d2 = it2 == shape2.rend() ? 1 : *( it2++ );

        ASSERT( d1 == d2 || d2 == 1 || d1 == 1 );

        int d;
        if ( d1 == d2 || d2 == 1 )
        {
            d = d1;
        }
        else
        {
            d = d2;
        }

        output.insertHead( d );
    }
    return output;
}

/**
 * @brief Broadcasts the provided indices into those into the current tensor shape
 * from indices in the desired broadcast shape.
 */
TensorIndices broadcastIndex( TensorShape currentShape,
                              TensorShape broadcastShape,
                              TensorIndices broadcastIndices )
{
    ASSERT( broadcastIndices.size() == broadcastShape.size() );

    int dimOffset = broadcastShape.size() - currentShape.size();
    TensorIndices result;
    for ( size_t i = dimOffset; i < broadcastShape.size(); i++ )
    {
        int cd = currentShape[i - dimOffset];
        int bd = broadcastShape[i];

        ASSERT( cd == 1 || cd == bd );

        if ( cd == bd )
        {
            result.append( broadcastIndices[i] );
        }
        else
        {
            result.append( 0 );
        }
    }
    return result;
}

<<<<<<< HEAD
TensorIndex unsignIndex( TensorShape shape, SignedTensorIndex signedIndex )
=======
TensorIndex unsignIndex ( TensorShape shape, SignedTensorIndex signedIndex )
>>>>>>> 5fe8eab6
{
    if ( signedIndex >= 0 )
    {
        return static_cast<unsigned int>( signedIndex );
    }
    return shape.size() - static_cast<unsigned int>( -signedIndex );
}

<<<<<<< HEAD
Padding::Padding( int padFront, int padBack )
=======
Padding::Padding ( int padFront, int padBack )
>>>>>>> 5fe8eab6
    : padFront( padFront )
    , padBack( padBack )
{
}

Padding
calculatePaddingNeeded( int inputSize, int filterSize, int stride, bool padFrontPreferentially )
{
    int overrun = inputSize % stride;
    int paddingNeeded;
    if ( overrun == 0 )
    {
        paddingNeeded = std::max( filterSize - stride, 0 );
    }
    else
    {
        paddingNeeded = std::max( filterSize - overrun, 0 );
    }
    const int halfPaddingQuot = paddingNeeded / 2;
    const int halfPaddingRem = paddingNeeded % 2;
    if ( padFrontPreferentially )
    {
        return Padding( halfPaddingQuot + halfPaddingRem, halfPaddingQuot );
    }
    else
    {
        return Padding( halfPaddingQuot, halfPaddingQuot + halfPaddingRem );
    }
}

Permutation reversePermutation( unsigned int size )
{
    Permutation result;
    for ( unsigned int i = size - 1; i-- > 0; )
    {
        result.append( i );
    }
    return result;
}<|MERGE_RESOLUTION|>--- conflicted
+++ resolved
@@ -10,15 +10,14 @@
  ** directory for licensing information.\endverbatim
  **
  ** Utilities for working with tensors while parsing networks.
- **/
+**/
 
 #include "TensorUtils.h"
-
 #include <math.h>
 
 TensorIndices unpackIndex( TensorShape shape, PackedTensorIndices packedIndex )
 {
-    ASSERT( packedIndex < tensorSize( shape ) );
+    ASSERT ( packedIndex < tensorSize( shape ) );
 
     TensorIndices indices;
     int currentIndex = packedIndex;
@@ -26,13 +25,13 @@
     {
         int dimension = shape[i];
         int index = currentIndex % dimension;
-        currentIndex = ( currentIndex - index ) / dimension;
+        currentIndex = (currentIndex - index) / dimension;
         indices.insertHead( index );
     }
     return indices;
 }
 
-PackedTensorIndices packIndex( TensorShape shape, TensorIndices indices )
+PackedTensorIndices packIndex ( TensorShape shape, TensorIndices indices )
 {
     ASSERT( shape.size() == indices.size() );
 
@@ -40,11 +39,11 @@
     unsigned int index = 0;
     for ( unsigned int i = shape.size(); i-- > 0; )
     {
-        ASSERT( indices[i] <= shape[i] );
-        index += sizeSoFar * indices[i];
+        ASSERT ( indices[i] <= shape[i] );
+        index += sizeSoFar*indices[i];
         sizeSoFar *= shape[i];
     }
-    ASSERT( tensorSize( shape ) == sizeSoFar );
+    ASSERT( tensorSize ( shape ) == sizeSoFar );
     return index;
 }
 
@@ -66,10 +65,10 @@
     auto it2 = shape2.rbegin();
     while ( it1 != shape1.rend() || it2 != shape2.rend() )
     {
-        int d1 = it1 == shape1.rend() ? 1 : *( it1++ );
-        int d2 = it2 == shape2.rend() ? 1 : *( it2++ );
+        int d1 = it1 == shape1.rend() ? 1 : *(it1++);
+        int d2 = it2 == shape2.rend() ? 1 : *(it2++);
 
-        ASSERT( d1 == d2 || d2 == 1 || d1 == 1 );
+        ASSERT ( d1 == d2 || d2 == 1 || d1 == 1 );
 
         int d;
         if ( d1 == d2 || d2 == 1 )
@@ -90,11 +89,9 @@
  * @brief Broadcasts the provided indices into those into the current tensor shape
  * from indices in the desired broadcast shape.
  */
-TensorIndices broadcastIndex( TensorShape currentShape,
-                              TensorShape broadcastShape,
-                              TensorIndices broadcastIndices )
+TensorIndices broadcastIndex ( TensorShape currentShape, TensorShape broadcastShape, TensorIndices broadcastIndices )
 {
-    ASSERT( broadcastIndices.size() == broadcastShape.size() );
+    ASSERT ( broadcastIndices.size() == broadcastShape.size() );
 
     int dimOffset = broadcastShape.size() - currentShape.size();
     TensorIndices result;
@@ -103,7 +100,7 @@
         int cd = currentShape[i - dimOffset];
         int bd = broadcastShape[i];
 
-        ASSERT( cd == 1 || cd == bd );
+        ASSERT ( cd == 1 || cd == bd );
 
         if ( cd == bd )
         {
@@ -111,17 +108,13 @@
         }
         else
         {
-            result.append( 0 );
+            result.append ( 0 );
         }
     }
     return result;
 }
 
-<<<<<<< HEAD
-TensorIndex unsignIndex( TensorShape shape, SignedTensorIndex signedIndex )
-=======
 TensorIndex unsignIndex ( TensorShape shape, SignedTensorIndex signedIndex )
->>>>>>> 5fe8eab6
 {
     if ( signedIndex >= 0 )
     {
@@ -130,18 +123,12 @@
     return shape.size() - static_cast<unsigned int>( -signedIndex );
 }
 
-<<<<<<< HEAD
-Padding::Padding( int padFront, int padBack )
-=======
 Padding::Padding ( int padFront, int padBack )
->>>>>>> 5fe8eab6
     : padFront( padFront )
     , padBack( padBack )
-{
-}
+{}
 
-Padding
-calculatePaddingNeeded( int inputSize, int filterSize, int stride, bool padFrontPreferentially )
+Padding calculatePaddingNeeded( int inputSize, int filterSize, int stride, bool padFrontPreferentially )
 {
     int overrun = inputSize % stride;
     int paddingNeeded;
@@ -157,11 +144,11 @@
     const int halfPaddingRem = paddingNeeded % 2;
     if ( padFrontPreferentially )
     {
-        return Padding( halfPaddingQuot + halfPaddingRem, halfPaddingQuot );
+        return Padding ( halfPaddingQuot + halfPaddingRem, halfPaddingQuot );
     }
     else
     {
-        return Padding( halfPaddingQuot, halfPaddingQuot + halfPaddingRem );
+        return Padding ( halfPaddingQuot, halfPaddingQuot + halfPaddingRem );
     }
 }
 
@@ -170,7 +157,7 @@
     Permutation result;
     for ( unsigned int i = size - 1; i-- > 0; )
     {
-        result.append( i );
+        result.append(i);
     }
     return result;
 }