/*********************                                                        */
/*! \file AcasParser.cpp
 ** \verbatim
 ** Top contributors (to current version):
 **   Guy Katz, Andrew Wu
 ** This file is part of the Marabou project.
 ** Copyright (c) 2017-2019 by the authors listed in the file AUTHORS
 ** in the top-level source directory) and their institutional affiliations.
 ** All rights reserved. See the file COPYING in the top-level source
 ** directory for licensing information.\endverbatim
 **
 ** [[ Add lengthier description here ]]

**/

#include "AcasParser.h"
#include "DivideStrategy.h"
#include "FloatUtils.h"
#include "InputParserError.h"
#include "InputQuery.h"
#include "MString.h"
#include "NetworkLevelReasoner.h"
#include "ReluConstraint.h"

AcasParser::NodeIndex::NodeIndex( unsigned layer, unsigned node )
    : _layer( layer )
    , _node( node )
{
}

bool AcasParser::NodeIndex::operator<( const NodeIndex &other ) const
{
    if ( _layer != other._layer )
        return _layer < other._layer;

    return _node < other._node;
}

AcasParser::AcasParser( const String &path )
    : _acasNeuralNetwork( path )
{
}

void AcasParser::generateQuery( InputQuery &inputQuery )
{
    // First encode the actual network
    // _acasNeuralNetwork doesn't count the input layer, so add 1
    unsigned numberOfLayers = _acasNeuralNetwork.getNumLayers() + 1;
    unsigned inputLayerSize = _acasNeuralNetwork.getLayerSize( 0 );
    unsigned outputLayerSize = _acasNeuralNetwork.getLayerSize( numberOfLayers - 1 );

    unsigned numberOfInternalNodes = 0;
    for ( unsigned i = 1; i < numberOfLayers - 1; ++i )
        numberOfInternalNodes += _acasNeuralNetwork.getLayerSize( i );

    printf( "Number of layers: %u. Input layer size: %u. Output layer size: %u. Number of ReLUs: %u\n",
            numberOfLayers, inputLayerSize, outputLayerSize, numberOfInternalNodes );

    // The total number of variables required for the encoding is computed as follows:
    //   1. Each input node appears once
    //   2. Each internal node has a B variable and an F variable
    //   3. Each output node appears once
    unsigned numberOfVariables = inputLayerSize + ( 2 * numberOfInternalNodes ) + outputLayerSize;
    printf( "Total number of variables: %u\n", numberOfVariables );

    inputQuery.setNumberOfVariables( numberOfVariables );

    // Next, we want to map each node to its corresponding
    // variables. We group variables according to this order: f's from
    // layer i, b's from layer i+1, and repeat.
    unsigned currentIndex = 0;
    for ( unsigned i = 1; i < numberOfLayers; ++i )
    {
        unsigned previousLayerSize = _acasNeuralNetwork.getLayerSize( i - 1 );
        unsigned currentLayerSize = _acasNeuralNetwork.getLayerSize( i );

        // First add the F variables from layer i-1
        for ( unsigned j = 0; j < previousLayerSize; ++j )
        {
            _nodeToF[NodeIndex( i - 1, j )] = currentIndex;
            ++currentIndex;
        }

        // Now add the B variables from layer i
        for ( unsigned j = 0; j < currentLayerSize; ++j )
        {
            _nodeToB[NodeIndex( i, j )] = currentIndex;
            ++currentIndex;
        }
    }

    // Now we set the variable bounds. Input bounds are
    // given as part of the network. B variables are
    // unbounded, and F variables are non-negative.
    for ( unsigned i = 0; i < inputLayerSize; ++i )
    {
        double min, max;
        _acasNeuralNetwork.getInputRange( i, min, max );

        inputQuery.setLowerBound( _nodeToF[NodeIndex(0, i)], min );
        inputQuery.setUpperBound( _nodeToF[NodeIndex(0, i)], max );
    }

    for ( const auto &fNode : _nodeToF )
    {
        // Be careful not to override the bounds for the input layer
        if ( fNode.first._layer != 0 )
        {
            inputQuery.setLowerBound( fNode.second, 0.0 );
            inputQuery.setUpperBound( fNode.second, FloatUtils::infinity() );
        }
    }

    for ( const auto &fNode : _nodeToB )
    {
        inputQuery.setLowerBound( fNode.second, FloatUtils::negativeInfinity() );
        inputQuery.setUpperBound( fNode.second, FloatUtils::infinity() );
    }

    // Next come the actual equations
    for ( unsigned layer = 0; layer < numberOfLayers - 1; ++layer )
    {
        unsigned targetLayerSize = _acasNeuralNetwork.getLayerSize( layer + 1 );
        for ( unsigned target = 0; target < targetLayerSize; ++target )
        {
            // This will represent the equation:
            //   sum - b + fs = -bias
            Equation equation;

            // The b variable
            unsigned bVar = _nodeToB[NodeIndex(layer + 1, target)];
            equation.addAddend( -1.0, bVar );

            // The f variables from the previous layer
            for ( unsigned source = 0; source < _acasNeuralNetwork.getLayerSize( layer ); ++source )
            {
                unsigned fVar = _nodeToF[NodeIndex(layer, source)];
                equation.addAddend( _acasNeuralNetwork.getWeight( layer, source, target ), fVar );
            }

            // The bias
            equation.setScalar( -_acasNeuralNetwork.getBias( layer + 1, target ) );

            // Add the equation to the input query
            inputQuery.addEquation( equation );
        }
    }

    // Populate the Network-Level Reasoner
    NetworkLevelReasoner *nlr = new NetworkLevelReasoner;

    // Add the ReLU constraints
    for ( unsigned i = 1; i < numberOfLayers - 1; ++i )
    {
        unsigned currentLayerSize = _acasNeuralNetwork.getLayerSize( i );

        for ( unsigned j = 0; j < currentLayerSize; ++j )
        {
            unsigned b = _nodeToB[NodeIndex(i, j)];
            unsigned f = _nodeToF[NodeIndex(i, j)];
            PiecewiseLinearConstraint *relu = new ReluConstraint( b, f );
            nlr->setIndexToPLConstraint( i, j, relu );
            if ( GlobalConfiguration::SPLITTING_HEURISTICS ==
                 DivideStrategy::EarliestReLU )
                relu->setScore( i );
            inputQuery.addPiecewiseLinearConstraint( relu );
        }
    }

    // Mark the input and output variables
    for ( unsigned i = 0; i < inputLayerSize; ++i )
        inputQuery.markInputVariable( _nodeToF[NodeIndex( 0, i )], i );

    for ( unsigned i = 0; i < outputLayerSize; ++i )
        inputQuery.markOutputVariable( _nodeToB[NodeIndex( numberOfLayers - 1, i )], i );

<<<<<<< HEAD
    // Populate the Network-Level Reasoner
    NLR::NetworkLevelReasoner *nlr = new NLR::NetworkLevelReasoner;

    unsigned currentLayerIndex = 0;
    // Input layer
    nlr->addLayer( currentLayerIndex, NLR::Layer::INPUT, inputLayerSize );
    ++currentLayerIndex;
=======
    nlr->setNumberOfLayers( numberOfLayers );
>>>>>>> 06df2d73

    // Hidden layers
    for ( unsigned i = 1; i < numberOfLayers - 1; ++i )
    {
        nlr->addLayer( currentLayerIndex, NLR::Layer::WEIGHTED_SUM, _acasNeuralNetwork.getLayerSize( i ) );
        nlr->addLayerDependency( currentLayerIndex - 1, currentLayerIndex );
        ++currentLayerIndex;

        nlr->addLayer( currentLayerIndex, NLR::Layer::RELU, _acasNeuralNetwork.getLayerSize( i ) );
        nlr->addLayerDependency( currentLayerIndex - 1, currentLayerIndex );
        ++currentLayerIndex;
    }

    // Output layer
    nlr->addLayer( currentLayerIndex, NLR::Layer::OUTPUT, outputLayerSize );
    nlr->addLayerDependency( currentLayerIndex - 1, currentLayerIndex );

    // Biases
    for ( unsigned i = 1; i < numberOfLayers; ++i )
        for ( unsigned j = 0; j < _acasNeuralNetwork.getLayerSize( i ); ++j )
            nlr->setBias( 2 * i - 1, j, _acasNeuralNetwork.getBias( i, j ) );

    // Weights
    for ( unsigned layer = 0; layer < numberOfLayers - 1; ++layer )
    {
        unsigned targetLayerSize = _acasNeuralNetwork.getLayerSize( layer + 1 );
        for ( unsigned target = 0; target < targetLayerSize; ++target )
        {
            for ( unsigned source = 0; source < _acasNeuralNetwork.getLayerSize( layer ); ++source )
                nlr->setWeight( 2 * layer, source, ( 2 * layer ) + 1, target, _acasNeuralNetwork.getWeight( layer, source, target ) );
        }
    }

    // Mark all the ReLU connections
    for ( unsigned layer = 1; layer < numberOfLayers - 1; ++layer )
    {
        unsigned layerSize = _acasNeuralNetwork.getLayerSize( layer );
        for ( unsigned neuron = 0; neuron < layerSize; ++neuron )
            nlr->addActivationSource( ( layer * 2 ) - 1, neuron, layer * 2, neuron );
    }

    // Variable indexing, input layer
    for ( unsigned i = 0; i < _acasNeuralNetwork.getLayerSize( 0 ); ++i )
    {
        unsigned var = _nodeToF[NodeIndex( 0, i )];
        nlr->setNeuronVariable( NLR::NeuronIndex( 0, i ), var );
    }

    // Variable indexing, hidden layers
    for ( unsigned i = 1; i < numberOfLayers - 1; ++i )
    {
        unsigned layerSize = _acasNeuralNetwork.getLayerSize( i );

        for ( unsigned j = 0; j < layerSize; ++j )
        {
            unsigned b = _nodeToB[NodeIndex( i, j )];
            unsigned f = _nodeToF[NodeIndex( i, j )];

            nlr->setNeuronVariable( NLR::NeuronIndex( ( 2 * i ) - 1, j ), b );
            nlr->setNeuronVariable( NLR::NeuronIndex( 2 * i, j ), f );
        }
    }

    // Variable indexing, output layer
    for ( unsigned i = 0; i < _acasNeuralNetwork.getLayerSize( numberOfLayers - 1 ); ++i )
    {
        unsigned var = _nodeToB[NodeIndex( numberOfLayers - 1, i )];
        nlr->setNeuronVariable( NLR::NeuronIndex( 2 * numberOfLayers - 3, i ), var );
    }

    printf( "ACAS Parser: starting NLR constrction DONE! Dumping it\n" );
    nlr->dumpTopology();

    // Store the reasoner in the input query
    inputQuery.setNetworkLevelReasoner( nlr );
}

unsigned AcasParser::getNumInputVaribales() const
{
    return _acasNeuralNetwork.getLayerSize( 0 );
}

unsigned AcasParser::getNumOutputVariables() const
{
    return _acasNeuralNetwork.getLayerSize( _acasNeuralNetwork.getNumLayers() );
}

unsigned AcasParser::getInputVariable( unsigned index ) const
{
    return getFVariable( 0, index );
}

unsigned AcasParser::getOutputVariable( unsigned index ) const
{
    return getBVariable( _acasNeuralNetwork.getNumLayers(), index );
}

unsigned AcasParser::getBVariable( unsigned layer, unsigned index ) const
{
    NodeIndex nodeIndex( layer, index );
    if ( !_nodeToB.exists( nodeIndex ) )
        throw InputParserError( InputParserError::VARIABLE_INDEX_OUT_OF_RANGE );

    return _nodeToB.get( nodeIndex );
}

unsigned AcasParser::getFVariable( unsigned layer, unsigned index ) const
{
    NodeIndex nodeIndex( layer, index );
    if ( !_nodeToF.exists( nodeIndex ) )
        throw InputParserError( InputParserError::VARIABLE_INDEX_OUT_OF_RANGE );

    return _nodeToF.get( nodeIndex );
}

void AcasParser::evaluate( const Vector<double> &inputs, Vector<double> &outputs ) const
{
    _acasNeuralNetwork.evaluate( inputs, outputs,
                                 _acasNeuralNetwork.getLayerSize( _acasNeuralNetwork.getNumLayers() ) );
}

//
// Local Variables:
// compile-command: "make -C ../.. "
// tags-file-name: "../../TAGS"
// c-basic-offset: 4
// End:
//<|MERGE_RESOLUTION|>--- conflicted
+++ resolved
@@ -146,8 +146,8 @@
         }
     }
 
-    // Populate the Network-Level Reasoner
-    NetworkLevelReasoner *nlr = new NetworkLevelReasoner;
+    // Create the network level reasoner
+    NLR::NetworkLevelReasoner *nlr = new NLR::NetworkLevelReasoner;
 
     // Add the ReLU constraints
     for ( unsigned i = 1; i < numberOfLayers - 1; ++i )
@@ -159,10 +159,13 @@
             unsigned b = _nodeToB[NodeIndex(i, j)];
             unsigned f = _nodeToF[NodeIndex(i, j)];
             PiecewiseLinearConstraint *relu = new ReluConstraint( b, f );
-            nlr->setIndexToPLConstraint( i, j, relu );
+
+            nlr->addConstraintInTopologicalOrder( relu );
+
             if ( GlobalConfiguration::SPLITTING_HEURISTICS ==
                  DivideStrategy::EarliestReLU )
                 relu->setScore( i );
+
             inputQuery.addPiecewiseLinearConstraint( relu );
         }
     }
@@ -174,17 +177,11 @@
     for ( unsigned i = 0; i < outputLayerSize; ++i )
         inputQuery.markOutputVariable( _nodeToB[NodeIndex( numberOfLayers - 1, i )], i );
 
-<<<<<<< HEAD
     // Populate the Network-Level Reasoner
-    NLR::NetworkLevelReasoner *nlr = new NLR::NetworkLevelReasoner;
-
     unsigned currentLayerIndex = 0;
     // Input layer
     nlr->addLayer( currentLayerIndex, NLR::Layer::INPUT, inputLayerSize );
     ++currentLayerIndex;
-=======
-    nlr->setNumberOfLayers( numberOfLayers );
->>>>>>> 06df2d73
 
     // Hidden layers
     for ( unsigned i = 1; i < numberOfLayers - 1; ++i )
