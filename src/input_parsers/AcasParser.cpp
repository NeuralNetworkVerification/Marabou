/*********************                                                        */
/*! \file AcasParser.cpp
 ** \verbatim
 ** Top contributors (to current version):
 **   Guy Katz, Andrew Wu
 ** This file is part of the Marabou project.
 ** Copyright (c) 2017-2019 by the authors listed in the file AUTHORS
 ** in the top-level source directory) and their institutional affiliations.
 ** All rights reserved. See the file COPYING in the top-level source
 ** directory for licensing information.\endverbatim
 **
 ** [[ Add lengthier description here ]]

**/

#include "AcasParser.h"
#include "DivideStrategy.h"
#include "FloatUtils.h"
#include "InputParserError.h"
#include "InputQuery.h"
#include "MString.h"
#include "NetworkLevelReasoner.h"
#include "ReluConstraint.h"

AcasParser::NodeIndex::NodeIndex( unsigned layer, unsigned node )
    : _layer( layer )
    , _node( node )
{
}

bool AcasParser::NodeIndex::operator<( const NodeIndex &other ) const
{
    if ( _layer != other._layer )
        return _layer < other._layer;

    return _node < other._node;
}

AcasParser::AcasParser( const String &path )
    : _acasNeuralNetwork( path )
{
}

void AcasParser::generateQuery( InputQuery &inputQuery )
{
    // First encode the actual network
    // _acasNeuralNetwork doesn't count the input layer, so add 1
    unsigned numberOfLayers = _acasNeuralNetwork.getNumLayers() + 1;
    unsigned inputLayerSize = _acasNeuralNetwork.getLayerSize( 0 );
    unsigned outputLayerSize = _acasNeuralNetwork.getLayerSize( numberOfLayers - 1 );

    unsigned numberOfInternalNodes = 0;
    for ( unsigned i = 1; i < numberOfLayers - 1; ++i )
        numberOfInternalNodes += _acasNeuralNetwork.getLayerSize( i );

    printf( "Number of layers: %u. Input layer size: %u. Output layer size: %u. Number of ReLUs: %u\n",
            numberOfLayers, inputLayerSize, outputLayerSize, numberOfInternalNodes );

    // The total number of variables required for the encoding is computed as follows:
    //   1. Each input node appears once
    //   2. Each internal node has a B variable and an F variable
    //   3. Each output node appears once
    unsigned numberOfVariables = inputLayerSize + ( 2 * numberOfInternalNodes ) + outputLayerSize;
    printf( "Total number of variables: %u\n", numberOfVariables );

    inputQuery.setNumberOfVariables( numberOfVariables );

    // Next, we want to map each node to its corresponding
    // variables. We group variables according to this order: f's from
    // layer i, b's from layer i+1, and repeat.
    unsigned currentIndex = 0;
    for ( unsigned i = 1; i < numberOfLayers; ++i )
    {
        unsigned previousLayerSize = _acasNeuralNetwork.getLayerSize( i - 1 );
        unsigned currentLayerSize = _acasNeuralNetwork.getLayerSize( i );

        // First add the F variables from layer i-1
        for ( unsigned j = 0; j < previousLayerSize; ++j )
        {
            _nodeToF[NodeIndex( i - 1, j )] = currentIndex;
            ++currentIndex;
        }

        // Now add the B variables from layer i
        for ( unsigned j = 0; j < currentLayerSize; ++j )
        {
            _nodeToB[NodeIndex( i, j )] = currentIndex;
            ++currentIndex;
        }
    }

    // Now we set the variable bounds. Input bounds are
    // given as part of the network. B variables are
    // unbounded, and F variables are non-negative.
    for ( unsigned i = 0; i < inputLayerSize; ++i )
    {
        double min, max;
        _acasNeuralNetwork.getInputRange( i, min, max );

        inputQuery.setLowerBound( _nodeToF[NodeIndex(0, i)], min );
        inputQuery.setUpperBound( _nodeToF[NodeIndex(0, i)], max );
    }

    for ( const auto &fNode : _nodeToF )
    {
        // Be careful not to override the bounds for the input layer
        if ( fNode.first._layer != 0 )
        {
            inputQuery.setLowerBound( fNode.second, 0.0 );
            inputQuery.setUpperBound( fNode.second, FloatUtils::infinity() );
        }
    }

    for ( const auto &fNode : _nodeToB )
    {
        inputQuery.setLowerBound( fNode.second, FloatUtils::negativeInfinity() );
        inputQuery.setUpperBound( fNode.second, FloatUtils::infinity() );
    }

    // Next come the actual equations
    for ( unsigned layer = 0; layer < numberOfLayers - 1; ++layer )
    {
        unsigned targetLayerSize = _acasNeuralNetwork.getLayerSize( layer + 1 );
        for ( unsigned target = 0; target < targetLayerSize; ++target )
        {
            // This will represent the equation:
            //   sum - b + fs = -bias
            Equation equation;

            // The b variable
            unsigned bVar = _nodeToB[NodeIndex(layer + 1, target)];
            equation.addAddend( -1.0, bVar );

            // The f variables from the previous layer
            for ( unsigned source = 0; source < _acasNeuralNetwork.getLayerSize( layer ); ++source )
            {
                unsigned fVar = _nodeToF[NodeIndex(layer, source)];
                equation.addAddend( _acasNeuralNetwork.getWeight( layer, source, target ), fVar );
            }

            // The bias
            equation.setScalar( -_acasNeuralNetwork.getBias( layer + 1, target ) );

            // Add the equation to the input query
            inputQuery.addEquation( equation );
        }
    }

    // Add the ReLU constraints
    for ( unsigned i = 1; i < numberOfLayers - 1; ++i )
    {
        unsigned currentLayerSize = _acasNeuralNetwork.getLayerSize( i );

        for ( unsigned j = 0; j < currentLayerSize; ++j )
        {
            unsigned b = _nodeToB[NodeIndex(i, j)];
            unsigned f = _nodeToF[NodeIndex(i, j)];
            PiecewiseLinearConstraint *relu = new ReluConstraint( b, f );
            if ( GlobalConfiguration::SPLITTING_HEURISTICS ==
                 DivideStrategy::EarliestReLU )
                relu->setScore( i );
            inputQuery.addPiecewiseLinearConstraint( relu );
        }
    }

    // Mark the input and output variables
    for ( unsigned i = 0; i < inputLayerSize; ++i )
        inputQuery.markInputVariable( _nodeToF[NodeIndex( 0, i )], i );

    for ( unsigned i = 0; i < outputLayerSize; ++i )
        inputQuery.markOutputVariable( _nodeToB[NodeIndex( numberOfLayers - 1, i )], i );

    // Populate the Network-Level Reasoner
    // NLR::NetworkLevelReasoner *nlr = new NLR::NetworkLevelReasoner;

    // nlr->setNumberOfLayers( numberOfLayers );

    // for ( unsigned i = 0; i < numberOfLayers; ++i )
    //     nlr->setLayerSize( i, _acasNeuralNetwork.getLayerSize( i ) );

    // nlr->allocateMemoryByTopology();

    // Biases
    // for ( unsigned i = 1; i < numberOfLayers; ++i )
    //     for ( unsigned j = 0; j < _acasNeuralNetwork.getLayerSize( i ); ++j )
    //         nlr->setBias( i, j, _acasNeuralNetwork.getBias( i, j ) );

    // Weights
    // for ( unsigned layer = 0; layer < numberOfLayers - 1; ++layer )
    // {
    //     unsigned targetLayerSize = _acasNeuralNetwork.getLayerSize( layer + 1 );
    //     for ( unsigned target = 0; target < targetLayerSize; ++target )
    //     {
    //         for ( unsigned source = 0; source < _acasNeuralNetwork.getLayerSize( layer ); ++source )
    //             nlr->setWeight( layer, source, target, _acasNeuralNetwork.getWeight( layer, source, target ) );
    //     }
    // }

    // Mark all hidden nodes as ReLU nodes, per the ACAS implicit convention
<<<<<<< HEAD
    for ( unsigned layer = 1; layer < numberOfLayers - 1; ++layer )
    {
        unsigned layerSize = _acasNeuralNetwork.getLayerSize( layer  );
        for ( unsigned neuron = 0; neuron < layerSize; ++neuron )
        {
            nlr->setNeuronActivationFunction( layer, neuron, PiecewiseLinearFunctionType::RELU );
        }
    }
=======
    // for ( unsigned layer = 1; layer < numberOfLayers - 1; ++layer )
    // {
    //     unsigned layerSize = _acasNeuralNetwork.getLayerSize( layer  );
    //     for ( unsigned neuron = 0; neuron < layerSize; ++neuron )
    //     {
    //         nlr->setNeuronActivationFunction( layer, neuron, PiecewiseLinearFunctionType::RELU );
    //     }
    // }
>>>>>>> 45e7d675

    // Variable indexing
    // for ( unsigned i = 1; i < numberOfLayers - 1; ++i )
    // {
    //     unsigned layerSize = _acasNeuralNetwork.getLayerSize( i );

    //     for ( unsigned j = 0; j < layerSize; ++j )
    //     {
    //         unsigned b = _nodeToB[NodeIndex( i, j )];
    //         unsigned f = _nodeToF[NodeIndex( i, j )];
    //         nlr->setWeightedSumVariable( i, j, b );
    //         nlr->setActivationResultVariable( i, j, f );
    //     }
    // }

    // Input variables are treated as "activation results"; output
    // variables are treated as "weighted sums"
    // for ( unsigned i = 0; i < _acasNeuralNetwork.getLayerSize( 0 ); ++i )
    // {
    //     unsigned var = _nodeToF[NodeIndex( 0, i )];
    //     nlr->setActivationResultVariable( 0, i, var );
    // }

    // for ( unsigned i = 0; i < _acasNeuralNetwork.getLayerSize( numberOfLayers - 1 ); ++i )
    // {
    //     unsigned var = _nodeToB[NodeIndex( numberOfLayers - 1, i )];
    //     nlr->setWeightedSumVariable( numberOfLayers - 1, i, var );
    // }

    // Store the reasoner in the input query
    // inputQuery.setNetworkLevelReasoner( nlr );
}

unsigned AcasParser::getNumInputVaribales() const
{
    return _acasNeuralNetwork.getLayerSize( 0 );
}

unsigned AcasParser::getNumOutputVariables() const
{
    return _acasNeuralNetwork.getLayerSize( _acasNeuralNetwork.getNumLayers() );
}

unsigned AcasParser::getInputVariable( unsigned index ) const
{
    return getFVariable( 0, index );
}

unsigned AcasParser::getOutputVariable( unsigned index ) const
{
    return getBVariable( _acasNeuralNetwork.getNumLayers(), index );
}

unsigned AcasParser::getBVariable( unsigned layer, unsigned index ) const
{
    NodeIndex nodeIndex( layer, index );
    if ( !_nodeToB.exists( nodeIndex ) )
        throw InputParserError( InputParserError::VARIABLE_INDEX_OUT_OF_RANGE );

    return _nodeToB.get( nodeIndex );
}

unsigned AcasParser::getFVariable( unsigned layer, unsigned index ) const
{
    NodeIndex nodeIndex( layer, index );
    if ( !_nodeToF.exists( nodeIndex ) )
        throw InputParserError( InputParserError::VARIABLE_INDEX_OUT_OF_RANGE );

    return _nodeToF.get( nodeIndex );
}

void AcasParser::evaluate( const Vector<double> &inputs, Vector<double> &outputs ) const
{
    _acasNeuralNetwork.evaluate( inputs, outputs,
                                 _acasNeuralNetwork.getLayerSize( _acasNeuralNetwork.getNumLayers() ) );
}

//
// Local Variables:
// compile-command: "make -C ../.. "
// tags-file-name: "../../TAGS"
// c-basic-offset: 4
// End:
//<|MERGE_RESOLUTION|>--- conflicted
+++ resolved
@@ -197,16 +197,6 @@
     // }
 
     // Mark all hidden nodes as ReLU nodes, per the ACAS implicit convention
-<<<<<<< HEAD
-    for ( unsigned layer = 1; layer < numberOfLayers - 1; ++layer )
-    {
-        unsigned layerSize = _acasNeuralNetwork.getLayerSize( layer  );
-        for ( unsigned neuron = 0; neuron < layerSize; ++neuron )
-        {
-            nlr->setNeuronActivationFunction( layer, neuron, PiecewiseLinearFunctionType::RELU );
-        }
-    }
-=======
     // for ( unsigned layer = 1; layer < numberOfLayers - 1; ++layer )
     // {
     //     unsigned layerSize = _acasNeuralNetwork.getLayerSize( layer  );
@@ -215,7 +205,6 @@
     //         nlr->setNeuronActivationFunction( layer, neuron, PiecewiseLinearFunctionType::RELU );
     //     }
     // }
->>>>>>> 45e7d675
 
     // Variable indexing
     // for ( unsigned i = 1; i < numberOfLayers - 1; ++i )
