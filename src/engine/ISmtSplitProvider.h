#ifndef __ISMTSPLITPROVIDER_H__
#define __ISMTSPLITPROVIDER_H__

#include "Optional.h"
#include "PiecewiseLinearCaseSplit.h"
#include "SmtStackEntry.h"

struct SplitInfo
{
    explicit SplitInfo( PiecewiseLinearCaseSplit const& theSplit );
    PiecewiseLinearCaseSplit theSplit;
};

struct PopInfo
{
<<<<<<< HEAD
    PopInfo( List<PiecewiseLinearCaseSplit> const& splitsSoFar, PiecewiseLinearCaseSplit const& thePoppedSplit );
    PiecewiseLinearCaseSplit thePoppedSplit;
    List<PiecewiseLinearCaseSplit> splitsSoFar;
=======
    PiecewiseLinearCaseSplit poppedSplit;
>>>>>>> a9bf6fb0
};

class ISmtSplitProvider
{
public:
    virtual void thinkBeforeSplit( List<SmtStackEntry*> const& stack ) = 0;
    virtual Optional<PiecewiseLinearCaseSplit> needToSplit() const = 0;
    virtual void thinkBeforeSuggestingAlternative( List<SmtStackEntry*> const& stack ) = 0;
    virtual Optional<PiecewiseLinearCaseSplit> alternativeSplitOnCurrentStack() const = 0;
    virtual void onSplitPerformed( SplitInfo const& ) = 0;
    virtual void onStackPopPerformed( PopInfo const& ) = 0;
    virtual void onUnsatReceived( List<PiecewiseLinearCaseSplit>& ) = 0;
};

inline PopInfo::PopInfo( List<PiecewiseLinearCaseSplit> const& splitsSoFar, PiecewiseLinearCaseSplit const& thePoppedSplit )
    : thePoppedSplit( thePoppedSplit ),
    splitsSoFar( splitsSoFar )
{ }

inline SplitInfo::SplitInfo( PiecewiseLinearCaseSplit const& theSplit )
    : theSplit( theSplit )
{ }

#endif // __ISMTSPLITPROVIDER_H__<|MERGE_RESOLUTION|>--- conflicted
+++ resolved
@@ -13,13 +13,9 @@
 
 struct PopInfo
 {
-<<<<<<< HEAD
     PopInfo( List<PiecewiseLinearCaseSplit> const& splitsSoFar, PiecewiseLinearCaseSplit const& thePoppedSplit );
     PiecewiseLinearCaseSplit thePoppedSplit;
     List<PiecewiseLinearCaseSplit> splitsSoFar;
-=======
-    PiecewiseLinearCaseSplit poppedSplit;
->>>>>>> a9bf6fb0
 };
 
 class ISmtSplitProvider
@@ -31,7 +27,7 @@
     virtual Optional<PiecewiseLinearCaseSplit> alternativeSplitOnCurrentStack() const = 0;
     virtual void onSplitPerformed( SplitInfo const& ) = 0;
     virtual void onStackPopPerformed( PopInfo const& ) = 0;
-    virtual void onUnsatReceived( List<PiecewiseLinearCaseSplit>& ) = 0;
+    virtual void onUnsatReceived( List<SmtStackEntry *> const &stack ) = 0;
 };
 
 inline PopInfo::PopInfo( List<PiecewiseLinearCaseSplit> const& splitsSoFar, PiecewiseLinearCaseSplit const& thePoppedSplit )
