--- conflicted
+++ resolved
@@ -157,7 +157,6 @@
 
         try
         {
-            printf( "try\n" );
             DEBUG( _tableau->verifyInvariants() );
 
             mainLoopStatistics();
@@ -221,8 +220,7 @@
             {
                 _smtStackManager.performSplit( *split );
                 splitJustPerformed = true;
-<<<<<<< HEAD
-=======
+                continue;
             }
 
             if ( !_tableau->allBoundsValid() )
@@ -309,761 +307,8 @@
         }
         catch ( const InfeasibleQueryException& )
         {
-            // The current query is unsat, and we need to pop.
-            // If we're at level 0, the whole query is unsat.
-            if ( !_smtStackManager.popSplit() )
-            {
-                if ( _verbosity > 0 )
-                {
-                    printf( "\nEngine2::solve: unsat query\n" );
-                    _statistics.print();
-                }
-                _exitCode = Engine2::UNSAT;
-                return false;
-            }
-
-        }
-        catch ( ... )
-        {
-            _exitCode = Engine2::ERROR;
-            printf( "Engine2: Unknown error!\n" );
-            return false;
-        }
-    }
-}
-
-/*
-bool Engine2::solve_with_rr( unsigned timeoutInSeconds )
-{
-    SignalHandler::getInstance()->initialize();
-    SignalHandler::getInstance()->registerClient( this );
-
-    updateDirections();
-    storeInitialEngineState();
-
-    mainLoopStatistics();
-    if ( _verbosity > 0 )
-    {
-        printf( "\nEngine2::solve: Initial statistics\n" );
-        _statistics.print();
-        printf( "\n---\n" );
-    }
-
-    applyAllValidConstraintCaseSplits();
-
-    bool splitJustPerformed = true;
-    struct timespec mainLoopStart = TimeUtils::sampleMicro();
-    while ( true )
-    {
-        struct timespec mainLoopEnd = TimeUtils::sampleMicro();
-        _statistics.addTimeMainLoop( TimeUtils::timePassed( mainLoopStart, mainLoopEnd ) );
-        mainLoopStart = mainLoopEnd;
-
-        if ( shouldExitDueToTimeout( timeoutInSeconds ) )
-        {
-            if ( _verbosity > 0 )
-            {
-                printf( "\n\nEngine2: quitting due to timeout...\n\n" );
-                printf( "Final statistics:\n" );
-                _statistics.print();
-            }
-
-            _exitCode = Engine2::TIMEOUT;
-            _statistics.timeout();
-            return false;
-        }
-
-        if ( _quitRequested )
-        {
-            if ( _verbosity > 0 )
-            {
-                printf( "\n\nEngine2: quitting due to external request...\n\n" );
-                printf( "Final statistics:\n" );
-                _statistics.print();
-            }
-
-            _exitCode = Engine2::QUIT_REQUESTED;
-            return false;
-        }
-
-        try
-        {
-            DEBUG( _tableau->verifyInvariants() );
-
-            mainLoopStatistics();
-            if ( _verbosity > 1 &&  _statistics.getNumMainLoopIterations() %
-                 GlobalConfiguration::STATISTICS_PRINTING_FREQUENCY == 0 )
-                _statistics.print();
-
-            // Check whether progress has been made recently
-            checkOverallProgress();
-
-            // If the basis has become malformed, we need to restore it
-            if ( basisRestorationNeeded() )
-            {
-                if ( _basisRestorationRequired == Engine2::STRONG_RESTORATION_NEEDED )
-                {
-                    performPrecisionRestoration( PrecisionRestorer::RESTORE_BASICS );
-                    _basisRestorationPerformed = Engine2::PERFORMED_STRONG_RESTORATION;
-                }
-                else
-                {
-                    performPrecisionRestoration( PrecisionRestorer::DO_NOT_RESTORE_BASICS );
-                    _basisRestorationPerformed = Engine2::PERFORMED_WEAK_RESTORATION;
-                }
-
-                _numVisitedStatesAtPreviousRestoration = _statistics.getNumVisitedTreeStates();
-                _basisRestorationRequired = Engine2::RESTORATION_NOT_NEEDED;
-                continue;
-            }
-
-            // Restoration is not required
-            _basisRestorationPerformed = Engine2::NO_RESTORATION_PERFORMED;
-
-            // Possible restoration due to preceision degradation
-            if ( shouldCheckDegradation() && highDegradation() )
-            {
-                performPrecisionRestoration( PrecisionRestorer::RESTORE_BASICS );
-                continue;
-            }
-
-            if ( _tableau->basisMatrixAvailable() )
-            {
-                explicitBasisBoundTightening();
-                applyAllBoundTightenings();
-                applyAllValidConstraintCaseSplits();
-            }
-
-            if ( splitJustPerformed )
-            {
-                // get current splits + Gamma's clauses and derive required splits
-                List<Map<PiecewiseLinearCaseSplit, unsigned>> clauses = getGammaCluases(gamma);
-                Map<PiecewiseLinearCaseSplit, unsigned> currentSplits = getCurrentSplits();
-                Map<PiecewiseLinearCaseSplit, unsigned> requiredSplits = deriveRequiredSplits(currentSplits, clauses);
-                // notify _smtCore about the new required splits
-                _smtCore.handleRequiredSplits(requiredSplits);
-
-                do
-                {
-                    performSymbolicBoundTightening();
-                }
-                while ( applyAllValidConstraintCaseSplits() );
-                splitJustPerformed = false;
-            }
-
-            // Perform any SmtCore-initiated case splits
-            if ( _smtCore.needToSplit())
-            {
-                _smtCore.performSplit();
-                splitJustPerformed = true;
-                continue;
-            }
-
-            if ( _smtCore.isThereRequiredSplits())
-            {
-                _smtCore.performReuiredSplits();
-                splitJustPerformed = true;
-                continue;
-            }
-
-            if ( !_tableau->allBoundsValid() )
-            {
-                // Some variable bounds are invalid, so the query is unsat
-                throw InfeasibleQueryException();
-            }
-
-            if ( allVarsWithinBounds() )
-            {
-                // The linear portion of the problem has been solved.
-                // Check the status of the PL constraints
-                collectViolatedPlConstraints();
-
-                // If all constraints are satisfied, we are possibly done
-                if ( allPlConstraintsHold() )
-                {
-                    if ( _tableau->getBasicAssignmentStatus() !=
-                         ITableau::BASIC_ASSIGNMENT_JUST_COMPUTED )
-                    {
-                        if ( _verbosity > 0 )
-                        {
-                            printf( "Before declaring sat, recomputing...\n" );
-                        }
-                        // Make sure that the assignment is precise before declaring success
-                        _tableau->computeAssignment();
-                        continue;
-                    }
-                    if ( _verbosity > 0 )
-                    {
-                        printf( "\nEngine2::solve: sat assignment found\n" );
-                        _statistics.print();
-                    }
-                    _exitCode = Engine2::SAT;
-                    return true;
-                }
-
-                // We have violated piecewise-linear constraints.
-                performConstraintFixingStep();
-
-                // Finally, take this opporunity to tighten any bounds
-                // and perform any valid case splits.
-                tightenBoundsOnConstraintMatrix();
-                applyAllBoundTightenings();
-                // For debugging purposes
-                checkBoundCompliancyWithDebugSolution();
-
-                while ( applyAllValidConstraintCaseSplits() )
-                    performSymbolicBoundTightening();
-
-                continue;
-            }
-
-            // We have out-of-bounds variables.
-            performSimplexStep();
-            continue;
-        }
-        catch ( const MalformedBasisException & )
-        {
-            // Debug
-            printf( "MalformedBasisException caught!\n" );
-            //
-
-            if ( _basisRestorationPerformed == Engine2::NO_RESTORATION_PERFORMED )
-            {
-                if ( _numVisitedStatesAtPreviousRestoration != _statistics.getNumVisitedTreeStates() )
-                {
-                    // We've tried a strong restoration before, and it didn't work. Do a weak restoration
-                    _basisRestorationRequired = Engine2::WEAK_RESTORATION_NEEDED;
-                }
-                else
-                {
-                    _basisRestorationRequired = Engine2::STRONG_RESTORATION_NEEDED;
-                }
-            }
-            else if ( _basisRestorationPerformed == Engine2::PERFORMED_STRONG_RESTORATION )
-                _basisRestorationRequired = Engine2::WEAK_RESTORATION_NEEDED;
-            else
-            {
-                printf( "Engine2: Cannot restore tableau!\n" );
-                _exitCode = Engine2::ERROR;
-                return false;
-            }
-        }
-        catch ( const InfeasibleQueryException & )
-        {
-            //add unsat split sequence to Gamma
-            gamma.append(getCurrentSplits())
-            // The current query is unsat, and we need to pop.
-            // If we're at level 0, the whole query is unsat.
-            if ( !_smtCore.popSplit() )
-            {
-                if ( _verbosity > 0 )
-                {
-                    printf( "\nEngine2::solve: unsat query\n" );
-                    _statistics.print();
-                }
-                _exitCode = Engine2::UNSAT;
-                return false;
-            }
-            else
-            {
-                splitJustPerformed = true;
-            }
-
-        }
-        catch ( ... )
-        {
-            _exitCode = Engine2::ERROR;
-            printf( "Engine2: Unknown error!\n" );
-            return false;
-        }
-    }
-}
-Map<PiecewiseLinearCaseSplit, unsigned> deriveRequiredSplits(currentSplits, unsatClauses){
-    // derives all required splits
-    // a required split is derived if it is part of any unsat clause and all other parts
-    // in the clause are mapped the same as they are mapped in currentSplits (the current mapping)
-    // for example, if (notation is: active=1, inactive=0)
-    // clauses = [{c1:1, c2:1}, {c1:1, c3:0}, {c2:0,c3:0}] and
-    // currentSplits = {c1:1}
-    // then 2 splits: {c2:0, c3:1} are derived from the 2 first clauses
-    // (and no split is derived from the 3'rd clause)
-
-    // implementation:
-    // iterate the current splits, and for each one, assign all satisfied splits in any clause
-    // if at last there are clauses with one remaining split, a required split with the oppose
-    // activation will be added to the result
-    // TBD: use watch literals
-
-    Map<PiecewiseLinearCaseSplit, unsigned> derived;
-    // list of mappings (for each clause)
-    // from index in clause to bool if the split in this index in clause is satisfied
-    List<Map<PiecewiseLinearCaseSplit, bool>> satisfiedSplits;
-    for ( auto currentSplit : currentSplits ) {
-        for ( auto clause_index, clause : unsatClauses ) {
-            for ( auto split_index, split : clause ) {
-                // if split is satisfied, assign it in satisfiedSplits
-                bool isSameSplit = split.getVariable() == currentSplit.getVariable();
-                bool isSameActivation = isActiveSplit(split) == isActiveSplit(currentSplit);
-                if ( isSameSplit && isSameActivation ) {
-                    satisfiedSplits[clause_index][split_index] = true;
-                }
-            }
-        }
-    }
-    // for all clauses with exactly one unsatisfied split, derive oppose activation to this split
-    for ( auto clause_index, clause : satisfiedSplits ) {
-        unsigned int unsatisfiedCounter = 0;
-        unsatisfiedSplitIndex = -1;
-        for ( auto split_index, isSplitSatisfied : clause ) {
-            if ( !isSplitSatisfied ) {
-                unsatisfiedCounter += 1;
-                if (unsatisfiedCounter > 1 ) {
-                    break;
-                }
-            }
-            else {
-                unsatisfiedSplitIndex = split_index;
-            }
-        }
-        if (unsatisfiedcounter == 1) {
-            derivedSplit = unsatClauses[clause_index][unsatisfiedSplitIndex];
-            // should assign active if unsat is imactive and vice versa
-            unsigned int opposeActivation = -1 if isActiveSplit(derivedSplit) else 1;
-            derived.add(key=split, value=opposeActivation)
-        }
-    }
-    return derived;
-}
-
-bool isActiveSplit(PiecewiseLinearCaseSplit split)
-{
-    // check if active or not
-    // is_active = there is at least one LB in _bounds
-    // because there are tw cases in Relu split:
-    // active: b>=0 (LB), f-b<=0 (UB)
-    // inactive b<=0 (UB), f-b<=0 (UB)
-    for (auto bound : split.getBoundTightenings())
-    {
-        if (bound._type == Tightening::BoundType::LB)
-        {
-            return true;
-        }
-    }
-    return false;
-};
-
-*/
-
-/*
-bool Engine2::solve(
-    List<Map<unsigned, bool>> gammaUnsat,
-    Map<unsigned, Pair<unsigned, unsigned>> gammaAbs,
-    Map<unsigned, bool> is_pos,
-    Map<unsigned, bool> is_inc,
-    Map<unsigned, unsigned> post_var_indices,
-    unsigned timeoutInSeconds)
-{
-    SignalHandler::getInstance()->initialize();
-    SignalHandler::getInstance()->registerClient(this);
-
-    if (_solveWithMILP)
-        return solveWithMILPEncoding(timeoutInSeconds);
-
-    updateDirections();
-    storeInitialEngineState();
-
-    mainLoopStatistics();
-    if (_verbosity > 0)
-    {
-        printf("\nEngine2::solve: Initial statistics\n");
-        _statistics.print();
-        printf("\n---\n");
-    }
-
-    applyAllValidConstraintCaseSplits();
-
-    bool splitJustPerformed = true;
-    struct timespec mainLoopStart = TimeUtils::sampleMicro();
-    while (true)
-    {
-        struct timespec mainLoopEnd = TimeUtils::sampleMicro();
-        _statistics.addTimeMainLoop(TimeUtils::timePassed(mainLoopStart, mainLoopEnd));
-        mainLoopStart = mainLoopEnd;
-
-        if (shouldExitDueToTimeout(timeoutInSeconds))
-        {
-            if (_verbosity > 0)
-            {
-                printf("\n\nEngine2: quitting due to timeout...\n\n");
-                printf("Final statistics:\n");
-                _statistics.print();
-            }
-
-            _exitCode = Engine2::TIMEOUT;
-            _statistics.timeout();
-            return false;
-        }
-
-        if (_quitRequested)
-        {
-            if (_verbosity > 0)
-            {
-                printf("\n\nEngine2: quitting due to external request...\n\n");
-                printf("Final statistics:\n");
-                _statistics.print();
-            }
-
-            _exitCode = Engine2::QUIT_REQUESTED;
-            return false;
-        }
-
-        try
-        {
-            DEBUG(_tableau->verifyInvariants());
-
-            mainLoopStatistics();
-            if (_verbosity > 1 && _statistics.getNumMainLoopIterations() %
-                                          GlobalConfiguration::STATISTICS_PRINTING_FREQUENCY ==
-                                      0)
-                _statistics.print();
-
-            // Check whether progress has been made recently
-            checkOverallProgress();
-
-            // If the basis has become malformed, we need to restore it
-            if (basisRestorationNeeded())
-            {
-                if (_basisRestorationRequired == Engine2::STRONG_RESTORATION_NEEDED)
-                {
-                    performPrecisionRestoration(PrecisionRestorer::RESTORE_BASICS);
-                    _basisRestorationPerformed = Engine2::PERFORMED_STRONG_RESTORATION;
-                }
-                else
-                {
-                    performPrecisionRestoration(PrecisionRestorer::DO_NOT_RESTORE_BASICS);
-                    _basisRestorationPerformed = Engine2::PERFORMED_WEAK_RESTORATION;
-                }
-
-                _numVisitedStatesAtPreviousRestoration = _statistics.getNumVisitedTreeStates();
-                _basisRestorationRequired = Engine2::RESTORATION_NOT_NEEDED;
-                continue;
-            }
-
-            // Restoration is not required
-            _basisRestorationPerformed = Engine2::NO_RESTORATION_PERFORMED;
-
-            // Possible restoration due to preceision degradation
-            if (shouldCheckDegradation() && highDegradation())
-            {
-                performPrecisionRestoration(PrecisionRestorer::RESTORE_BASICS);
-                continue;
-            }
-
-            if (_tableau->basisMatrixAvailable())
-            {
-                explicitBasisBoundTightening();
-                applyAllBoundTightenings();
-                applyAllValidConstraintCaseSplits();
-            }
-
-            if (splitJustPerformed)
-            {
-                // use GammaUnsat + gammaAbs to prune redundant splits
-                // if last split is of n1 and n1 is refined from abstract node n
-                // and n is (pos-inc & active) or (neg-dec & inactive)
-                // and n is active in some sequence in GammaUnsat (assuming that
-                // refinement is in abstraction order)
-                // and post(n) are (pos-inc & active) or (neg-dec & inactive)
-                // then we should split n2, the second node refined from n, to
-                // the second (unequal to n1's) option (inactive/active)
-                unsigned last_index = _smtCore.getLastSplit()->getBoundTightenings().front()._variable;
-
-                auto const isVariableActive = [this](unsigned var) { !FloatUtils::lte(0, this->_tableau->getLowerBound(var)); };
-                constexpr bool ACTIVE = true;
-                constexpr bool INACTIVE = false;
-                auto const getSplitVariable = [](PiecewiseLinearCaseSplit split) -> std::pair<unsigned, bool>
-                {
-                    for (auto const &bound : split.getBoundTightenings())
-                    {
-                        if(bound._type == Tightening::LB)
-                        {
-                            return {bound._variable, ACTIVE};
-                        }
-                        if (bound._type == Tightening::UB)
-                        {
-                            return {bound._variable, INACTIVE};
-                        }
-                    }
-                };
-
-                // condition 0: check if there is a decided node in the split seq, that is refined node of some abstract node
-
-                // check condition 0: is there a decided node in the split seq, that is refined node of some abstract node
-                bool condition0_holds = false;
-                List<PiecewiseLinearCaseSplit> all_splits;
-                _smtCore.allSplitsSoFar(all_splits);
-                for (auto abstract_step : gammaAbs) // TODO: send GammaAbs in the query
-                {
-                    unsigned refined_1_index = abstract_step.second.first();
-                    unsigned refined_2_index = abstract_step.second.second();
-                    for (auto const &split : all_splits)
-                    {
-                        auto const splitVar = getSplitVariable(split);
-                        if (splitVar.first == refined_1_index || splitVar.first == refined_2_index)
-                        {
-                            condition0_holds = true;
-                        }
-                    }
-                }
-
-                // condition 1: it is the same split sequence (order-invariant)
-                bool condition1_holds= true;
-                for (auto const &unsat_seq : gammaUnsat)
-                {
-                    for (auto pair : unsat_seq)
-                    {
-                        unsigned var = pair.first;
-                        for(const auto & abstracted : gammaAbs)
-                        {
-                            if(var == abstracted.first)
-                            {
-
-                            }
-                        }
-                        bool is_active = pair.second;
-                        bool is_in_current_seq_and_same_activation = false;
-                        for (auto const &split : all_splits)
-                        {
-                            unsigned split_var; bool split_activation;
-                            std::tie(split_var, split_activation) = getSplitVariable(split);
-                            if (var == split_var && is_active == split_activation)
-                            {
-                                is_in_current_seq_and_same_activation = true;
-                                break;
-                            }
-                        }
-                        if(!is_in_current_seq_and_same_activation)
-                        {
-                            condition1_holds = false;
-                        }
-                    }
-
-                }
-
-
-                    // find if last_index is part of an abstraction step in gammaAbs
-                    for ( auto abstract_step : gammaAbs )  // TODO: send GammaAbs in the query
-                    {
-                        // abstract_step maps abstract_index to refine indices pair
-                        unsigned abstract_index = abstract_step.first;
-                        unsigned refined_1_index = abstract_step.second.first();
-                        unsigned refined_2_index = abstract_step.second.second();
-
-                        // check one of the refined is the last node
-                        if(! (refined_1_index == last_index || refined_2_index == last_index))
-                        {
-                            break;
-                        }
-
-                        bool is_refine1_active = !FloatUtils::lte( 0, _tableau->getLowerBound(refined_1_index) );
-                        bool is_refine2_active = !FloatUtils::lte( 0, _tableau->getLowerBound(refined_2_index) );
-                        // 1. is abstract node in UNSAT sequence? if so,
-                        // 2. is abstract is inc+active or dec+inactive? if so,
-                        // 3. is abstract node has equal activation to last_index?
-                        bool is_unsat_seq = false;
-
-                        // check 1. is abstract node in UNSAT sequence? if so,
-                        bool is_abstract_active = false;
-                        for ( auto unsat_seq : gammaUnsat ) {
-                            // each element in seq is (var_index, Map<unsigned, PiecewiseLinearCaseSplit>)
-                            for ( auto node_activation : unsat_seq ) {
-                                // the next condition checks 1
-                                if ( node_activation.first == abstract_index ) {
-                                    is_abstract_active = node_activation.second;
-                                }
-                            }
-                        }
-
-                        bool is_last_active = !FloatUtils::lte( 0, _tableau->getLowerBound(last_index) );
-                                   // the next condition checks 2
-                                    if (is_last_active != is_abstract_active)
-                                    {
-                                        break; // can't learn from abstract case
-                                    }
-                                    // the next condition checks 3
-                                    if (is_active == is_last_active)
-                                    {
-                                        is_unsat_seq = true;
-                                        break;
-                                    } // else, can't learn to refinement case
-                            }  // else, can't learn from random node
-                        }
-                        // stop if found one unsat sequence with abstract node
-                        if ( is_unsat_seq ) {
-                            break;
-                        }
-                    }
-
-                    // if any unsat sequence was not found, can't prune
-                    if ( !is_unsat_seq ) {
-                        continue;
-                    }
-
-                    // check if all post constraints enable pruning
-                    bool all_post_constraints_activated_properly = false;
-                    if ( last_index == refined_1_index || last_index == refined_2_index ) {
-                        all_post_constraints_activated_properly = true;
-                        for ( auto post_var : post_var_indices ) {
-                            unsigned var_index = post_var_indices[post_var.second];
-                            bool is_var_active = FloatUtils::lte(
-                                0, _tableau->getLowerBound(var_index) );
-                            if (!( ( is_var_active && is_pos[var_index] && is_inc[var_index] ) ||
-                                 ( !is_var_active && !is_pos[var_index] && !is_inc[var_index] ) )) {
-                                 all_post_constraints_activated_properly = false;
-                                 break;
-                            }
-                        }
-                    }
-                    if ( !all_post_constraints_activated_properly ) {
-                        continue;
-                    }
-
-                    // bcp: activate the second refined node as needed
-                    bool is_refined_1_active = !FloatUtils::lte( 0, _tableau->getLowerBound(refined_1_index) );
-                    bool is_refined_2_active = !FloatUtils::lte( 0, _tableau->getLowerBound(refined_2_index) );
-
-                    // if equal activations, UNSAT from residual reasoning
-                    if ( is_refined_1_active == is_refined_2_active ) {
-                        throw InfeasibleQueryException();
-                    }
-
-                    // otherwise, activate as needed
-                    if ( last_index == refined_1_index ) {
-                        // assert is_refined_2_active != is_refined_1_active
-                        if ( is_refined_1_active ) {
-                            _tableau->tightenUpperBound( 0, refined_2_index );
-                        }
-                        else {  // !is_refined_1_active
-                            _tableau->tightenLowerBound( refined_2_index, 0 );
-                        }
-                        break;
-                    }
-                    if ( last_index == refined_2_index ) {
-                        // assert is_refined_1_active != is_refined_2_active
-                        if ( is_refined_2_active ) {
-                            _tableau->tightenUpperBound( refined_1_index, 0 );
-                        }
-                        else {
-                            _tableau->tightenLowerBound( refined_1_index, 0 );
-                        }
-                    }
-                    break;
-                }
-
-                do
-                {
-                    performSymbolicBoundTightening();
-                }
-                while ( applyAllValidConstraintCaseSplits() );
-                splitJustPerformed = false;
-            }
-
-            // Perform any SmtCore-initiated case splits
-            if ( _smtCore.needToSplit() )
-            {
-                _smtCore.performSplit();
-                splitJustPerformed = true;
->>>>>>> a9bf6fb0
-                continue;
-            }
-
-            if ( !_tableau->allBoundsValid() )
-            {
-                // Some variable bounds are invalid, so the query is unsat
-                throw InfeasibleQueryException();
-            }
-
-            if ( allVarsWithinBounds() )
-            {
-                // The linear portion of the problem has been solved.
-                // Check the status of the PL constraints
-                collectViolatedPlConstraints();
-
-                // If all constraints are satisfied, we are possibly done
-                if ( allPlConstraintsHold() )
-                {
-                    if ( _tableau->getBasicAssignmentStatus() !=
-                        ITableau::BASIC_ASSIGNMENT_JUST_COMPUTED )
-                    {
-                        if ( _verbosity > 0 )
-                        {
-                            printf( "Before declaring sat, recomputing...\n" );
-                        }
-                        // Make sure that the assignment is precise before declaring success
-                        _tableau->computeAssignment();
-                        continue;
-                    }
-                    if ( _verbosity > 0 )
-                    {
-                        printf( "\nEngine2::solve: sat assignment found\n" );
-                        _statistics.print();
-                    }
-                    _exitCode = Engine2::SAT;
-                    return true;
-                }
-
-                // We have violated piecewise-linear constraints.
-                performConstraintFixingStep();
-
-                // Finally, take this opporunity to tighten any bounds
-                // and perform any valid case splits.
-                tightenBoundsOnConstraintMatrix();
-                applyAllBoundTightenings();
-                // For debugging purposes
-                checkBoundCompliancyWithDebugSolution();
-
-                while ( applyAllValidConstraintCaseSplits() )
-                    performSymbolicBoundTightening();
-
-                continue;
-            }
-
-            // We have out-of-bounds variables.
-            performSimplexStep();
-            continue;
-        }
-        catch ( const MalformedBasisException& )
-        {
-            // Debug
-            printf( "MalformedBasisException caught!\n" );
-            //
-
-            if ( _basisRestorationPerformed == Engine2::NO_RESTORATION_PERFORMED )
-            {
-                if ( _numVisitedStatesAtPreviousRestoration != _statistics.getNumVisitedTreeStates() )
-                {
-                    // We've tried a strong restoration before, and it didn't work. Do a weak restoration
-                    _basisRestorationRequired = Engine2::WEAK_RESTORATION_NEEDED;
-                }
-                else
-                {
-                    _basisRestorationRequired = Engine2::STRONG_RESTORATION_NEEDED;
-                }
-            }
-            else if ( _basisRestorationPerformed == Engine2::PERFORMED_STRONG_RESTORATION )
-                _basisRestorationRequired = Engine2::WEAK_RESTORATION_NEEDED;
-            else
-            {
-                printf( "Engine2: Cannot restore tableau!\n" );
-                _exitCode = Engine2::ERROR;
-                return false;
-            }
-        }
-        catch ( const InfeasibleQueryException& )
-        {
-            printf( "on unsat\n" );
             // notify unsat for providers
-            _splitProvidersManager->notifyUnsat();
+            _splitProvidersManager->notifyUnsat(_smtStackManager.getStack());
 
             bool  alternativeApplied = false;
             while ( !alternativeApplied )
@@ -1440,11 +685,11 @@
 
 void Engine2::invokePreprocessor( const InputQuery& inputQuery, bool preprocess )
 {
-    // if ( _verbosity > 0 )
-    //     printf( "Engine2::processInputQuery: Input query (before preprocessing): "
-    //         "%u equations, %u variables\n",
-    //         inputQuery.getEquations().size(),
-    //         inputQuery.getNumberOfVariables() );
+    if ( _verbosity > 0 )
+        printf( "Engine2::processInputQuery: Input query (before preprocessing): "
+            "%u equations, %u variables\n",
+            inputQuery.getEquations().size(),
+            inputQuery.getNumberOfVariables() );
 
     // If processing is enabled, invoke the preprocessor
     _preprocessingEnabled = preprocess;
@@ -1454,11 +699,11 @@
     else
         _preprocessedQuery = inputQuery;
 
-    // if ( _verbosity > 0 )
-    //     printf( "Engine2::processInputQuery: Input query (after preprocessing): "
-    //         "%u equations, %u variables\n\n",
-    //         _preprocessedQuery.getEquations().size(),
-    //         _preprocessedQuery.getNumberOfVariables() );
+    if ( _verbosity > 0 )
+        printf( "Engine2::processInputQuery: Input query (after preprocessing): "
+            "%u equations, %u variables\n\n",
+            _preprocessedQuery.getEquations().size(),
+            _preprocessedQuery.getNumberOfVariables() );
 
     unsigned infiniteBounds = _preprocessedQuery.countInfiniteBounds();
     if ( infiniteBounds != 0 )
