--- conflicted
+++ resolved
@@ -18,10 +18,7 @@
 #include "MStringf.h"
 #include "MarabouError.h"
 #include "NetworkLevelReasoner.h"
-<<<<<<< HEAD
-=======
 #include "ReluConstraint.h"
->>>>>>> 34d26b47
 #include <cstring>
 
 NetworkLevelReasoner::NetworkLevelReasoner()
@@ -37,8 +34,6 @@
     , _upperBoundsWeightedSums( NULL )
     , _lowerBoundsActivations( NULL )
     , _upperBoundsActivations( NULL )
-<<<<<<< HEAD
-=======
     , _currentLayerLowerBounds( NULL )
     , _currentLayerUpperBounds( NULL )
     , _currentLayerLowerBias( NULL )
@@ -47,7 +42,6 @@
     , _previousLayerUpperBounds( NULL )
     , _previousLayerLowerBias( NULL )
     , _previousLayerUpperBias( NULL )
->>>>>>> 34d26b47
 {
 }
 
@@ -174,8 +168,6 @@
         delete[] _upperBoundsActivations;
         _upperBoundsActivations = NULL;
     }
-<<<<<<< HEAD
-=======
 
     if ( _currentLayerLowerBounds )
     {
@@ -224,7 +216,6 @@
         delete[] _previousLayerUpperBias;
         _previousLayerUpperBias = NULL;
     }
->>>>>>> 34d26b47
 }
 
 void NetworkLevelReasoner::setNumberOfLayers( unsigned numberOfLayers )
@@ -312,8 +303,6 @@
              !_lowerBoundsActivations[i] || !_lowerBoundsActivations[i] )
             throw MarabouError( MarabouError::ALLOCATION_FAILED, "NetworkLevelReasoner::bounds[i]" );
     }
-<<<<<<< HEAD
-=======
 
     _currentLayerLowerBounds = new double[_maxLayerSize * _layerSizes[0]];
     _currentLayerUpperBounds = new double[_maxLayerSize * _layerSizes[0]];
@@ -324,7 +313,6 @@
     _previousLayerUpperBounds = new double[_maxLayerSize * _layerSizes[0]];
     _previousLayerLowerBias = new double[_maxLayerSize];
     _previousLayerUpperBias = new double[_maxLayerSize];
->>>>>>> 34d26b47
 }
 
 void NetworkLevelReasoner::setNeuronActivationFunction( unsigned layer, unsigned neuron, ActivationFunction activationFuction )
@@ -571,17 +559,6 @@
     }
 }
 
-<<<<<<< HEAD
-void NetworkLevelReasoner::obtainInputBounds()
-{
-    ASSERT( _tableau );
-
-    for ( unsigned i = 0; i < _layerSizes[0]; ++i )
-    {
-        unsigned varIndex = _indexToActivationResultVariable[Index( 0, i )];
-        _lowerBoundsActivations[0][i] = _tableau->getLowerBound( varIndex );
-        _upperBoundsActivations[0][i] = _tableau->getUpperBound( varIndex );
-=======
 void NetworkLevelReasoner::obtainCurrentBounds()
 {
     ASSERT( _tableau );
@@ -622,7 +599,6 @@
                 _upperBoundsWeightedSums[i][j] = _eliminatedWeightedSumVariables[Index( i, j )];
             }
         }
->>>>>>> 34d26b47
     }
 }
 
@@ -683,8 +659,6 @@
     }
 }
 
-<<<<<<< HEAD
-=======
 void NetworkLevelReasoner::symbolicBoundPropagation()
 {
     /*
@@ -963,7 +937,6 @@
     }
 }
 
->>>>>>> 34d26b47
 void NetworkLevelReasoner::getConstraintTightenings( List<Tightening> &tightenings ) const
 {
     tightenings.clear();
@@ -975,15 +948,6 @@
             Index index( i, j );
 
             // Weighted sums
-<<<<<<< HEAD
-            tightenings.append( Tightening( _indexToWeightedSumVariable[index],
-                                            _lowerBoundsWeightedSums[i][j],
-                                            Tightening::LB ) );
-
-            tightenings.append( Tightening( _indexToWeightedSumVariable[index],
-                                            _upperBoundsWeightedSums[i][j],
-                                            Tightening::UB ) );
-=======
             if ( _indexToWeightedSumVariable.exists( index ) )
             {
                 tightenings.append( Tightening( _indexToWeightedSumVariable[index],
@@ -994,24 +958,10 @@
                                                 _upperBoundsWeightedSums[i][j],
                                                 Tightening::UB ) );
             }
->>>>>>> 34d26b47
 
             // Activation results
             if ( i != _numberOfLayers - 1 )
             {
-<<<<<<< HEAD
-                tightenings.append( Tightening( _indexToActivationResultVariable[index],
-                                                _lowerBoundsActivations[i][j],
-                                                Tightening::LB ) );
-                tightenings.append( Tightening( _indexToActivationResultVariable[index],
-                                                _upperBoundsActivations[i][j],
-                                                Tightening::UB ) );
-            }
-        }
-    }
-}
-
-=======
                 if ( _indexToActivationResultVariable.exists( index ) )
                 {
                     tightenings.append( Tightening( _indexToActivationResultVariable[index],
@@ -1055,7 +1005,6 @@
         printf( "%s", message.ascii() );
 }
 
->>>>>>> 34d26b47
 //
 // Local Variables:
 // compile-command: "make -C ../.. "
