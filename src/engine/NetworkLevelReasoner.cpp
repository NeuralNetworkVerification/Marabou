/*********************                                                        */
/*! \file NetworkLevelReasoner.cpp
 ** \verbatim
 ** Top contributors (to current version):
 **   Guy Katz
 ** This file is part of the Marabou project.
 ** Copyright (c) 2017-2019 by the authors listed in the file AUTHORS
 ** in the top-level source directory) and their institutional affiliations.
 ** All rights reserved. See the file COPYING in the top-level source
 ** directory for licensing information.\endverbatim
 **
 ** [[ Add lengthier description here ]]

 **/

#include "AbsoluteValueConstraint.h"
#include "Debug.h"
#include "FloatUtils.h"
#include "MStringf.h"
#include "MarabouError.h"
#include "NetworkLevelReasoner.h"
#include "ReluConstraint.h"
#include <cstring>

NetworkLevelReasoner::NetworkLevelReasoner()
    : _weights( NULL )
    , _positiveWeights( NULL )
    , _negativeWeights( NULL )
    , _maxLayerSize( 0 )
    , _inputLayerSize( 0 )
    , _work1( NULL )
    , _work2( NULL )
    , _tableau( NULL )
    , _lowerBoundsWeightedSums( NULL )
    , _upperBoundsWeightedSums( NULL )
    , _lowerBoundsActivations( NULL )
    , _upperBoundsActivations( NULL )
    , _currentLayerLowerBounds( NULL )
    , _currentLayerUpperBounds( NULL )
    , _currentLayerLowerBias( NULL )
    , _currentLayerUpperBias( NULL )
    , _previousLayerLowerBounds( NULL )
    , _previousLayerUpperBounds( NULL )
    , _previousLayerLowerBias( NULL )
    , _previousLayerUpperBias( NULL )
{
}

NetworkLevelReasoner::~NetworkLevelReasoner()
{
    freeMemoryIfNeeded();
}

void NetworkLevelReasoner::freeMemoryIfNeeded()
{
    if ( _weights )
    {
        for ( unsigned i = 0; i < _numberOfLayers - 1; ++i )
        {
            if ( _weights[i] )
            {
                delete[] _weights[i];
                _weights[i] = NULL;
            }
        }

        delete[] _weights;
        _weights = NULL;
    }

    if ( _positiveWeights )
    {
        for ( unsigned i = 0; i < _numberOfLayers - 1; ++i )
        {
            if ( _positiveWeights[i] )
            {
                delete[] _positiveWeights[i];
                _positiveWeights[i] = NULL;
            }
        }

        delete[] _positiveWeights;
        _positiveWeights = NULL;
    }

    if ( _negativeWeights )
    {
        for ( unsigned i = 0; i < _numberOfLayers - 1; ++i )
        {
            if ( _negativeWeights[i] )
            {
                delete[] _negativeWeights[i];
                _negativeWeights[i] = NULL;
            }
        }

        delete[] _negativeWeights;
        _negativeWeights = NULL;
    }

    if ( _work1 )
    {
        delete[] _work1;
        _work1 = NULL;
    }

    if ( _work2 )
    {
        delete[] _work2;
        _work2 = NULL;
    }

    if ( _lowerBoundsWeightedSums )
    {
        for ( unsigned i = 0; i < _numberOfLayers; ++i )
        {
            if ( _lowerBoundsWeightedSums[i] )
            {
                delete[] _lowerBoundsWeightedSums[i];
                _lowerBoundsWeightedSums[i] = NULL;
            }
        }

        delete[] _lowerBoundsWeightedSums;
        _lowerBoundsWeightedSums = NULL;
    }

    if ( _upperBoundsWeightedSums )
    {
        for ( unsigned i = 0; i < _numberOfLayers; ++i )
        {
            if ( _upperBoundsWeightedSums[i] )
            {
                delete[] _upperBoundsWeightedSums[i];
                _upperBoundsWeightedSums[i] = NULL;
            }
        }

        delete[] _upperBoundsWeightedSums;
        _upperBoundsWeightedSums = NULL;
    }

    if ( _lowerBoundsActivations )
    {
        for ( unsigned i = 0; i < _numberOfLayers; ++i )
        {
            if ( _lowerBoundsActivations[i] )
            {
                delete[] _lowerBoundsActivations[i];
                _lowerBoundsActivations[i] = NULL;
            }
        }

        delete[] _lowerBoundsActivations;
        _lowerBoundsActivations = NULL;
    }

    if ( _upperBoundsActivations )
    {
        for ( unsigned i = 0; i < _numberOfLayers; ++i )
        {
            if ( _upperBoundsActivations[i] )
            {
                delete[] _upperBoundsActivations[i];
                _upperBoundsActivations[i] = NULL;
            }
        }

        delete[] _upperBoundsActivations;
        _upperBoundsActivations = NULL;
    }

    if ( _currentLayerLowerBounds )
    {
        delete[] _currentLayerLowerBounds;
        _currentLayerLowerBounds = NULL;
    }

    if ( _currentLayerUpperBounds )
    {
        delete[] _currentLayerUpperBounds;
        _currentLayerUpperBounds = NULL;
    }

    if ( _currentLayerLowerBias )
    {
        delete[] _currentLayerLowerBias;
        _currentLayerLowerBias = NULL;
    }

    if ( _currentLayerUpperBias )
    {
        delete[] _currentLayerUpperBias;
        _currentLayerUpperBias = NULL;
    }

    if ( _previousLayerLowerBounds )
    {
        delete[] _previousLayerLowerBounds;
        _previousLayerLowerBounds = NULL;
    }

    if ( _previousLayerUpperBounds )
    {
        delete[] _previousLayerUpperBounds;
        _previousLayerUpperBounds = NULL;
    }

    if ( _previousLayerLowerBias )
    {
        delete[] _previousLayerLowerBias;
        _previousLayerLowerBias = NULL;
    }

    if ( _previousLayerUpperBias )
    {
        delete[] _previousLayerUpperBias;
        _previousLayerUpperBias = NULL;
    }
}

void NetworkLevelReasoner::setNumberOfLayers( unsigned numberOfLayers )
{
    _numberOfLayers = numberOfLayers;
}

void NetworkLevelReasoner::setLayerSize( unsigned layer, unsigned size )
{
    ASSERT( layer < _numberOfLayers );
    _layerSizes[layer] = size;

    if ( size > _maxLayerSize )
        _maxLayerSize = size;

    if ( layer == 0 )
        _inputLayerSize = size;
}

void NetworkLevelReasoner::allocateMemoryByTopology()
{
    freeMemoryIfNeeded();

    _weights = new double *[_numberOfLayers - 1];
    if ( !_weights )
        throw MarabouError( MarabouError::ALLOCATION_FAILED, "NetworkLevelReasoner::weights" );

    for ( unsigned i = 0; i < _numberOfLayers - 1; ++i )
    {
        _weights[i] = new double[_layerSizes[i] * _layerSizes[i+1]];
        if ( !_weights[i] )
            throw MarabouError( MarabouError::ALLOCATION_FAILED, "NetworkLevelReasoner::weights[i]" );
        std::fill_n( _weights[i], _layerSizes[i] * _layerSizes[i+1], 0 );
    }

    _positiveWeights = new double *[_numberOfLayers - 1];
    if ( !_positiveWeights )
        throw MarabouError( MarabouError::ALLOCATION_FAILED, "NetworkLevelReasoner::positiveWeights" );

    for ( unsigned i = 0; i < _numberOfLayers - 1; ++i )
    {
        _positiveWeights[i] = new double[_layerSizes[i] * _layerSizes[i+1]];
        if ( !_positiveWeights[i] )
            throw MarabouError( MarabouError::ALLOCATION_FAILED, "NetworkLevelReasoner::positiveWeights[i]" );
        std::fill_n( _positiveWeights[i], _layerSizes[i] * _layerSizes[i+1], 0 );
    }

    _negativeWeights = new double *[_numberOfLayers - 1];
    if ( !_negativeWeights )
        throw MarabouError( MarabouError::ALLOCATION_FAILED, "NetworkLevelReasoner::negativeWeights" );

    for ( unsigned i = 0; i < _numberOfLayers - 1; ++i )
    {
        _negativeWeights[i] = new double[_layerSizes[i] * _layerSizes[i+1]];
        if ( !_negativeWeights[i] )
            throw MarabouError( MarabouError::ALLOCATION_FAILED, "NetworkLevelReasoner::negativeWeights[i]" );
        std::fill_n( _negativeWeights[i], _layerSizes[i] * _layerSizes[i+1], 0 );
    }

    _work1 = new double[_maxLayerSize];
    if ( !_work1 )
        throw MarabouError( MarabouError::ALLOCATION_FAILED, "NetworkLevelReasoner::work1" );

    _work2 = new double[_maxLayerSize];
    if ( !_work2 )
        throw MarabouError( MarabouError::ALLOCATION_FAILED, "NetworkLevelReasoner::work2" );

    _lowerBoundsWeightedSums = new double *[_numberOfLayers];
    _upperBoundsWeightedSums = new double *[_numberOfLayers];
    _lowerBoundsActivations = new double *[_numberOfLayers];
    _upperBoundsActivations = new double *[_numberOfLayers];

    if ( !_lowerBoundsWeightedSums || !_upperBoundsWeightedSums ||
         !_lowerBoundsActivations || !_upperBoundsActivations )
        throw MarabouError( MarabouError::ALLOCATION_FAILED, "NetworkLevelReasoner::bounds" );

    for ( unsigned i = 0; i < _numberOfLayers; ++i )
    {
        _lowerBoundsWeightedSums[i] = new double[_layerSizes[i]];
        _upperBoundsWeightedSums[i] = new double[_layerSizes[i]];
        _lowerBoundsActivations[i] = new double[_layerSizes[i]];
        _upperBoundsActivations[i] = new double[_layerSizes[i]];

        if ( !_lowerBoundsWeightedSums[i] || !_lowerBoundsWeightedSums[i] ||
             !_lowerBoundsActivations[i] || !_lowerBoundsActivations[i] )
            throw MarabouError( MarabouError::ALLOCATION_FAILED, "NetworkLevelReasoner::bounds[i]" );
    }

    _currentLayerLowerBounds = new double[_maxLayerSize * _layerSizes[0]];
    _currentLayerUpperBounds = new double[_maxLayerSize * _layerSizes[0]];
    _currentLayerLowerBias = new double[_maxLayerSize];
    _currentLayerUpperBias = new double[_maxLayerSize];

    _previousLayerLowerBounds = new double[_maxLayerSize * _layerSizes[0]];
    _previousLayerUpperBounds = new double[_maxLayerSize * _layerSizes[0]];
    _previousLayerLowerBias = new double[_maxLayerSize];
    _previousLayerUpperBias = new double[_maxLayerSize];
}

void NetworkLevelReasoner::setNeuronActivationFunction( unsigned layer, unsigned neuron, ActivationFunction activationFuction )
{
    _neuronToActivationFunction[Index( layer, neuron )] = activationFuction;
}

void NetworkLevelReasoner::setWeight( unsigned sourceLayer, unsigned sourceNeuron, unsigned targetNeuron, double weight )
{
    ASSERT( _weights );

    unsigned targetLayerSize = _layerSizes[sourceLayer + 1];
    _weights[sourceLayer][sourceNeuron * targetLayerSize + targetNeuron] = weight;

    if ( weight > 0 )
        _positiveWeights[sourceLayer][sourceNeuron * targetLayerSize + targetNeuron] = weight;
    else
        _negativeWeights[sourceLayer][sourceNeuron * targetLayerSize + targetNeuron] = weight;
}

void NetworkLevelReasoner::setBias( unsigned layer, unsigned neuron, double bias )
{
    _bias[Index( layer, neuron )] = bias;
}

void NetworkLevelReasoner::evaluate( double *input, double *output )
{
    memcpy( _work1, input, sizeof(double) * _layerSizes[0] );

    for ( unsigned targetLayer = 1; targetLayer < _numberOfLayers; ++targetLayer )
    {
        unsigned sourceLayer = targetLayer - 1;
        unsigned sourceLayerSize = _layerSizes[sourceLayer];
        unsigned targetLayerSize = _layerSizes[targetLayer];

        for ( unsigned targetNeuron = 0; targetNeuron < targetLayerSize; ++targetNeuron )
        {
            Index index( targetLayer, targetNeuron );
            _work2[targetNeuron] = _bias.exists( index ) ? _bias[index] : 0;

            for ( unsigned sourceNeuron = 0; sourceNeuron < sourceLayerSize; ++sourceNeuron )
            {
                double weight = _weights[sourceLayer][sourceNeuron * targetLayerSize + targetNeuron];
                _work2[targetNeuron] += _work1[sourceNeuron] * weight;
            }

            // Store weighted sum if needed
            if ( _indexToWeightedSumVariable.exists( index ) )
                _indexToWeightedSumAssignment[index] = _work2[targetNeuron];

            // Apply activation function, unless computing the output layer
            if ( targetLayer != _numberOfLayers - 1 )
            {
                ASSERT( _neuronToActivationFunction.exists( index ) );

                switch ( _neuronToActivationFunction[index] )
                {
                case ReLU:
                    if ( _work2[targetNeuron] < 0 )
                        _work2[targetNeuron] = 0;
                    break;

                case AbsoluteValue:
                    _work2[targetNeuron] = FloatUtils::abs( _work2[targetNeuron] );
                    break;

                default:
                    throw MarabouError( MarabouError::NETWORK_LEVEL_REASONER_ACTIVATION_NOT_SUPPORTED );
                    break;
                }
            }

            // Store activation result if needed
            if ( _indexToActivationResultVariable.exists( index ) )
                _indexToActivationResultAssignment[index] = _work2[targetNeuron];
        }

        memcpy( _work1, _work2, sizeof(double) * targetLayerSize );
    }

    memcpy( output, _work1, sizeof(double) * _layerSizes[_numberOfLayers - 1] );
}

void NetworkLevelReasoner::setWeightedSumVariable( unsigned layer, unsigned neuron, unsigned variable )
{
    _indexToWeightedSumVariable[Index( layer, neuron )] = variable;
    _weightedSumVariableToIndex[variable] = Index( layer, neuron );
}

unsigned NetworkLevelReasoner::getWeightedSumVariable( unsigned layer, unsigned neuron ) const
{
    Index index( layer, neuron );
    if ( !_indexToWeightedSumVariable.exists( index ) )
        throw MarabouError( MarabouError::INVALID_WEIGHTED_SUM_INDEX, Stringf( "weighted sum: <%u,%u>", layer, neuron ).ascii() );

    return _indexToWeightedSumVariable[index];
}

void NetworkLevelReasoner::setActivationResultVariable( unsigned layer, unsigned neuron, unsigned variable )
{
    _indexToActivationResultVariable[Index( layer, neuron )] = variable;
    _activationResultVariableToIndex[variable] = Index( layer, neuron );
}

unsigned NetworkLevelReasoner::getActivationResultVariable( unsigned layer, unsigned neuron ) const
{
    Index index( layer, neuron );
    if ( !_indexToActivationResultVariable.exists( index ) )
        throw MarabouError( MarabouError::INVALID_WEIGHTED_SUM_INDEX, Stringf( "activation result: <%u,%u>", layer, neuron ).ascii() );

    return _indexToActivationResultVariable[index];
}

void NetworkLevelReasoner::storeIntoOther( NetworkLevelReasoner &other ) const
{
    other.freeMemoryIfNeeded();

    other.setNumberOfLayers( _numberOfLayers );
    for ( const auto &pair : _layerSizes )
        other.setLayerSize( pair.first, pair.second );
    other.allocateMemoryByTopology();

    for ( const auto &pair : _neuronToActivationFunction )
        other.setNeuronActivationFunction( pair.first._layer, pair.first._neuron, pair.second );

    for ( unsigned i = 0; i < _numberOfLayers - 1; ++i )
    {
        memcpy( other._weights[i], _weights[i], sizeof(double) * _layerSizes[i] * _layerSizes[i+1] );
        memcpy( other._positiveWeights[i], _positiveWeights[i], sizeof(double) * _layerSizes[i] * _layerSizes[i+1] );
        memcpy( other._negativeWeights[i], _negativeWeights[i], sizeof(double) * _layerSizes[i] * _layerSizes[i+1] );
    }

    for ( const auto &pair : _bias )
        other.setBias( pair.first._layer, pair.first._neuron, pair.second );

    other._indexToWeightedSumVariable = _indexToWeightedSumVariable;
    other._indexToActivationResultVariable = _indexToActivationResultVariable;
    other._weightedSumVariableToIndex = _weightedSumVariableToIndex;
    other._activationResultVariableToIndex = _activationResultVariableToIndex;
    other._indexToWeightedSumAssignment = _indexToWeightedSumAssignment;
    other._indexToActivationResultAssignment = _indexToActivationResultAssignment;
    other._eliminatedWeightedSumVariables = _eliminatedWeightedSumVariables;
    other._eliminatedActivationResultVariables = _eliminatedActivationResultVariables;
}

const Map<NetworkLevelReasoner::Index, unsigned> &NetworkLevelReasoner::getIndexToWeightedSumVariable()
{
    return _indexToWeightedSumVariable;
}

const Map<NetworkLevelReasoner::Index, unsigned> &NetworkLevelReasoner::getIndexToActivationResultVariable()
{
    return _indexToActivationResultVariable;
}

const Map<NetworkLevelReasoner::Index, double> &NetworkLevelReasoner::getIndexToWeightedSumAssignment()
{
    return _indexToWeightedSumAssignment;
}

const Map<NetworkLevelReasoner::Index, double> &NetworkLevelReasoner::getIndexToActivationResultAssignment()
{
    return _indexToActivationResultAssignment;
}

void NetworkLevelReasoner::updateVariableIndices( const Map<unsigned, unsigned> &oldIndexToNewIndex,
                                                  const Map<unsigned, unsigned> &mergedVariables )
{
    // First, do a pass to handle any merged variables
    auto bIt = _indexToWeightedSumVariable.begin();
    while ( bIt != _indexToWeightedSumVariable.end() )
    {
        unsigned b = bIt->second;

        while ( mergedVariables.exists( b ) )
        {
            bIt->second = mergedVariables[b];
            b = bIt->second;
        }

        ++bIt;
    }

    auto fIt = _indexToActivationResultVariable.begin();
    while ( fIt != _indexToActivationResultVariable.end() )
    {
        unsigned f = fIt->second;

        while ( mergedVariables.exists( f ) )
        {
            fIt->second = mergedVariables[f];
            f = fIt->second;
        }

        ++fIt;
    }

    // Now handle re-indexing
    bIt = _indexToWeightedSumVariable.begin();
    while ( bIt != _indexToWeightedSumVariable.end() )
    {
        unsigned b = bIt->second;

        if ( !oldIndexToNewIndex.exists( b ) )
        {
            // This variable has been eliminated, remove from map
            bIt = _indexToWeightedSumVariable.erase( bIt );
        }
        else
        {
            if ( oldIndexToNewIndex[b] == b )
            {
                // Index hasn't changed, skip
            }
            else
            {
                // Index has changed
                bIt->second = oldIndexToNewIndex[b];
            }

            ++bIt;
            continue;
        }
    }

    fIt = _indexToActivationResultVariable.begin();
    while ( fIt != _indexToActivationResultVariable.end() )
    {
        unsigned f = fIt->second;
        if ( !oldIndexToNewIndex.exists( f ) )
        {
            // This variable has been eliminated, remove from map
            fIt = _indexToActivationResultVariable.erase( fIt );
        }
        else
        {
            if ( oldIndexToNewIndex[f] == f )
            {
                // Index hasn't changed, skip
            }
            else
            {
                // Index has changed
                fIt->second = oldIndexToNewIndex[f];
            }

            ++fIt;
            continue;
        }
    }
}

void NetworkLevelReasoner::obtainCurrentBounds()
{
    ASSERT( _tableau );

    for ( unsigned i = 0; i < _numberOfLayers - 1; ++i )
    {
        for ( unsigned j = 0; j < _layerSizes[i]; ++j )
        {
            if ( _indexToActivationResultVariable.exists( Index( i, j ) ) )
            {
                unsigned varIndex = _indexToActivationResultVariable[Index( i, j )];
                _lowerBoundsActivations[i][j] = _tableau->getLowerBound( varIndex );
                _upperBoundsActivations[i][j] = _tableau->getUpperBound( varIndex );
            }
            else
            {
                ASSERT( _eliminatedActivationResultVariables.exists( Index( i, j ) ) );
                _lowerBoundsActivations[i][j] = _eliminatedActivationResultVariables[Index( i, j )];
                _upperBoundsActivations[i][j] = _eliminatedActivationResultVariables[Index( i, j )];
            }
        }
    }

    for ( unsigned i = 1; i < _numberOfLayers; ++i )
    {
        for ( unsigned j = 0; j < _layerSizes[i]; ++j )
        {
            if ( _indexToWeightedSumVariable.exists( Index( i, j ) ) )
            {
                unsigned varIndex = _indexToWeightedSumVariable[Index( i, j )];
                _lowerBoundsWeightedSums[i][j] = _tableau->getLowerBound( varIndex );
                _upperBoundsWeightedSums[i][j] = _tableau->getUpperBound( varIndex );
            }
            else
            {
                ASSERT( _eliminatedWeightedSumVariables.exists( Index( i, j ) ) );
                _lowerBoundsWeightedSums[i][j] = _eliminatedWeightedSumVariables[Index( i, j )];
                _upperBoundsWeightedSums[i][j] = _eliminatedWeightedSumVariables[Index( i, j )];
            }
        }
    }
}

void NetworkLevelReasoner::setTableau( const ITableau *tableau )
{
    _tableau = tableau;
}

void NetworkLevelReasoner::intervalArithmeticBoundPropagation()
{
    for ( unsigned i = 1; i < _numberOfLayers; ++i )
    {
        for ( unsigned j = 0; j < _layerSizes[i]; ++j )
        {
            Index index( i, j );
            double lb = _bias.exists( index ) ? _bias[index] : 0;
            double ub = _bias.exists( index ) ? _bias[index] : 0;

            for ( unsigned k = 0; k < _layerSizes[i - 1]; ++k )
            {
                double previousLb = _lowerBoundsActivations[i - 1][k];
                double previousUb = _upperBoundsActivations[i - 1][k];
                double weight = _weights[i - 1][k * _layerSizes[i] + j];

                if ( weight > 0 )
                {
                    lb += weight * previousLb;
                    ub += weight * previousUb;
                }
                else
                {
                    lb += weight * previousUb;
                    ub += weight * previousLb;
                }
            }

            _lowerBoundsWeightedSums[i][j] = lb;
            _upperBoundsWeightedSums[i][j] = ub;

            if ( i != _numberOfLayers - 1 )
            {
                // Apply activation function
                ASSERT( _neuronToActivationFunction.exists( index ) );

                switch ( _neuronToActivationFunction[index] )
                {
                case ReLU:
                    _lowerBoundsActivations[i][j] = lb > 0 ? lb : 0;
                    _upperBoundsActivations[i][j] = ub;
                    break;

                case AbsoluteValue:
                    if ( lb > 0 )
                    {
                        _lowerBoundsActivations[i][j] = lb;
                        _upperBoundsActivations[i][j] = ub;
                    }
                    else if ( ub < 0 )
                    {
                        _lowerBoundsActivations[i][j] = -ub;
                        _upperBoundsActivations[i][j] = -lb;
                    }
                    else
                    {
                        // lb < 0 < ub
                        _lowerBoundsActivations[i][j] = 0;
                        _upperBoundsActivations[i][j] = FloatUtils::max( ub, -lb );
                    }

                    break;

<<<<<<< HEAD
=======
                default:
                    throw MarabouError( MarabouError::NETWORK_LEVEL_REASONER_ACTIVATION_NOT_SUPPORTED );
                    break;
                }
            }
        }
    }
}

void NetworkLevelReasoner::symbolicBoundPropagation()
{
    /*
      Initialize the symbolic bounds for the first layer. Each
      variable has symbolic upper and lower bound 1 for itself, 0 for
      all other varibales. The input layer has no biases.
    */

    std::fill_n( _previousLayerLowerBounds, _maxLayerSize * _inputLayerSize, 0 );
    std::fill_n( _previousLayerUpperBounds, _maxLayerSize * _inputLayerSize, 0 );
    for ( unsigned i = 0; i < _inputLayerSize; ++i )
    {
        _previousLayerLowerBounds[i * _inputLayerSize + i] = 1;
        _previousLayerUpperBounds[i * _inputLayerSize + i] = 1;
    }
    std::fill_n( _previousLayerLowerBias, _maxLayerSize, 0 );
    std::fill_n( _previousLayerUpperBias, _maxLayerSize, 0 );

    for ( unsigned currentLayer = 1; currentLayer < _numberOfLayers; ++currentLayer )
    {
        unsigned currentLayerSize = _layerSizes[currentLayer];
        unsigned previousLayerSize = _layerSizes[currentLayer - 1];

        /*
          Computing symbolic bounds for layer i, based on layer i-1.
          We assume that the bounds for the previous layer have been
          computed.
        */
        std::fill_n( _currentLayerLowerBounds, _maxLayerSize * _inputLayerSize, 0 );
        std::fill_n( _currentLayerUpperBounds, _maxLayerSize * _inputLayerSize, 0 );

        /*
          Perform the multiplication.

            newUB = oldUB * posWeights + oldLB * negWeights
            newLB = oldUB * negWeights + oldLB * posWeights

            dimensions for oldUB and oldLB: inputLayerSize x previousLayerSize
            dimensions for posWeights and negWeights: previousLayerSize x layerSize

            newUB, newLB dimensions: inputLayerSize x layerSize
        */

        for ( unsigned i = 0; i < _inputLayerSize; ++i )
        {
            for ( unsigned j = 0; j < currentLayerSize; ++j )
            {
                for ( unsigned k = 0; k < previousLayerSize; ++k )
                {
                    _currentLayerLowerBounds[i * currentLayerSize + j] +=
                        _previousLayerUpperBounds[i * previousLayerSize + k] *
                        _negativeWeights[currentLayer - 1][k * currentLayerSize + j];

                    _currentLayerLowerBounds[i * currentLayerSize + j] +=
                        _previousLayerLowerBounds[i * previousLayerSize + k] *
                        _positiveWeights[currentLayer - 1][k * currentLayerSize + j];

                    _currentLayerUpperBounds[i * currentLayerSize + j] +=
                        _previousLayerUpperBounds[i * previousLayerSize + k] *
                        _positiveWeights[currentLayer - 1][k * currentLayerSize + j];

                    _currentLayerUpperBounds[i * currentLayerSize + j] +=
                        _previousLayerLowerBounds[i * previousLayerSize + k] *
                        _negativeWeights[currentLayer - 1][k * currentLayerSize + j];
                }
            }
        }

        /*
          Compute the biases for the new layer
        */
        for ( unsigned j = 0; j < currentLayerSize; ++j )
        {
            _currentLayerLowerBias[j] = _bias[Index( currentLayer, j )];
            _currentLayerUpperBias[j] = _bias[Index( currentLayer, j )];

            // Add the weighted bias from the previous layer
            for ( unsigned k = 0; k < previousLayerSize; ++k )
            {
                double weight = _weights[currentLayer - 1][k * currentLayerSize + j];

                if ( weight > 0 )
                {
                    _currentLayerLowerBias[j] += _previousLayerLowerBias[k] * weight;
                    _currentLayerUpperBias[j] += _previousLayerUpperBias[k] * weight;
                }
                else
                {
                    _currentLayerLowerBias[j] += _previousLayerUpperBias[k] * weight;
                    _currentLayerUpperBias[j] += _previousLayerLowerBias[k] * weight;
                }
            }
        }

        /*
          We now have the symbolic representation for the new
          layer. Next, we compute new lower and upper bounds for
          it. For each of these bounds, we compute an upper bound and
          a lower bound.

          newUB, newLB dimensions: inputLayerSize x layerSize
        */
        for ( unsigned i = 0; i < currentLayerSize; ++i )
        {
            /*
              lbLb: the lower bound for the expression of the lower bound
              lbUb: the upper bound for the expression of the lower bound
              etc.
            */

            double lbLb = 0;
            double lbUb = 0;
            double ubLb = 0;
            double ubUb = 0;

            for ( unsigned j = 0; j < _inputLayerSize; ++j )
            {
                double entry = _currentLayerLowerBounds[j * currentLayerSize + i];

                if ( entry >= 0 )
                {
                    lbLb += ( entry * _lowerBoundsActivations[0][j] );
                    lbUb += ( entry * _upperBoundsActivations[0][j] );
                }
                else
                {
                    lbLb += ( entry * _upperBoundsActivations[0][j] );
                    lbUb += ( entry * _lowerBoundsActivations[0][j] );
                }

                entry = _currentLayerUpperBounds[j * currentLayerSize + i];

                if ( entry >= 0 )
                {
                    ubLb += ( entry * _lowerBoundsActivations[0][j] );
                    ubUb += ( entry * _upperBoundsActivations[0][j] );
                }
                else
                {
                    ubLb += ( entry * _upperBoundsActivations[0][j] );
                    ubUb += ( entry * _lowerBoundsActivations[0][j] );
                }
            }

            // Add the network bias to all bounds
            lbLb += _currentLayerLowerBias[i];
            lbUb += _currentLayerLowerBias[i];
            ubLb += _currentLayerUpperBias[i];
            ubUb += _currentLayerUpperBias[i];

            /*
              We now have the tightest bounds we can for the weighted
              sum variable. If they are tigheter than what was
              previously known, store them.
            */
            if ( _lowerBoundsWeightedSums[currentLayer][i] < lbLb )
                _lowerBoundsWeightedSums[currentLayer][i] = lbLb;
            if ( _upperBoundsWeightedSums[currentLayer][i] > ubUb )
                _upperBoundsWeightedSums[currentLayer][i] = ubUb;

            /*
              Next, we see what can be deduced regarding the bounds of
              the activation result
            */
            if ( currentLayer < _numberOfLayers - 1 )
            {
                // Propagate according to the specific activation function
                Index index( currentLayer, i );
                ASSERT( _neuronToActivationFunction.exists( index ) );

                switch ( _neuronToActivationFunction[index] )
                {
                case ReLU:
                    reluSymbolicPropagation( index, lbLb, lbUb, ubLb, ubUb );
                    break;

                case AbsoluteValue:
                    absoluteValueSymbolicPropagation( index, lbLb, lbUb, ubLb, ubUb );
                    break;

>>>>>>> 9e80b2d5
                default:
                    throw MarabouError( MarabouError::NETWORK_LEVEL_REASONER_ACTIVATION_NOT_SUPPORTED );
                    break;
                }

                // Store the bounds for this neuron
                if ( _lowerBoundsActivations[currentLayer][i] < lbLb )
                    _lowerBoundsActivations[currentLayer][i] = lbLb;
                if ( _upperBoundsActivations[currentLayer][i] > ubUb )
                    _upperBoundsActivations[currentLayer][i] = ubUb;
            }
        }

        // Prepare for next iteration
        memcpy( _previousLayerLowerBounds, _currentLayerLowerBounds, sizeof(double) * _maxLayerSize * _inputLayerSize );
        memcpy( _previousLayerUpperBounds, _currentLayerUpperBounds, sizeof(double) * _maxLayerSize * _inputLayerSize );
        memcpy( _previousLayerLowerBias, _currentLayerLowerBias, sizeof(double) * _maxLayerSize );
        memcpy( _previousLayerUpperBias, _currentLayerUpperBias, sizeof(double) * _maxLayerSize );
    }
}

void NetworkLevelReasoner::reluSymbolicPropagation( const Index &index, double &lbLb, double &lbUb, double &ubLb, double &ubUb )
{
    /*
      There are two ways we can determine that a ReLU has become fixed:

      1. If the ReLU's variables have been externally fixed
      2. lbLb >= 0 (ACTIVE) or ubUb <= 0 (INACTIVE)
    */
    unsigned currentLayer = index._layer;
    unsigned i = index._neuron;
    unsigned currentLayerSize = _layerSizes[currentLayer];

    ReluConstraint::PhaseStatus reluPhase = ReluConstraint::PHASE_NOT_FIXED;
    if ( _eliminatedWeightedSumVariables.exists( index ) )
    {
        if ( _eliminatedWeightedSumVariables[index] <= 0 )
            reluPhase = ReluConstraint::PHASE_INACTIVE;
        else
            reluPhase = ReluConstraint::PHASE_ACTIVE;
    }
    else if ( _eliminatedActivationResultVariables.exists( index ) )
    {
        if ( FloatUtils::isZero( _eliminatedWeightedSumVariables[index] ) )
            reluPhase = ReluConstraint::PHASE_INACTIVE;
        else
            reluPhase = ReluConstraint::PHASE_ACTIVE;
    }
    else if ( _lowerBoundsWeightedSums[currentLayer][i] >= 0 )
        reluPhase = ReluConstraint::PHASE_ACTIVE;
    else if ( _upperBoundsWeightedSums[currentLayer][i] <= 0 )
        reluPhase = ReluConstraint::PHASE_INACTIVE;

    /*
      If the ReLU phase is not fixed yet, see whether the
      newly computed bounds imply that it should be fixed.
    */
    if ( reluPhase == ReluConstraint::PHASE_NOT_FIXED )
    {
        // If we got here, we know that lbLb < 0 and ubUb
        // > 0 There are four possible cases, depending on
        // whether ubLb and lbUb are negative or positive
        // (see Neurify paper, page 14).

        // Upper bound
        if ( ubLb <= 0 )
        {
            // ubLb < 0 < ubUb
            // Concretize the upper bound using the Ehler's-like approximation
            for ( unsigned j = 0; j < _inputLayerSize; ++j )
                _currentLayerUpperBounds[j * currentLayerSize + i] =
                    _currentLayerUpperBounds[j * currentLayerSize + i] * ubUb / ( ubUb - ubLb );

            // Do the same for the bias, and then adjust
            _currentLayerUpperBias[i] = _currentLayerUpperBias[i] * ubUb / ( ubUb - ubLb );
            _currentLayerUpperBias[i] -= ubLb * ubUb / ( ubUb - ubLb );
        }

        // Lower bound
        if ( lbUb <= 0 )
        {
            for ( unsigned j = 0; j < _inputLayerSize; ++j )
                _currentLayerLowerBounds[j * currentLayerSize + i] = 0;

            _currentLayerLowerBias[i] = 0;
        }
        else
        {
            for ( unsigned j = 0; j < _inputLayerSize; ++j )
                _currentLayerLowerBounds[j * currentLayerSize + i] =
                    _currentLayerLowerBounds[j * currentLayerSize + i] * lbUb / ( lbUb - lbLb );

            _currentLayerLowerBias[i] = _currentLayerLowerBias[i] * lbUb / ( lbUb - lbLb );
        }

        lbLb = 0;
    }
    else
    {
        // The phase of this ReLU is fixed!
        if ( reluPhase == ReluConstraint::PHASE_ACTIVE )
        {
            // Active ReLU, bounds are propagated as is
        }
        else
        {
            // Inactive ReLU, returns zero
            lbLb = 0;
            lbUb = 0;
            ubLb = 0;
            ubUb = 0;

            for ( unsigned j = 0; j < _inputLayerSize; ++j )
            {
                _currentLayerLowerBounds[j * currentLayerSize + i] = 0;
                _currentLayerUpperBounds[j * currentLayerSize + i] = 0;
            }
            _currentLayerLowerBias[i] = 0;
            _currentLayerUpperBias[i] = 0;
        }
    }

    if ( lbLb < 0 )
        lbLb = 0;
}

void NetworkLevelReasoner::absoluteValueSymbolicPropagation( const Index &index, double &lbLb, double &lbUb, double &ubLb, double &ubUb )
{
    /*
      There are two ways we can determine that an AbsoluteValue has become fixed:

      1. If the weighted sum variable has been externally fixed
      2. If the weighted sum bounds are lb >= 0 (POSITIVE) or ub <= 0 (NEGATIVE)
    */
    unsigned currentLayer = index._layer;
    unsigned i = index._neuron;
    unsigned currentLayerSize = _layerSizes[currentLayer];

    AbsoluteValueConstraint::PhaseStatus absPhase = AbsoluteValueConstraint::PHASE_NOT_FIXED;
    if ( _eliminatedWeightedSumVariables.exists( index ) )
    {
        if ( _eliminatedWeightedSumVariables[index] <= 0 )
            absPhase = AbsoluteValueConstraint::PHASE_NEGATIVE;
        else
            absPhase = AbsoluteValueConstraint::PHASE_POSITIVE;
    }
    else if ( _lowerBoundsWeightedSums[currentLayer][i] >= 0 )
        absPhase = AbsoluteValueConstraint::PHASE_POSITIVE;
    else if ( _upperBoundsWeightedSums[currentLayer][i] <= 0 )
        absPhase = AbsoluteValueConstraint::PHASE_NEGATIVE;

    /*
      If the phase is not fixed yet, see whether the
      newly computed bounds imply that it should be fixed.
    */
    if ( absPhase == AbsoluteValueConstraint::PHASE_NOT_FIXED )
    {
        // If we got here, we know that lbLb < 0 < lbUb In this case,
        // we do naive concretization: lb is 0, ub is the max between
        // -lbLb and ubUb.
        for ( unsigned j = 0; j < _inputLayerSize; ++j )
            _currentLayerUpperBounds[j * currentLayerSize + i] = 0;

        for ( unsigned j = 0; j < _inputLayerSize; ++j )
            _currentLayerLowerBounds[j * currentLayerSize + i] = 0;

        if ( -_currentLayerLowerBias[i] > _currentLayerUpperBias[i] )
            _currentLayerUpperBias[i] = -_currentLayerLowerBias[i];

        if ( -lbLb > ubUb )
            ubUb = -lbLb;
        lbLb = 0;

        _currentLayerLowerBias[i] = lbLb;
        _currentLayerUpperBias[i] = ubUb;
    }
    else
    {
        // The phase of this AbsoluteValueConstraint is fixed!
        if ( absPhase == AbsoluteValueConstraint::PHASE_POSITIVE )
        {
            // Positive AbsoluteValue, bounds are propagated as is
        }
        else
        {
            // Negative AbsoluteValue, bounds are negated and flipped
            double temp;
            for ( unsigned j = 0; j < _inputLayerSize; ++j )
            {
                temp = _currentLayerUpperBounds[j * currentLayerSize + i];
                _currentLayerUpperBounds[j * currentLayerSize + i] =
                    -_currentLayerLowerBounds[j * currentLayerSize + i];
                _currentLayerLowerBounds[j * currentLayerSize + i] = -temp;
            }

            temp = _currentLayerLowerBias[i];
            _currentLayerLowerBias[i] = -_currentLayerUpperBias[i];
            _currentLayerUpperBias[i] = -temp;

            // Old lb, negated, is the new ub
            temp = lbLb;
            lbLb = -ubUb;
            ubUb = -temp;

            temp = lbUb;
            lbUb = -ubLb;
            ubLb = -temp;

            // In extreme cases (constraint set externally), lbLb
            // could be negative - so adjust this
        }
    }

    if ( lbLb < 0 )
        lbLb = 0;
}

void NetworkLevelReasoner::symbolicBoundPropagation()
{
    /*
      Initialize the symbolic bounds for the first layer. Each
      variable has symbolic upper and lower bound 1 for itself, 0 for
      all other varibales. The input layer has no biases.
    */

    std::fill_n( _previousLayerLowerBounds, _maxLayerSize * _inputLayerSize, 0 );
    std::fill_n( _previousLayerUpperBounds, _maxLayerSize * _inputLayerSize, 0 );
    for ( unsigned i = 0; i < _inputLayerSize; ++i )
    {
        _previousLayerLowerBounds[i * _inputLayerSize + i] = 1;
        _previousLayerUpperBounds[i * _inputLayerSize + i] = 1;
    }
    std::fill_n( _previousLayerLowerBias, _maxLayerSize, 0 );
    std::fill_n( _previousLayerUpperBias, _maxLayerSize, 0 );

    for ( unsigned currentLayer = 1; currentLayer < _numberOfLayers; ++currentLayer )
    {
        unsigned currentLayerSize = _layerSizes[currentLayer];
        unsigned previousLayerSize = _layerSizes[currentLayer - 1];

        /*
          Computing symbolic bounds for layer i, based on layer i-1.
          We assume that the bounds for the previous layer have been
          computed.
        */
        std::fill_n( _currentLayerLowerBounds, _maxLayerSize * _inputLayerSize, 0 );
        std::fill_n( _currentLayerUpperBounds, _maxLayerSize * _inputLayerSize, 0 );

        /*
          Perform the multiplication.

            newUB = oldUB * posWeights + oldLB * negWeights
            newLB = oldUB * negWeights + oldLB * posWeights

            dimensions for oldUB and oldLB: inputLayerSize x previousLayerSize
            dimensions for posWeights and negWeights: previousLayerSize x layerSize

            newUB, newLB dimensions: inputLayerSize x layerSize
        */

        for ( unsigned i = 0; i < _inputLayerSize; ++i )
        {
            for ( unsigned j = 0; j < currentLayerSize; ++j )
            {
                for ( unsigned k = 0; k < previousLayerSize; ++k )
                {
                    _currentLayerLowerBounds[i * currentLayerSize + j] +=
                        _previousLayerUpperBounds[i * previousLayerSize + k] *
                        _negativeWeights[currentLayer - 1][k * currentLayerSize + j];

                    _currentLayerLowerBounds[i * currentLayerSize + j] +=
                        _previousLayerLowerBounds[i * previousLayerSize + k] *
                        _positiveWeights[currentLayer - 1][k * currentLayerSize + j];

                    _currentLayerUpperBounds[i * currentLayerSize + j] +=
                        _previousLayerUpperBounds[i * previousLayerSize + k] *
                        _positiveWeights[currentLayer - 1][k * currentLayerSize + j];

                    _currentLayerUpperBounds[i * currentLayerSize + j] +=
                        _previousLayerLowerBounds[i * previousLayerSize + k] *
                        _negativeWeights[currentLayer - 1][k * currentLayerSize + j];
                }
            }
        }

        /*
          Compute the biases for the new layer
        */
        for ( unsigned j = 0; j < currentLayerSize; ++j )
        {
            _currentLayerLowerBias[j] = _bias[Index( currentLayer, j )];
            _currentLayerUpperBias[j] = _bias[Index( currentLayer, j )];

            // Add the weighted bias from the previous layer
            for ( unsigned k = 0; k < previousLayerSize; ++k )
            {
                double weight = _weights[currentLayer - 1][k * currentLayerSize + j];

                if ( weight > 0 )
                {
                    _currentLayerLowerBias[j] += _previousLayerLowerBias[k] * weight;
                    _currentLayerUpperBias[j] += _previousLayerUpperBias[k] * weight;
                }
                else
                {
                    _currentLayerLowerBias[j] += _previousLayerUpperBias[k] * weight;
                    _currentLayerUpperBias[j] += _previousLayerLowerBias[k] * weight;
                }
            }
        }

        /*
          We now have the symbolic representation for the new
          layer. Next, we compute new lower and upper bounds for
          it. For each of these bounds, we compute an upper bound and
          a lower bound.

          newUB, newLB dimensions: inputLayerSize x layerSize
        */
        for ( unsigned i = 0; i < currentLayerSize; ++i )
        {
            /*
              lbLb: the lower bound for the expression of the lower bound
              lbUb: the upper bound for the expression of the lower bound
              etc.
            */

            double lbLb = 0;
            double lbUb = 0;
            double ubLb = 0;
            double ubUb = 0;

            for ( unsigned j = 0; j < _inputLayerSize; ++j )
            {
                double entry = _currentLayerLowerBounds[j * currentLayerSize + i];

                if ( entry >= 0 )
                {
                    lbLb += ( entry * _lowerBoundsActivations[0][j] );
                    lbUb += ( entry * _upperBoundsActivations[0][j] );
                }
                else
                {
                    lbLb += ( entry * _upperBoundsActivations[0][j] );
                    lbUb += ( entry * _lowerBoundsActivations[0][j] );
                }

                entry = _currentLayerUpperBounds[j * currentLayerSize + i];

                if ( entry >= 0 )
                {
                    ubLb += ( entry * _lowerBoundsActivations[0][j] );
                    ubUb += ( entry * _upperBoundsActivations[0][j] );
                }
                else
                {
                    ubLb += ( entry * _upperBoundsActivations[0][j] );
                    ubUb += ( entry * _lowerBoundsActivations[0][j] );
                }
            }

            // Add the network bias to all bounds
            lbLb += _currentLayerLowerBias[i];
            lbUb += _currentLayerLowerBias[i];
            ubLb += _currentLayerUpperBias[i];
            ubUb += _currentLayerUpperBias[i];

            /*
              We now have the tightest bounds we can for the weighted
              sum variable. If they are tigheter than what was
              previously known, store them.
            */
            if ( _lowerBoundsWeightedSums[currentLayer][i] < lbLb )
                _lowerBoundsWeightedSums[currentLayer][i] = lbLb;
            if ( _upperBoundsWeightedSums[currentLayer][i] > ubUb )
                _upperBoundsWeightedSums[currentLayer][i] = ubUb;

            /*
              Next, we see what can be deduced regarding the bounds of
              the activation result
            */
            if ( currentLayer < _numberOfLayers - 1 )
            {
                // Propagate according to the specific activation function
                Index index( currentLayer, i );
                ASSERT( _neuronToActivationFunction.exists( index ) );

                switch ( _neuronToActivationFunction[index] )
                {
                case ReLU:
                    reluSymbolicPropagation( index, lbLb, lbUb, ubLb, ubUb );
                    break;

                case AbsoluteValue:
                    absoluteValueSymbolicPropagation( index, lbLb, lbUb, ubLb, ubUb );
                    break;

                default:
                    ASSERT( false );
                    break;
                }

                // Store the bounds for this neuron
                if ( _lowerBoundsActivations[currentLayer][i] < lbLb )
                    _lowerBoundsActivations[currentLayer][i] = lbLb;
                if ( _upperBoundsActivations[currentLayer][i] > ubUb )
                    _upperBoundsActivations[currentLayer][i] = ubUb;
            }
        }

        // Prepare for next iteration
        memcpy( _previousLayerLowerBounds, _currentLayerLowerBounds, sizeof(double) * _maxLayerSize * _inputLayerSize );
        memcpy( _previousLayerUpperBounds, _currentLayerUpperBounds, sizeof(double) * _maxLayerSize * _inputLayerSize );
        memcpy( _previousLayerLowerBias, _currentLayerLowerBias, sizeof(double) * _maxLayerSize );
        memcpy( _previousLayerUpperBias, _currentLayerUpperBias, sizeof(double) * _maxLayerSize );
    }
}

void NetworkLevelReasoner::reluSymbolicPropagation( const Index &index, double &lbLb, double &lbUb, double &ubLb, double &ubUb )
{
    /*
      There are two ways we can determine that a ReLU has become fixed:

      1. If the ReLU's variables have been externally fixed
      2. lbLb >= 0 (ACTIVE) or ubUb <= 0 (INACTIVE)
    */
    unsigned currentLayer = index._layer;
    unsigned i = index._neuron;
    unsigned currentLayerSize = _layerSizes[currentLayer];

    ReluConstraint::PhaseStatus reluPhase = ReluConstraint::PHASE_NOT_FIXED;
    if ( _eliminatedWeightedSumVariables.exists( index ) )
    {
        if ( _eliminatedWeightedSumVariables[index] <= 0 )
            reluPhase = ReluConstraint::PHASE_INACTIVE;
        else
            reluPhase = ReluConstraint::PHASE_ACTIVE;
    }
    else if ( _eliminatedActivationResultVariables.exists( index ) )
    {
        if ( FloatUtils::isZero( _eliminatedWeightedSumVariables[index] ) )
            reluPhase = ReluConstraint::PHASE_INACTIVE;
        else
            reluPhase = ReluConstraint::PHASE_ACTIVE;
    }
    else if ( _lowerBoundsWeightedSums[currentLayer][i] >= 0 )
        reluPhase = ReluConstraint::PHASE_ACTIVE;
    else if ( _upperBoundsWeightedSums[currentLayer][i] <= 0 )
        reluPhase = ReluConstraint::PHASE_INACTIVE;

    /*
      If the ReLU phase is not fixed yet, see whether the
      newly computed bounds imply that it should be fixed.
    */
    if ( reluPhase == ReluConstraint::PHASE_NOT_FIXED )
    {
        // If we got here, we know that lbLb < 0 and ubUb
        // > 0 There are four possible cases, depending on
        // whether ubLb and lbUb are negative or positive
        // (see Neurify paper, page 14).

        // Upper bound
        if ( ubLb <= 0 )
        {
            // ubLb < 0 < ubUb
            // Concretize the upper bound using the Ehler's-like approximation
            for ( unsigned j = 0; j < _inputLayerSize; ++j )
                _currentLayerUpperBounds[j * currentLayerSize + i] =
                    _currentLayerUpperBounds[j * currentLayerSize + i] * ubUb / ( ubUb - ubLb );

            // Do the same for the bias, and then adjust
            _currentLayerUpperBias[i] = _currentLayerUpperBias[i] * ubUb / ( ubUb - ubLb );
            _currentLayerUpperBias[i] -= ubLb * ubUb / ( ubUb - ubLb );
        }

        // Lower bound
        if ( lbUb <= 0 )
        {
            for ( unsigned j = 0; j < _inputLayerSize; ++j )
                _currentLayerLowerBounds[j * currentLayerSize + i] = 0;

            _currentLayerLowerBias[i] = 0;
        }
        else
        {
            for ( unsigned j = 0; j < _inputLayerSize; ++j )
                _currentLayerLowerBounds[j * currentLayerSize + i] =
                    _currentLayerLowerBounds[j * currentLayerSize + i] * lbUb / ( lbUb - lbLb );

            _currentLayerLowerBias[i] = _currentLayerLowerBias[i] * lbUb / ( lbUb - lbLb );
        }

        lbLb = 0;
    }
    else
    {
        // The phase of this ReLU is fixed!
        if ( reluPhase == ReluConstraint::PHASE_ACTIVE )
        {
            // Active ReLU, bounds are propagated as is
        }
        else
        {
            // Inactive ReLU, returns zero
            lbLb = 0;
            lbUb = 0;
            ubLb = 0;
            ubUb = 0;

            for ( unsigned j = 0; j < _inputLayerSize; ++j )
            {
                _currentLayerLowerBounds[j * currentLayerSize + i] = 0;
                _currentLayerUpperBounds[j * currentLayerSize + i] = 0;
            }
            _currentLayerLowerBias[i] = 0;
            _currentLayerUpperBias[i] = 0;
        }
    }

    ASSERT( lbLb >= 0 );
}

void NetworkLevelReasoner::absoluteValueSymbolicPropagation( const Index &index, double &lbLb, double &lbUb, double &ubLb, double &ubUb )
{
    /*
      There are two ways we can determine that an AbsoluteValue has become fixed:

      1. If the weighted sum variable has been externally fixed
      2. If the weighted sum bounds are lb >= 0 (POSITIVE) or ub <= 0 (NEGATIVE)
    */
    unsigned currentLayer = index._layer;
    unsigned i = index._neuron;
    unsigned currentLayerSize = _layerSizes[currentLayer];

    AbsoluteValueConstraint::PhaseStatus absPhase = AbsoluteValueConstraint::PHASE_NOT_FIXED;
    if ( _eliminatedWeightedSumVariables.exists( index ) )
    {
        if ( _eliminatedWeightedSumVariables[index] <= 0 )
            absPhase = AbsoluteValueConstraint::PHASE_NEGATIVE;
        else
            absPhase = AbsoluteValueConstraint::PHASE_POSITIVE;
    }
    else if ( _lowerBoundsWeightedSums[currentLayer][i] >= 0 )
        absPhase = AbsoluteValueConstraint::PHASE_POSITIVE;
    else if ( _upperBoundsWeightedSums[currentLayer][i] <= 0 )
        absPhase = AbsoluteValueConstraint::PHASE_NEGATIVE;

    /*
      If the phase is not fixed yet, see whether the
      newly computed bounds imply that it should be fixed.
    */
    if ( absPhase == AbsoluteValueConstraint::PHASE_NOT_FIXED )
    {
        // If we got here, we know that lbLb < 0 < lbUb In this case,
        // we do naive concretization: lb is 0, ub is the max between
        // -lbLb and ubUb.
        for ( unsigned j = 0; j < _inputLayerSize; ++j )
            _currentLayerUpperBounds[j * currentLayerSize + i] = 0;

        for ( unsigned j = 0; j < _inputLayerSize; ++j )
            _currentLayerLowerBounds[j * currentLayerSize + i] = 0;

        if ( -_currentLayerLowerBias[i] > _currentLayerUpperBias[i] )
            _currentLayerUpperBias[i] = -_currentLayerLowerBias[i];

        if ( -lbLb > ubUb )
            ubUb = -lbLb;
        lbLb = 0;

        _currentLayerLowerBias[i] = lbLb;
        _currentLayerUpperBias[i] = ubUb;
    }
    else
    {
        // The phase of this AbsoluteValueConstraint is fixed!
        if ( absPhase == AbsoluteValueConstraint::PHASE_POSITIVE )
        {
            // Positive AbsoluteValue, bounds are propagated as is
        }
        else
        {
            // Negative AbsoluteValue, bounds are negated and flipped
            double temp;
            for ( unsigned j = 0; j < _inputLayerSize; ++j )
            {
                temp = _currentLayerUpperBounds[j * currentLayerSize + i];
                _currentLayerUpperBounds[j * currentLayerSize + i] =
                    -_currentLayerLowerBounds[j * currentLayerSize + i];
                _currentLayerLowerBounds[j * currentLayerSize + i] = -temp;
            }

            temp = _currentLayerLowerBias[i];
            _currentLayerLowerBias[i] = -_currentLayerUpperBias[i];
            _currentLayerUpperBias[i] = -temp;

            // Old lb, negated, is the new ub
            temp = lbLb;
            lbLb = -ubUb;
            ubUb = -temp;

            temp = lbUb;
            lbUb = -ubLb;
            ubLb = -temp;

            // In extreme cases (constraint set externally), lbLb
            // could be negative - so adjust this
            if ( lbLb < 0 )
                lbLb = 0;
        }
    }

    ASSERT( lbLb >= 0 );
}

void NetworkLevelReasoner::getConstraintTightenings( List<Tightening> &tightenings ) const
{
    tightenings.clear();

    for ( unsigned i = 1; i < _numberOfLayers; ++i )
    {
        for ( unsigned j = 0; j < _layerSizes[i]; ++j )
        {
            Index index( i, j );

            // Weighted sums
            if ( _indexToWeightedSumVariable.exists( index ) )
            {
                tightenings.append( Tightening( _indexToWeightedSumVariable[index],
                                                _lowerBoundsWeightedSums[i][j],
                                                Tightening::LB ) );

                tightenings.append( Tightening( _indexToWeightedSumVariable[index],
                                                _upperBoundsWeightedSums[i][j],
                                                Tightening::UB ) );
            }

            // Activation results
            if ( i != _numberOfLayers - 1 )
            {
                if ( _indexToActivationResultVariable.exists( index ) )
                {
                    tightenings.append( Tightening( _indexToActivationResultVariable[index],
                                                    _lowerBoundsActivations[i][j],
                                                    Tightening::LB ) );
                    tightenings.append( Tightening( _indexToActivationResultVariable[index],
                                                    _upperBoundsActivations[i][j],
                                                    Tightening::UB ) );
                }
            }
        }
    }
}

void NetworkLevelReasoner::eliminateVariable( unsigned variable, double value )
{
    if ( _weightedSumVariableToIndex.exists( variable ) )
    {
        Index index = _weightedSumVariableToIndex[variable];

        _indexToWeightedSumVariable.erase( index );
        _weightedSumVariableToIndex.erase( variable );

        _eliminatedWeightedSumVariables[index] = value;
    }

    if ( _activationResultVariableToIndex.exists( variable ) )
    {
        Index index = _activationResultVariableToIndex[variable];

        _indexToActivationResultVariable.erase( index );
        _activationResultVariableToIndex.erase( variable );

        _eliminatedActivationResultVariables[index] = value;
    }
}

void NetworkLevelReasoner::log( const String &message )
{
    if ( GlobalConfiguration::NETWORK_LEVEL_REASONER_LOGGING )
        printf( "%s", message.ascii() );
}

//
// Local Variables:
// compile-command: "make -C ../.. "
// tags-file-name: "../../TAGS"
// c-basic-offset: 4
// End:
//<|MERGE_RESOLUTION|>--- conflicted
+++ resolved
@@ -677,8 +677,6 @@
 
                     break;
 
-<<<<<<< HEAD
-=======
                 default:
                     throw MarabouError( MarabouError::NETWORK_LEVEL_REASONER_ACTIVATION_NOT_SUPPORTED );
                     break;
@@ -868,7 +866,6 @@
                     absoluteValueSymbolicPropagation( index, lbLb, lbUb, ubLb, ubUb );
                     break;
 
->>>>>>> 9e80b2d5
                 default:
                     throw MarabouError( MarabouError::NETWORK_LEVEL_REASONER_ACTIVATION_NOT_SUPPORTED );
                     break;
@@ -1084,403 +1081,6 @@
 
     if ( lbLb < 0 )
         lbLb = 0;
-}
-
-void NetworkLevelReasoner::symbolicBoundPropagation()
-{
-    /*
-      Initialize the symbolic bounds for the first layer. Each
-      variable has symbolic upper and lower bound 1 for itself, 0 for
-      all other varibales. The input layer has no biases.
-    */
-
-    std::fill_n( _previousLayerLowerBounds, _maxLayerSize * _inputLayerSize, 0 );
-    std::fill_n( _previousLayerUpperBounds, _maxLayerSize * _inputLayerSize, 0 );
-    for ( unsigned i = 0; i < _inputLayerSize; ++i )
-    {
-        _previousLayerLowerBounds[i * _inputLayerSize + i] = 1;
-        _previousLayerUpperBounds[i * _inputLayerSize + i] = 1;
-    }
-    std::fill_n( _previousLayerLowerBias, _maxLayerSize, 0 );
-    std::fill_n( _previousLayerUpperBias, _maxLayerSize, 0 );
-
-    for ( unsigned currentLayer = 1; currentLayer < _numberOfLayers; ++currentLayer )
-    {
-        unsigned currentLayerSize = _layerSizes[currentLayer];
-        unsigned previousLayerSize = _layerSizes[currentLayer - 1];
-
-        /*
-          Computing symbolic bounds for layer i, based on layer i-1.
-          We assume that the bounds for the previous layer have been
-          computed.
-        */
-        std::fill_n( _currentLayerLowerBounds, _maxLayerSize * _inputLayerSize, 0 );
-        std::fill_n( _currentLayerUpperBounds, _maxLayerSize * _inputLayerSize, 0 );
-
-        /*
-          Perform the multiplication.
-
-            newUB = oldUB * posWeights + oldLB * negWeights
-            newLB = oldUB * negWeights + oldLB * posWeights
-
-            dimensions for oldUB and oldLB: inputLayerSize x previousLayerSize
-            dimensions for posWeights and negWeights: previousLayerSize x layerSize
-
-            newUB, newLB dimensions: inputLayerSize x layerSize
-        */
-
-        for ( unsigned i = 0; i < _inputLayerSize; ++i )
-        {
-            for ( unsigned j = 0; j < currentLayerSize; ++j )
-            {
-                for ( unsigned k = 0; k < previousLayerSize; ++k )
-                {
-                    _currentLayerLowerBounds[i * currentLayerSize + j] +=
-                        _previousLayerUpperBounds[i * previousLayerSize + k] *
-                        _negativeWeights[currentLayer - 1][k * currentLayerSize + j];
-
-                    _currentLayerLowerBounds[i * currentLayerSize + j] +=
-                        _previousLayerLowerBounds[i * previousLayerSize + k] *
-                        _positiveWeights[currentLayer - 1][k * currentLayerSize + j];
-
-                    _currentLayerUpperBounds[i * currentLayerSize + j] +=
-                        _previousLayerUpperBounds[i * previousLayerSize + k] *
-                        _positiveWeights[currentLayer - 1][k * currentLayerSize + j];
-
-                    _currentLayerUpperBounds[i * currentLayerSize + j] +=
-                        _previousLayerLowerBounds[i * previousLayerSize + k] *
-                        _negativeWeights[currentLayer - 1][k * currentLayerSize + j];
-                }
-            }
-        }
-
-        /*
-          Compute the biases for the new layer
-        */
-        for ( unsigned j = 0; j < currentLayerSize; ++j )
-        {
-            _currentLayerLowerBias[j] = _bias[Index( currentLayer, j )];
-            _currentLayerUpperBias[j] = _bias[Index( currentLayer, j )];
-
-            // Add the weighted bias from the previous layer
-            for ( unsigned k = 0; k < previousLayerSize; ++k )
-            {
-                double weight = _weights[currentLayer - 1][k * currentLayerSize + j];
-
-                if ( weight > 0 )
-                {
-                    _currentLayerLowerBias[j] += _previousLayerLowerBias[k] * weight;
-                    _currentLayerUpperBias[j] += _previousLayerUpperBias[k] * weight;
-                }
-                else
-                {
-                    _currentLayerLowerBias[j] += _previousLayerUpperBias[k] * weight;
-                    _currentLayerUpperBias[j] += _previousLayerLowerBias[k] * weight;
-                }
-            }
-        }
-
-        /*
-          We now have the symbolic representation for the new
-          layer. Next, we compute new lower and upper bounds for
-          it. For each of these bounds, we compute an upper bound and
-          a lower bound.
-
-          newUB, newLB dimensions: inputLayerSize x layerSize
-        */
-        for ( unsigned i = 0; i < currentLayerSize; ++i )
-        {
-            /*
-              lbLb: the lower bound for the expression of the lower bound
-              lbUb: the upper bound for the expression of the lower bound
-              etc.
-            */
-
-            double lbLb = 0;
-            double lbUb = 0;
-            double ubLb = 0;
-            double ubUb = 0;
-
-            for ( unsigned j = 0; j < _inputLayerSize; ++j )
-            {
-                double entry = _currentLayerLowerBounds[j * currentLayerSize + i];
-
-                if ( entry >= 0 )
-                {
-                    lbLb += ( entry * _lowerBoundsActivations[0][j] );
-                    lbUb += ( entry * _upperBoundsActivations[0][j] );
-                }
-                else
-                {
-                    lbLb += ( entry * _upperBoundsActivations[0][j] );
-                    lbUb += ( entry * _lowerBoundsActivations[0][j] );
-                }
-
-                entry = _currentLayerUpperBounds[j * currentLayerSize + i];
-
-                if ( entry >= 0 )
-                {
-                    ubLb += ( entry * _lowerBoundsActivations[0][j] );
-                    ubUb += ( entry * _upperBoundsActivations[0][j] );
-                }
-                else
-                {
-                    ubLb += ( entry * _upperBoundsActivations[0][j] );
-                    ubUb += ( entry * _lowerBoundsActivations[0][j] );
-                }
-            }
-
-            // Add the network bias to all bounds
-            lbLb += _currentLayerLowerBias[i];
-            lbUb += _currentLayerLowerBias[i];
-            ubLb += _currentLayerUpperBias[i];
-            ubUb += _currentLayerUpperBias[i];
-
-            /*
-              We now have the tightest bounds we can for the weighted
-              sum variable. If they are tigheter than what was
-              previously known, store them.
-            */
-            if ( _lowerBoundsWeightedSums[currentLayer][i] < lbLb )
-                _lowerBoundsWeightedSums[currentLayer][i] = lbLb;
-            if ( _upperBoundsWeightedSums[currentLayer][i] > ubUb )
-                _upperBoundsWeightedSums[currentLayer][i] = ubUb;
-
-            /*
-              Next, we see what can be deduced regarding the bounds of
-              the activation result
-            */
-            if ( currentLayer < _numberOfLayers - 1 )
-            {
-                // Propagate according to the specific activation function
-                Index index( currentLayer, i );
-                ASSERT( _neuronToActivationFunction.exists( index ) );
-
-                switch ( _neuronToActivationFunction[index] )
-                {
-                case ReLU:
-                    reluSymbolicPropagation( index, lbLb, lbUb, ubLb, ubUb );
-                    break;
-
-                case AbsoluteValue:
-                    absoluteValueSymbolicPropagation( index, lbLb, lbUb, ubLb, ubUb );
-                    break;
-
-                default:
-                    ASSERT( false );
-                    break;
-                }
-
-                // Store the bounds for this neuron
-                if ( _lowerBoundsActivations[currentLayer][i] < lbLb )
-                    _lowerBoundsActivations[currentLayer][i] = lbLb;
-                if ( _upperBoundsActivations[currentLayer][i] > ubUb )
-                    _upperBoundsActivations[currentLayer][i] = ubUb;
-            }
-        }
-
-        // Prepare for next iteration
-        memcpy( _previousLayerLowerBounds, _currentLayerLowerBounds, sizeof(double) * _maxLayerSize * _inputLayerSize );
-        memcpy( _previousLayerUpperBounds, _currentLayerUpperBounds, sizeof(double) * _maxLayerSize * _inputLayerSize );
-        memcpy( _previousLayerLowerBias, _currentLayerLowerBias, sizeof(double) * _maxLayerSize );
-        memcpy( _previousLayerUpperBias, _currentLayerUpperBias, sizeof(double) * _maxLayerSize );
-    }
-}
-
-void NetworkLevelReasoner::reluSymbolicPropagation( const Index &index, double &lbLb, double &lbUb, double &ubLb, double &ubUb )
-{
-    /*
-      There are two ways we can determine that a ReLU has become fixed:
-
-      1. If the ReLU's variables have been externally fixed
-      2. lbLb >= 0 (ACTIVE) or ubUb <= 0 (INACTIVE)
-    */
-    unsigned currentLayer = index._layer;
-    unsigned i = index._neuron;
-    unsigned currentLayerSize = _layerSizes[currentLayer];
-
-    ReluConstraint::PhaseStatus reluPhase = ReluConstraint::PHASE_NOT_FIXED;
-    if ( _eliminatedWeightedSumVariables.exists( index ) )
-    {
-        if ( _eliminatedWeightedSumVariables[index] <= 0 )
-            reluPhase = ReluConstraint::PHASE_INACTIVE;
-        else
-            reluPhase = ReluConstraint::PHASE_ACTIVE;
-    }
-    else if ( _eliminatedActivationResultVariables.exists( index ) )
-    {
-        if ( FloatUtils::isZero( _eliminatedWeightedSumVariables[index] ) )
-            reluPhase = ReluConstraint::PHASE_INACTIVE;
-        else
-            reluPhase = ReluConstraint::PHASE_ACTIVE;
-    }
-    else if ( _lowerBoundsWeightedSums[currentLayer][i] >= 0 )
-        reluPhase = ReluConstraint::PHASE_ACTIVE;
-    else if ( _upperBoundsWeightedSums[currentLayer][i] <= 0 )
-        reluPhase = ReluConstraint::PHASE_INACTIVE;
-
-    /*
-      If the ReLU phase is not fixed yet, see whether the
-      newly computed bounds imply that it should be fixed.
-    */
-    if ( reluPhase == ReluConstraint::PHASE_NOT_FIXED )
-    {
-        // If we got here, we know that lbLb < 0 and ubUb
-        // > 0 There are four possible cases, depending on
-        // whether ubLb and lbUb are negative or positive
-        // (see Neurify paper, page 14).
-
-        // Upper bound
-        if ( ubLb <= 0 )
-        {
-            // ubLb < 0 < ubUb
-            // Concretize the upper bound using the Ehler's-like approximation
-            for ( unsigned j = 0; j < _inputLayerSize; ++j )
-                _currentLayerUpperBounds[j * currentLayerSize + i] =
-                    _currentLayerUpperBounds[j * currentLayerSize + i] * ubUb / ( ubUb - ubLb );
-
-            // Do the same for the bias, and then adjust
-            _currentLayerUpperBias[i] = _currentLayerUpperBias[i] * ubUb / ( ubUb - ubLb );
-            _currentLayerUpperBias[i] -= ubLb * ubUb / ( ubUb - ubLb );
-        }
-
-        // Lower bound
-        if ( lbUb <= 0 )
-        {
-            for ( unsigned j = 0; j < _inputLayerSize; ++j )
-                _currentLayerLowerBounds[j * currentLayerSize + i] = 0;
-
-            _currentLayerLowerBias[i] = 0;
-        }
-        else
-        {
-            for ( unsigned j = 0; j < _inputLayerSize; ++j )
-                _currentLayerLowerBounds[j * currentLayerSize + i] =
-                    _currentLayerLowerBounds[j * currentLayerSize + i] * lbUb / ( lbUb - lbLb );
-
-            _currentLayerLowerBias[i] = _currentLayerLowerBias[i] * lbUb / ( lbUb - lbLb );
-        }
-
-        lbLb = 0;
-    }
-    else
-    {
-        // The phase of this ReLU is fixed!
-        if ( reluPhase == ReluConstraint::PHASE_ACTIVE )
-        {
-            // Active ReLU, bounds are propagated as is
-        }
-        else
-        {
-            // Inactive ReLU, returns zero
-            lbLb = 0;
-            lbUb = 0;
-            ubLb = 0;
-            ubUb = 0;
-
-            for ( unsigned j = 0; j < _inputLayerSize; ++j )
-            {
-                _currentLayerLowerBounds[j * currentLayerSize + i] = 0;
-                _currentLayerUpperBounds[j * currentLayerSize + i] = 0;
-            }
-            _currentLayerLowerBias[i] = 0;
-            _currentLayerUpperBias[i] = 0;
-        }
-    }
-
-    ASSERT( lbLb >= 0 );
-}
-
-void NetworkLevelReasoner::absoluteValueSymbolicPropagation( const Index &index, double &lbLb, double &lbUb, double &ubLb, double &ubUb )
-{
-    /*
-      There are two ways we can determine that an AbsoluteValue has become fixed:
-
-      1. If the weighted sum variable has been externally fixed
-      2. If the weighted sum bounds are lb >= 0 (POSITIVE) or ub <= 0 (NEGATIVE)
-    */
-    unsigned currentLayer = index._layer;
-    unsigned i = index._neuron;
-    unsigned currentLayerSize = _layerSizes[currentLayer];
-
-    AbsoluteValueConstraint::PhaseStatus absPhase = AbsoluteValueConstraint::PHASE_NOT_FIXED;
-    if ( _eliminatedWeightedSumVariables.exists( index ) )
-    {
-        if ( _eliminatedWeightedSumVariables[index] <= 0 )
-            absPhase = AbsoluteValueConstraint::PHASE_NEGATIVE;
-        else
-            absPhase = AbsoluteValueConstraint::PHASE_POSITIVE;
-    }
-    else if ( _lowerBoundsWeightedSums[currentLayer][i] >= 0 )
-        absPhase = AbsoluteValueConstraint::PHASE_POSITIVE;
-    else if ( _upperBoundsWeightedSums[currentLayer][i] <= 0 )
-        absPhase = AbsoluteValueConstraint::PHASE_NEGATIVE;
-
-    /*
-      If the phase is not fixed yet, see whether the
-      newly computed bounds imply that it should be fixed.
-    */
-    if ( absPhase == AbsoluteValueConstraint::PHASE_NOT_FIXED )
-    {
-        // If we got here, we know that lbLb < 0 < lbUb In this case,
-        // we do naive concretization: lb is 0, ub is the max between
-        // -lbLb and ubUb.
-        for ( unsigned j = 0; j < _inputLayerSize; ++j )
-            _currentLayerUpperBounds[j * currentLayerSize + i] = 0;
-
-        for ( unsigned j = 0; j < _inputLayerSize; ++j )
-            _currentLayerLowerBounds[j * currentLayerSize + i] = 0;
-
-        if ( -_currentLayerLowerBias[i] > _currentLayerUpperBias[i] )
-            _currentLayerUpperBias[i] = -_currentLayerLowerBias[i];
-
-        if ( -lbLb > ubUb )
-            ubUb = -lbLb;
-        lbLb = 0;
-
-        _currentLayerLowerBias[i] = lbLb;
-        _currentLayerUpperBias[i] = ubUb;
-    }
-    else
-    {
-        // The phase of this AbsoluteValueConstraint is fixed!
-        if ( absPhase == AbsoluteValueConstraint::PHASE_POSITIVE )
-        {
-            // Positive AbsoluteValue, bounds are propagated as is
-        }
-        else
-        {
-            // Negative AbsoluteValue, bounds are negated and flipped
-            double temp;
-            for ( unsigned j = 0; j < _inputLayerSize; ++j )
-            {
-                temp = _currentLayerUpperBounds[j * currentLayerSize + i];
-                _currentLayerUpperBounds[j * currentLayerSize + i] =
-                    -_currentLayerLowerBounds[j * currentLayerSize + i];
-                _currentLayerLowerBounds[j * currentLayerSize + i] = -temp;
-            }
-
-            temp = _currentLayerLowerBias[i];
-            _currentLayerLowerBias[i] = -_currentLayerUpperBias[i];
-            _currentLayerUpperBias[i] = -temp;
-
-            // Old lb, negated, is the new ub
-            temp = lbLb;
-            lbLb = -ubUb;
-            ubUb = -temp;
-
-            temp = lbUb;
-            lbUb = -ubLb;
-            ubLb = -temp;
-
-            // In extreme cases (constraint set externally), lbLb
-            // could be negative - so adjust this
-            if ( lbLb < 0 )
-                lbLb = 0;
-        }
-    }
-
-    ASSERT( lbLb >= 0 );
 }
 
 void NetworkLevelReasoner::getConstraintTightenings( List<Tightening> &tightenings ) const
