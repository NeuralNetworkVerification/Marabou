--- conflicted
+++ resolved
@@ -657,8 +657,6 @@
                     _upperBoundsActivations[i][j] = ub;
                     break;
 
-<<<<<<< HEAD
-=======
                 case AbsoluteValue:
                     if ( lb > 0 )
                     {
@@ -679,7 +677,6 @@
 
                     break;
 
->>>>>>> b5658ab4
                 default:
                     ASSERT( false );
                     break;
@@ -855,110 +852,6 @@
             */
             if ( currentLayer < _numberOfLayers - 1 )
             {
-<<<<<<< HEAD
-                /*
-                  There are two ways we can determine that a ReLU has become fixed:
-
-                    1. If the ReLU's variables have been externally fixed
-                    2. lbLb >= 0 (ACTIVE) or ubUb <= 0 (INACTIVE)
-                */
-
-                ReluConstraint::PhaseStatus reluPhase = ReluConstraint::PHASE_NOT_FIXED;
-                if ( _eliminatedWeightedSumVariables.exists( Index( currentLayer, i ) ) )
-                {
-                    if ( _eliminatedWeightedSumVariables[Index( currentLayer, i )] <= 0 )
-                        reluPhase = ReluConstraint::PHASE_INACTIVE;
-                    else
-                        reluPhase = ReluConstraint::PHASE_ACTIVE;
-                }
-                else if ( _eliminatedActivationResultVariables.exists( Index( currentLayer, i ) ) )
-                {
-                    if ( FloatUtils::isZero( _eliminatedWeightedSumVariables[Index( currentLayer, i )] ) )
-                        reluPhase = ReluConstraint::PHASE_INACTIVE;
-                    else
-                        reluPhase = ReluConstraint::PHASE_ACTIVE;
-                }
-                else if ( _lowerBoundsWeightedSums[currentLayer][i] >= 0 )
-                    reluPhase = ReluConstraint::PHASE_ACTIVE;
-                else if ( _upperBoundsWeightedSums[currentLayer][i] <= 0 )
-                    reluPhase = ReluConstraint::PHASE_INACTIVE;
-
-                /*
-                  If the ReLU phase is not fixed yet, see whether the
-                  newly computed bounds imply that it should be fixed.
-                */
-                if ( reluPhase == ReluConstraint::PHASE_NOT_FIXED )
-                {
-                    // If we got here, we know that lbLb < 0 and ubUb
-                    // > 0 There are four possible cases, depending on
-                    // whether ubLb and lbUb are negative or positive
-                    // (see Neurify paper, page 14).
-
-                    // Upper bound
-                    if ( ubLb <= 0 )
-                    {
-                        // ubLb < 0 < ubUb
-                        // Concretize the upper bound using the Ehler's-like approximation
-                        for ( unsigned j = 0; j < _inputLayerSize; ++j )
-                            _currentLayerUpperBounds[j * currentLayerSize + i] =
-                                _currentLayerUpperBounds[j * currentLayerSize + i] * ubUb / ( ubUb - ubLb );
-
-                        // Do the same for the bias, and then adjust
-                        _currentLayerUpperBias[i] = _currentLayerUpperBias[i] * ubUb / ( ubUb - ubLb );
-                        _currentLayerUpperBias[i] -= ubLb * ubUb / ( ubUb - ubLb );
-                    }
-
-                    // Lower bound
-                    if ( lbUb <= 0 )
-                    {
-                        for ( unsigned j = 0; j < _inputLayerSize; ++j )
-                            _currentLayerLowerBounds[j * currentLayerSize + i] = 0;
-
-                        _currentLayerLowerBias[i] = 0;
-                    }
-                    else
-                    {
-                        for ( unsigned j = 0; j < _inputLayerSize; ++j )
-                            _currentLayerLowerBounds[j * currentLayerSize + i] =
-                                _currentLayerLowerBounds[j * currentLayerSize + i] * lbUb / ( lbUb - lbLb );
-
-                        _currentLayerLowerBias[i] = _currentLayerLowerBias[i] * lbUb / ( lbUb - lbLb );
-                    }
-
-                    lbLb = 0;
-                }
-                else
-                {
-                    // The phase of this ReLU is fixed!
-                    if ( reluPhase == ReluConstraint::PHASE_ACTIVE )
-                    {
-                        // Active ReLU, bounds are propagated as is
-                    }
-                    else
-                    {
-                        // Inactive ReLU, returns zero
-                        lbLb = 0;
-                        lbUb = 0;
-                        ubLb = 0;
-                        ubUb = 0;
-
-                        for ( unsigned j = 0; j < _inputLayerSize; ++j )
-                        {
-                            _currentLayerLowerBounds[j * currentLayerSize + i] = 0;
-                            _currentLayerUpperBounds[j * currentLayerSize + i] = 0;
-                        }
-                        _currentLayerLowerBias[i] = 0;
-                        _currentLayerUpperBias[i] = 0;
-                    }
-                }
-            }
-
-            // Store the bounds for this neuron
-            if ( _lowerBoundsActivations[currentLayer][i] < lbLb )
-                _lowerBoundsActivations[currentLayer][i] = lbLb;
-            if ( _upperBoundsActivations[currentLayer][i] > ubUb )
-                _upperBoundsActivations[currentLayer][i] = ubUb;
-=======
                 // Propagate according to the specific activation function
                 Index index( currentLayer, i );
                 ASSERT( _neuronToActivationFunction.exists( index ) );
@@ -984,7 +877,6 @@
                 if ( _upperBoundsActivations[currentLayer][i] > ubUb )
                     _upperBoundsActivations[currentLayer][i] = ubUb;
             }
->>>>>>> b5658ab4
         }
 
         // Prepare for next iteration
@@ -995,8 +887,6 @@
     }
 }
 
-<<<<<<< HEAD
-=======
 void NetworkLevelReasoner::reluSymbolicPropagation( const Index &index, double &lbLb, double &lbUb, double &ubLb, double &ubUb )
 {
     /*
@@ -1193,7 +1083,6 @@
     ASSERT( lbLb >= 0 );
 }
 
->>>>>>> b5658ab4
 void NetworkLevelReasoner::getConstraintTightenings( List<Tightening> &tightenings ) const
 {
     tightenings.clear();
