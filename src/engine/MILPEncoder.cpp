/*********************                                                        */
/*! \file MILPEncoder.cpp
 ** \verbatim
 ** Top contributors (to current version):
 **   Andrew Wu, Teruhiro Tagomori
 ** This file is part of the Marabou project.
 ** Copyright (c) 2017-2019 by the authors listed in the file AUTHORS
 ** in the top-level source directory) and their institutional affiliations.
 ** All rights reserved. See the file COPYING in the top-level source
 ** directory for licensing information.\endverbatim
 **
 ** \brief [[ Add one-line brief description here ]]
 **
 ** [[ Add lengthier description here ]]
 **/

#include "FloatUtils.h"
#include "GurobiWrapper.h"
#include "MILPEncoder.h"
#include "TimeUtils.h"

MILPEncoder::MILPEncoder( const ITableau &tableau )
    : _tableau( tableau )
    , _statistics( NULL )
{}

void MILPEncoder::encodeInputQuery( GurobiWrapper &gurobi,
                                    const InputQuery &inputQuery,
                                    bool relax )
{
    struct timespec start = TimeUtils::sampleMicro();

    gurobi.reset();
    // Add variables
    for ( unsigned var = 0; var < inputQuery.getNumberOfVariables(); var++ )
    {
        double lb = _tableau.getLowerBound( var );
        double ub = _tableau.getUpperBound( var );
        String varName = Stringf( "x%u", var );
        gurobi.addVariable( varName, lb, ub );
        _variableToVariableName[var] = varName;
    }

    // Add equations
    for ( const auto &equation : inputQuery.getEquations() )
    {
        encodeEquation( gurobi, equation );
    }

    // Add Piecewise-linear Constraints
    for ( const auto &plConstraint : inputQuery.getPiecewiseLinearConstraints() )
    {
        if ( plConstraint->constraintObsolete() )
        {
            continue;
        }
        switch ( plConstraint->getType() )
        {
        case PiecewiseLinearFunctionType::RELU:
            encodeReLUConstraint( gurobi, (ReluConstraint *)plConstraint,
                                  relax );
            break;
        case PiecewiseLinearFunctionType::LEAKY_RELU:
            encodeLeakyReLUConstraint( gurobi, (LeakyReluConstraint *)plConstraint );
            break;
        case PiecewiseLinearFunctionType::MAX:
            encodeMaxConstraint( gurobi, (MaxConstraint *)plConstraint,
                                 relax );
            break;
        case PiecewiseLinearFunctionType::SIGN:
            encodeSignConstraint( gurobi, (SignConstraint *)plConstraint,
                                  relax );
            break;
        case PiecewiseLinearFunctionType::ABSOLUTE_VALUE:
            encodeAbsoluteValueConstraint( gurobi,
                                           (AbsoluteValueConstraint *)plConstraint,
                                           relax );
            break;
        case PiecewiseLinearFunctionType::DISJUNCTION:
            encodeDisjunctionConstraint( gurobi,
                                         (DisjunctionConstraint *)plConstraint,
                                         relax );
            break;
        default:
            throw MarabouError( MarabouError::UNSUPPORTED_PIECEWISE_LINEAR_CONSTRAINT,
                                "GurobiWrapper::encodeInputQuery: "
                                "Unsupported piecewise-linear constraints\n" );
        }
    }

    // Add Transcendental Constraints
    for ( const auto &tsConstraint : inputQuery.getTranscendentalConstraints() )
    {
        switch ( tsConstraint->getType() )
        {
        case TranscendentalFunctionType::SIGMOID:
            encodeSigmoidConstraint( gurobi, (SigmoidConstraint *)tsConstraint );
            break;
        default:
            throw MarabouError( MarabouError::UNSUPPORTED_TRANSCENDENTAL_CONSTRAINT,
                                "GurobiWrapper::encodeInputQuery: "
                                "Only Sigmoid is supported\n" );
        }
    }

    gurobi.updateModel();

    if ( _statistics )
    {
        struct timespec end = TimeUtils::sampleMicro();
        _statistics->incLongAttribute
            ( Statistics::TIME_ADDING_CONSTRAINTS_TO_MILP_SOLVER_MICRO,
              TimeUtils::timePassed( start, end ) );
    }
}

String MILPEncoder::getVariableNameFromVariable( unsigned variable )
{
    if ( !_variableToVariableName.exists( variable ) )
        throw CommonError( CommonError::KEY_DOESNT_EXIST_IN_MAP );
    return _variableToVariableName[variable];
}

void MILPEncoder::encodeEquation( GurobiWrapper &gurobi, const Equation &equation )
{
    List<GurobiWrapper::Term> terms;
    double scalar = equation._scalar;
    for ( const auto &term : equation._addends )
        terms.append( GurobiWrapper::Term
                      ( term._coefficient,
                        Stringf( "x%u", term._variable ) ) );
    switch ( equation._type )
    {
    case Equation::EQ:
        gurobi.addEqConstraint( terms, scalar );
        break;
    case Equation::LE:
        gurobi.addLeqConstraint( terms, scalar );
        break;
    case Equation::GE:
        gurobi.addGeqConstraint( terms, scalar );
        break;
    default:
        break;
    }
}

<<<<<<< HEAD
void MILPEncoder::encodeReLUConstraint( GurobiWrapper &gurobi, ReluConstraint *relu )
=======
void MILPEncoder::encodeReLUConstraint( GurobiWrapper &gurobi,
                                        ReluConstraint *relu, bool relax )
>>>>>>> c2bf0202
{

    if ( !relu->isActive() || relu->phaseFixed() )
    {
        ASSERT( relu->auxVariableInUse() );
        ASSERT( ( FloatUtils::gte( _tableau.getLowerBound( relu->getB() ),  0 ) &&
                  FloatUtils::lte( _tableau.getLowerBound( relu->getAux() ), 0 ) )
                ||
                ( FloatUtils::lte( _tableau.getUpperBound( relu->getB() ), 0 ) &&
                  FloatUtils::lte( _tableau.getUpperBound( relu->getF() ), 0 ) ) );
        return;
    }

    /*
      We have added f - b >= 0 and f >= 0. Additionally, we add
      f - b <= (1 - a) * (- lb_b) and f <= a * ub_f.

      When a = 1, the constraints become:
          f - b <= 0, f <= ub_f.
      When a = 0, the constriants become:
          f - b <= - lb_b, f <= 0
    */
    gurobi.addVariable( Stringf( "a%u", _binVarIndex ),
                        0,
                        1,
                        relax ?
                        GurobiWrapper::CONTINUOUS : GurobiWrapper::BINARY );

    unsigned sourceVariable = relu->getB();
    unsigned targetVariable = relu->getF();
    double sourceLb = _tableau.getLowerBound( sourceVariable );
    double targetUb = _tableau.getUpperBound( targetVariable );

    List<GurobiWrapper::Term> terms;
    terms.append( GurobiWrapper::Term( 1, Stringf( "x%u", targetVariable ) ) );
    terms.append( GurobiWrapper::Term( -1, Stringf( "x%u", sourceVariable ) ) );
    terms.append( GurobiWrapper::Term( -sourceLb, Stringf( "a%u", _binVarIndex ) ) );
    gurobi.addLeqConstraint( terms, -sourceLb );

    terms.clear();
    terms.append( GurobiWrapper::Term( 1, Stringf( "x%u", targetVariable ) ) );
    terms.append( GurobiWrapper::Term( -targetUb, Stringf( "a%u", _binVarIndex++ ) ) );
    gurobi.addLeqConstraint( terms, 0 );
}

<<<<<<< HEAD
void MILPEncoder::encodeLeakyReLUConstraint( GurobiWrapper &gurobi, LeakyReluConstraint *relu )
{

    if ( !relu->isActive() || relu->phaseFixed() )
    {
        return;
    }
    unsigned sourceVariable = relu->getB();
    unsigned targetVariable = relu->getF();
    double slope = relu->getSlope();
    double sourceLb = _tableau.getLowerBound( sourceVariable );
    double sourceUb = _tableau.getUpperBound( sourceVariable );

    if ( sourceLb >= 0 )
    {
        List<GurobiWrapper::Term> terms;
        terms.append( GurobiWrapper::Term( 1, Stringf( "x%u", targetVariable ) ) );
        terms.append( GurobiWrapper::Term( -1, Stringf( "x%u", sourceVariable ) ) );
        gurobi.addEqConstraint( terms, 0 );
    }
    else if ( sourceUb <= 0 )
    {
        List<GurobiWrapper::Term> terms;
        terms.append( GurobiWrapper::Term( 1, Stringf( "x%u", targetVariable ) ) );
        terms.append( GurobiWrapper::Term( -slope, Stringf( "x%u", sourceVariable ) ) );
        gurobi.addEqConstraint( terms, 0 );
    }
    else
    {
        double xPts[3];
        double yPts[3];
        xPts[0] = sourceLb;
        yPts[0] = slope * sourceLb;
        xPts[1] = 0;
        yPts[1] = 0;
        xPts[2] = sourceUb;
        yPts[2] = sourceUb;
        gurobi.addPiecewiseLinearConstraint( Stringf( "x%u", sourceVariable ),
                                             Stringf( "x%u", targetVariable ),
                                             3, xPts, yPts );
    }
}

void MILPEncoder::encodeMaxConstraint( GurobiWrapper &gurobi, MaxConstraint *max )
=======
void MILPEncoder::encodeMaxConstraint( GurobiWrapper &gurobi, MaxConstraint *max,
                                       bool relax )
>>>>>>> c2bf0202
{
    if ( !max->isActive() )
        return;

    List<GurobiWrapper::Term> terms;
    List<PhaseStatus> phases = max->getAllCases();
    for ( unsigned i = 0; i < phases.size(); ++i )
    {
        // add a binary variable for each disjunct
        gurobi.addVariable( Stringf( "a%u_%u", _binVarIndex, i ),
                            0,
                            1,
                            relax ?
                            GurobiWrapper::CONTINUOUS : GurobiWrapper::BINARY );

        terms.append( GurobiWrapper::Term( 1, Stringf( "a%u_%u", _binVarIndex, i ) ) );
    }

    // add constraint: a_1 + a_2 + ... + = 1
    gurobi.addEqConstraint( terms, 1 );

    terms.clear();
    unsigned index = 0;
    for ( const auto &phase : phases )
    {
        String binVarName = Stringf( "a%u_%u", _binVarIndex, index );
        PiecewiseLinearCaseSplit split = max->getCaseSplit( phase );
        if ( phase == MAX_PHASE_ELIMINATED )
        {
            /*
              We had y - eliminated value >= 0
              We add y - eliminated-value <= (1 - a) * (ub_y - eliminated-value),
              which becomes y + (ub_y - eliminated-value) * a <= ub_y
            */
            unsigned y = split.getBoundTightenings().begin()->_variable;
            double yUb = _tableau.getUpperBound( y );
            double eliminatedValue = split.getBoundTightenings().begin()->_value;

            terms.append( GurobiWrapper::Term( 1, Stringf( "x%u", y ) ) );
            terms.append( GurobiWrapper::Term( yUb - eliminatedValue, binVarName ) );
            gurobi.addLeqConstraint( terms, yUb );
        }
        else
        {
            /*
              We added aux_i >= 0, for each x.
              We now add, aux_i <= (1 - a) * (ub_aux)
            */
            DEBUG({
                    ASSERT( split.getBoundTightenings().size() == 1 );
                    ASSERT( split.getEquations().size() == 0 );
                });
            unsigned aux = split.getBoundTightenings().begin()->_variable;
            double auxUb = _tableau.getUpperBound( aux );
            terms.append( GurobiWrapper::Term( 1, Stringf( "x%u", aux ) ) );
            terms.append( GurobiWrapper::Term( auxUb, binVarName ) );
            gurobi.addLeqConstraint( terms, auxUb );
        }
        terms.clear();
        ++index;
    }

    _binVarIndex++;
}

void MILPEncoder::encodeAbsoluteValueConstraint( GurobiWrapper &gurobi,
                                                 AbsoluteValueConstraint *abs,
                                                 bool relax )
{
    ASSERT( abs->auxVariablesInUse() );

    if ( !abs->isActive() || abs->phaseFixed() )
    {
        ASSERT( ( FloatUtils::gte( _tableau.getLowerBound( abs->getB() ),  0 ) &&
                  FloatUtils::lte( _tableau.getUpperBound( abs->getPosAux() ), 0 ) )
                ||
                ( FloatUtils::lte( _tableau.getUpperBound( abs->getB() ), 0 ) &&
                  FloatUtils::lte( _tableau.getUpperBound( abs->getNegAux() ), 0 ) ) );
        return;
    }

    unsigned sourceVariable = abs->getB();
    unsigned targetVariable = abs->getF();
    double sourceLb = _tableau.getLowerBound( sourceVariable );
    double sourceUb = _tableau.getUpperBound( sourceVariable );
    double targetUb = _tableau.getUpperBound( targetVariable );

    ASSERT( FloatUtils::isPositive( sourceUb ) &&
            FloatUtils::isNegative( sourceLb ) );

    /*
      We have added f - b >= 0 and f + b >= 0. We add
      f - b <= (1 - a) * (ub_f - lb_b) and f + b <= a * (ub_f + ub_b)

      When a = 1, the constraints become:
      f - b <= 0, f + b <= ub_f + ub_b.
      When a = 0, the constriants become:
      f - b <= ub_f - lb_b, f + b <= 0
    */
    gurobi.addVariable( Stringf( "a%u", _binVarIndex ),
                        0,
                        1,
                        relax ?
                        GurobiWrapper::CONTINUOUS : GurobiWrapper::BINARY );

    List<GurobiWrapper::Term> terms;
    terms.append( GurobiWrapper::Term( 1, Stringf( "x%u", targetVariable ) ) );
    terms.append( GurobiWrapper::Term( -1, Stringf( "x%u", sourceVariable ) ) );
    terms.append( GurobiWrapper::Term( targetUb - sourceLb, Stringf( "a%u", _binVarIndex ) ) );
    gurobi.addLeqConstraint( terms, targetUb - sourceLb );

    terms.clear();
    terms.append( GurobiWrapper::Term( 1, Stringf( "x%u", targetVariable ) ) );
    terms.append( GurobiWrapper::Term( 1, Stringf( "x%u", sourceVariable ) ) );
    terms.append( GurobiWrapper::Term( -( targetUb + sourceUb ),
                                       Stringf( "a%u", _binVarIndex ) ) );
    gurobi.addLeqConstraint( terms, 0 );
    ++_binVarIndex;
}

void MILPEncoder::encodeDisjunctionConstraint( GurobiWrapper &gurobi,
                                               DisjunctionConstraint *disj,
                                               bool relax )
{
    if ( !disj->isActive() )
        return;

    // terms for Gurobi
    List<GurobiWrapper::Term> terms;
    List<PiecewiseLinearCaseSplit> disjuncts = disj->getCaseSplits();
    for ( unsigned i = 0; i < disjuncts.size(); ++i )
    {
        // add a binary variable for each disjunct
        gurobi.addVariable( Stringf( "a%u_%u", _binVarIndex, i ),
                            0,
                            1,
                            relax ?
                            GurobiWrapper::CONTINUOUS : GurobiWrapper::BINARY );

        terms.append( GurobiWrapper::Term( 1, Stringf( "a%u_%u", _binVarIndex, i ) ) );
    }

    // add constraint: a_1 + a_2 + ... + >= 1
    gurobi.addGeqConstraint( terms, 1 );

    // Add each disjunct as indicator constraints
    terms.clear();
    unsigned index = 0;
    for ( const auto &disjunct : disjuncts )
    {
        String binVarName = Stringf( "a%u_%u", _binVarIndex, index );
        for ( const auto &tightening : disjunct.getBoundTightenings() )
        {
            // add indicator constraint: a_1 => disjunct1, etc.
            terms.append( GurobiWrapper::Term
                          ( 1, getVariableNameFromVariable
                            ( tightening._variable ) ) );
            if ( tightening._type == Tightening::UB )
                gurobi.addLeqIndicatorConstraint( binVarName, 1, terms, tightening._value );
            else
                gurobi.addGeqIndicatorConstraint( binVarName, 1, terms, tightening._value );
            terms.clear();
        }
        ++index;
    }

    _binVarIndex++;
}

void MILPEncoder::encodeSignConstraint( GurobiWrapper &gurobi,
                                        SignConstraint *sign,
                                        bool relax )
{
    ASSERT( GlobalConfiguration::PL_CONSTRAINTS_ADD_AUX_EQUATIONS_AFTER_PREPROCESSING );

    if ( !sign->isActive() || sign->phaseFixed() )
    {
        ASSERT( ( FloatUtils::gte( _tableau.getLowerBound( sign->getB() ),  0 ) &&
                  FloatUtils::areEqual( _tableau.getLowerBound( sign->getF() ), 1 ) )
                ||
                ( FloatUtils::lt( _tableau.getUpperBound( sign->getB() ), 0 ) &&
                  FloatUtils::areEqual( _tableau.getLowerBound( sign->getF() ), -1 ) ) );
        return;
    }

    unsigned targetVariable = sign->getF();
    DEBUG({
            unsigned sourceVariable = sign->getB();

            double sourceLb = _tableau.getLowerBound( sourceVariable );
            double sourceUb = _tableau.getUpperBound( sourceVariable );
            ASSERT( !FloatUtils::isNegative( sourceUb ) &&
                    FloatUtils::isNegative( sourceLb ) );
        });

    /*
      We have added f <= -2/lb b + 1 and f >= 2/ub * b - 1. We just need to specify
      f is either -1 or 1. That is f = 2 * (a - 0.5)

      f is 1 if a is 1 and -1 if a is 0.
      Moreover, when f is 1, 1 <= -2 / lb_b * b + 1, thus, b >= 0.
      When f is -1, -1 >= 2/ub_b * b - 1, thus, b <= 0.
    */
    gurobi.addVariable( Stringf( "a%u", _binVarIndex ),
                        0,
                        1,
                        relax ?
                        GurobiWrapper::CONTINUOUS : GurobiWrapper::BINARY );

    List<GurobiWrapper::Term> terms;
    terms.append( GurobiWrapper::Term( 1, Stringf( "x%u", targetVariable ) ) );
    terms.append( GurobiWrapper::Term( -2, Stringf( "a%u", _binVarIndex ) ) );
    gurobi.addEqConstraint( terms, -1 );

    ++_binVarIndex;
}

void MILPEncoder::encodeSigmoidConstraint( GurobiWrapper &gurobi, SigmoidConstraint *sigmoid )
{
    unsigned sourceVariable = sigmoid->getB();  // x_b
    unsigned targetVariable = sigmoid->getF();  // x_f
    double sourceLb = _tableau.getLowerBound( sourceVariable );
    double sourceUb = _tableau.getUpperBound( sourceVariable );

    if ( sourceLb == sourceUb )
    {
        // tangent line: x_f = tangentSlope * (x_b - tangentPoint) + yAtTangentPoint
        // In this case, tangentePoint is equal to sourceLb or sourceUb
        double yAtTangentPoint = sigmoid->sigmoid( sourceLb );
        double tangentSlope = sigmoid->sigmoidDerivative( sourceLb );

        List<GurobiWrapper::Term> terms;
        terms.append( GurobiWrapper::Term( 1, Stringf( "x%u", targetVariable ) ) );
        terms.append( GurobiWrapper::Term( -tangentSlope, Stringf( "x%u", sourceVariable ) ) );
        gurobi.addEqConstraint( terms, -tangentSlope * sourceLb + yAtTangentPoint );
    }
    else if ( FloatUtils::lt( sourceLb, 0 ) && FloatUtils::gt( sourceUb, 0 ) )
    {
        List<GurobiWrapper::Term> terms;
        String binVarName = Stringf( "a%u", _binVarIndex ); // a = 1 -> the case where x_b >= 0, otherwise where x_b <= 0
        gurobi.addVariable( binVarName,
                            0,
                            1,
                            GurobiWrapper::BINARY );

        // Constraint where x_b >= 0
        // Upper line is tangent and lower line is secant for an overapproximation with a linearization.

        int binVal = 1;

        // tangent line: x_f = tangentSlope * (x_b - tangentPoint) + yAtTangentPoint
        double tangentPoint = sourceUb / 2;
        double yAtTangentPoint = sigmoid->sigmoid( tangentPoint );
        double tangentSlope = sigmoid->sigmoidDerivative( tangentPoint );
        terms.append( GurobiWrapper::Term( 1, Stringf( "x%u", targetVariable ) ) );
        terms.append( GurobiWrapper::Term( -tangentSlope, Stringf( "x%u", sourceVariable ) ) );
        gurobi.addLeqIndicatorConstraint( binVarName, binVal, terms, -tangentSlope * tangentPoint + yAtTangentPoint );
        terms.clear();

        // secant line: x_f = secantSlope * (x_b - 0) + y_l
        double y_l = sigmoid->sigmoid( 0 );
        double y_u = sigmoid->sigmoid( sourceUb );
        double secantSlope = ( y_u - y_l ) / sourceUb;
        terms.append( GurobiWrapper::Term( 1, Stringf( "x%u", targetVariable ) ) );
        terms.append( GurobiWrapper::Term( -secantSlope, Stringf( "x%u", sourceVariable ) ) );
        gurobi.addGeqIndicatorConstraint( binVarName, binVal, terms, y_l );
        terms.clear();

        // lower bound of x_b
        terms.append( GurobiWrapper::Term( 1, Stringf( "x%u", sourceVariable ) ) );
        gurobi.addGeqIndicatorConstraint( binVarName, binVal, terms, 0 );  
        terms.clear();

        // lower bound of x_f
        terms.append( GurobiWrapper::Term( 1, Stringf( "x%u", targetVariable ) ) );
        gurobi.addGeqIndicatorConstraint( binVarName, binVal, terms, y_l );  
        terms.clear(); 

        // Constraints where x_b <= 0
        // Upper line is secant and lower line is tangent for an overapproximation with a linearization.

        binVal = 0;

        // tangent line: x_f = tangentSlope * (x_b - tangentPoint) + yAtTangentPoint
        tangentPoint = sourceLb / 2;
        yAtTangentPoint = sigmoid->sigmoid( tangentPoint );
        tangentSlope = sigmoid->sigmoidDerivative( tangentPoint );
        terms.append( GurobiWrapper::Term( 1, Stringf( "x%u", targetVariable ) ) );
        terms.append( GurobiWrapper::Term( -tangentSlope, Stringf( "x%u", sourceVariable ) ) );
        gurobi.addGeqIndicatorConstraint( binVarName, binVal, terms, -tangentSlope * tangentPoint + yAtTangentPoint );
        terms.clear();

        // secant line: x_f = secantSlope * (x_b - sourceLb) + y_l
        y_u = y_l;
        y_l = sigmoid->sigmoid( sourceLb );
        secantSlope = ( y_u - y_l ) / ( 0 - sourceLb );
        terms.append( GurobiWrapper::Term( 1, Stringf( "x%u", targetVariable ) ) );
        terms.append( GurobiWrapper::Term( -secantSlope, Stringf( "x%u", sourceVariable ) ) );
        gurobi.addLeqIndicatorConstraint( binVarName, binVal, terms, -secantSlope * sourceLb + y_l );
        terms.clear();

        // upper bound of x_b
        terms.append( GurobiWrapper::Term( 1, Stringf( "x%u", sourceVariable ) ) );
        gurobi.addLeqIndicatorConstraint( binVarName, binVal, terms, 0 );  
        terms.clear();

        // upper bound of x_f
        terms.append( GurobiWrapper::Term( 1, Stringf( "x%u", targetVariable ) ) );
        gurobi.addLeqIndicatorConstraint( binVarName, binVal, terms, y_u );  
        terms.clear(); 

        _binVarIndex++;
    }
    else
    {   
        // tangent line: x_f = tangentSlope * (x_b - tangentPoint) + yAtTangentPoint
        double tangentPoint = ( sourceLb + sourceUb ) / 2;
        double yAtTangentPoint = sigmoid->sigmoid( tangentPoint );
        double tangentSlope = sigmoid->sigmoidDerivative( tangentPoint );

        List<GurobiWrapper::Term> terms;
        terms.append( GurobiWrapper::Term( 1, Stringf( "x%u", targetVariable ) ) );
        terms.append( GurobiWrapper::Term( -tangentSlope, Stringf( "x%u", sourceVariable ) ) );

        if ( FloatUtils::gte( sourceLb, 0 ) )
        {
            gurobi.addLeqConstraint( terms, -tangentSlope * tangentPoint + yAtTangentPoint );
        }
        else
        {
            gurobi.addGeqConstraint( terms, -tangentSlope * tangentPoint + yAtTangentPoint );
        }
        terms.clear();

        double y_l = sigmoid->sigmoid( sourceLb );
        double y_u = sigmoid->sigmoid( sourceUb );

        double secantSlope = ( y_u - y_l ) / ( sourceUb - sourceLb );
        terms.append( GurobiWrapper::Term( 1, Stringf( "x%u", targetVariable ) ) );
        terms.append( GurobiWrapper::Term( -secantSlope, Stringf( "x%u", sourceVariable ) ) );

        if ( FloatUtils::gte( sourceLb, 0 ) )
        {
            gurobi.addGeqConstraint( terms, -secantSlope * sourceLb + y_l );
        }
        else
        {
            gurobi.addLeqConstraint( terms, -secantSlope * sourceLb + y_l );
        }
        terms.clear();
    }
}

void MILPEncoder::encodeCostFunction( GurobiWrapper &gurobi,
                                      const LinearExpression &cost )
{
    List<GurobiWrapper::Term> terms;
    for ( const auto &pair : cost._addends )
    {
        terms.append( GurobiWrapper::Term
                      ( pair.second,
                        Stringf( "x%u", pair.first ) ) );
    }
    gurobi.setCost( terms, cost._constant );
}<|MERGE_RESOLUTION|>--- conflicted
+++ resolved
@@ -145,12 +145,8 @@
     }
 }
 
-<<<<<<< HEAD
-void MILPEncoder::encodeReLUConstraint( GurobiWrapper &gurobi, ReluConstraint *relu )
-=======
 void MILPEncoder::encodeReLUConstraint( GurobiWrapper &gurobi,
                                         ReluConstraint *relu, bool relax )
->>>>>>> c2bf0202
 {
 
     if ( !relu->isActive() || relu->phaseFixed() )
@@ -196,8 +192,8 @@
     gurobi.addLeqConstraint( terms, 0 );
 }
 
-<<<<<<< HEAD
-void MILPEncoder::encodeLeakyReLUConstraint( GurobiWrapper &gurobi, LeakyReluConstraint *relu )
+void MILPEncoder::encodeLeakyReLUConstraint( GurobiWrapper &gurobi, LeakyReluConstraint *relu,
+                                             bool relax )
 {
 
     if ( !relu->isActive() || relu->phaseFixed() )
@@ -226,25 +222,36 @@
     }
     else
     {
-        double xPts[3];
-        double yPts[3];
-        xPts[0] = sourceLb;
-        yPts[0] = slope * sourceLb;
-        xPts[1] = 0;
-        yPts[1] = 0;
-        xPts[2] = sourceUb;
-        yPts[2] = sourceUb;
-        gurobi.addPiecewiseLinearConstraint( Stringf( "x%u", sourceVariable ),
-                                             Stringf( "x%u", targetVariable ),
-                                             3, xPts, yPts );
-    }
-}
-
-void MILPEncoder::encodeMaxConstraint( GurobiWrapper &gurobi, MaxConstraint *max )
-=======
+        if ( relax ) {
+            /*
+              We have added f - b >= 0 and f >= 0. Additionally, we add
+                (ub - slope * lb) / (ub - lb) * (x - ub) <= (y - ub)
+              which is the upper bound in the triangular relaxation
+            */
+
+            double lambda = ( sourceUb - slope * sourceLb ) / (sourceUb - sourceLb );
+            List<GurobiWrapper::Term> terms;
+            terms.append( GurobiWrapper::Term( lambda, Stringf( "x%u", sourceVariable ) ) );
+            terms.append( GurobiWrapper::Term( -1, Stringf( "x%u", targetVariable ) ) );
+            gurobi.addLeqConstraint( terms, ( lambda  - 1 ) * sourceUb );
+        } else {
+            double xPoints[3];
+            double yPoints[3];
+            xPoints[0] = sourceLb;
+            yPoints[0] = slope * sourceLb;
+            xPoints[1] = 0;
+            yPoints[1] = 0;
+            xPoints[2] = sourceUb;
+            yPoints[2]  sourceUb;
+            gurobi.addPiecewiseLinearConstraint( Stringf( "x%u", sourceVariable ),
+                                                 Stringf( "x%u", targetVariable ),
+                                                 3, xPoints, yPoints );
+        }
+    }
+}
+
 void MILPEncoder::encodeMaxConstraint( GurobiWrapper &gurobi, MaxConstraint *max,
                                        bool relax )
->>>>>>> c2bf0202
 {
     if ( !max->isActive() )
         return;
