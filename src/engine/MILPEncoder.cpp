/*********************                                                        */
/*! \file MILPEncoder.cpp
 ** \verbatim
 ** Top contributors (to current version):
 **   Andrew Wu, Teruhiro Tagomori
 ** This file is part of the Marabou project.
 ** Copyright (c) 2017-2019 by the authors listed in the file AUTHORS
 ** in the top-level source directory) and their institutional affiliations.
 ** All rights reserved. See the file COPYING in the top-level source
 ** directory for licensing information.\endverbatim
 **
 ** \brief [[ Add one-line brief description here ]]
 **
 ** [[ Add lengthier description here ]]
 **/

#include "MILPEncoder.h"

#include "DeepPolySoftmaxElement.h"
#include "FloatUtils.h"
#include "GurobiWrapper.h"
#include "TimeUtils.h"

MILPEncoder::MILPEncoder( const ITableau &tableau )
    : _tableau( tableau )
    , _statistics( NULL )
{
}

void MILPEncoder::encodeInputQuery( GurobiWrapper &gurobi,
                                    const InputQuery &inputQuery,
                                    bool relax )
{
    struct timespec start = TimeUtils::sampleMicro();

    gurobi.reset();
    // Add variables
    for ( unsigned var = 0; var < inputQuery.getNumberOfVariables(); var++ )
    {
        double lb = _tableau.getLowerBound( var );
        double ub = _tableau.getUpperBound( var );
        String varName = Stringf( "x%u", var );
        gurobi.addVariable( varName, lb, ub );
        _variableToVariableName[var] = varName;
    }

    // Add equations
    for ( const auto &equation : inputQuery.getEquations() )
    {
        encodeEquation( gurobi, equation );
    }

    // Add Piecewise-linear Constraints
    for ( const auto &plConstraint : inputQuery.getPiecewiseLinearConstraints() )
    {
        if ( plConstraint->constraintObsolete() )
        {
            continue;
        }
        switch ( plConstraint->getType() )
        {
        case PiecewiseLinearFunctionType::RELU:
            encodeReLUConstraint( gurobi, (ReluConstraint *)plConstraint, relax );
            break;
        case PiecewiseLinearFunctionType::LEAKY_RELU:
            encodeLeakyReLUConstraint( gurobi, (LeakyReluConstraint *)plConstraint, relax );
            break;
        case PiecewiseLinearFunctionType::MAX:
            encodeMaxConstraint( gurobi, (MaxConstraint *)plConstraint, relax );
            break;
        case PiecewiseLinearFunctionType::SIGN:
            encodeSignConstraint( gurobi, (SignConstraint *)plConstraint, relax );
            break;
        case PiecewiseLinearFunctionType::ABSOLUTE_VALUE:
            encodeAbsoluteValueConstraint( gurobi, (AbsoluteValueConstraint *)plConstraint, relax );
            break;
        case PiecewiseLinearFunctionType::DISJUNCTION:
            encodeDisjunctionConstraint( gurobi, (DisjunctionConstraint *)plConstraint, relax );
            break;
        default:
            throw MarabouError( MarabouError::UNSUPPORTED_PIECEWISE_LINEAR_CONSTRAINT,
                                "GurobiWrapper::encodeInputQuery: "
                                "Unsupported piecewise-linear constraints\n" );
        }
    }

    // Add Nonlinear Constraints
    for ( const auto &nlConstraint : inputQuery.getNonlinearConstraints() )
    {
        switch ( nlConstraint->getType() )
        {
        case NonlinearFunctionType::SIGMOID:
            encodeSigmoidConstraint( gurobi, (SigmoidConstraint *)nlConstraint );
            break;
        case NonlinearFunctionType::SOFTMAX:
            encodeSoftmaxConstraint( gurobi, (SoftmaxConstraint *)nlConstraint );
            break;
        case NonlinearFunctionType::BILINEAR:
            encodeBilinearConstraint( gurobi, (BilinearConstraint *)nlConstraint, relax );
            break;
        case NonlinearFunctionType::ROUND:
            encodeRoundConstraint( gurobi, (RoundConstraint *)nlConstraint, relax );
            break;
        default:
            throw MarabouError( MarabouError::UNSUPPORTED_TRANSCENDENTAL_CONSTRAINT,
                                "GurobiWrapper::encodeInputQuery: "
                                "Unsupported non-linear constraints\n" );
        }
    }

    gurobi.updateModel();

    if ( _statistics )
    {
        struct timespec end = TimeUtils::sampleMicro();
        _statistics->incLongAttribute( Statistics::TIME_ADDING_CONSTRAINTS_TO_MILP_SOLVER_MICRO,
                                       TimeUtils::timePassed( start, end ) );
    }
}

String MILPEncoder::getVariableNameFromVariable( unsigned variable )
{
    if ( !_variableToVariableName.exists( variable ) )
        throw CommonError( CommonError::KEY_DOESNT_EXIST_IN_MAP );
    return _variableToVariableName[variable];
}

void MILPEncoder::encodeEquation( GurobiWrapper &gurobi, const Equation &equation )
{
    List<GurobiWrapper::Term> terms;
    double scalar = equation._scalar;
    for ( const auto &term : equation._addends )
        terms.append( GurobiWrapper::Term( term._coefficient, Stringf( "x%u", term._variable ) ) );
    switch ( equation._type )
    {
    case Equation::EQ:
        gurobi.addEqConstraint( terms, scalar );
        break;
    case Equation::LE:
        gurobi.addLeqConstraint( terms, scalar );
        break;
    case Equation::GE:
        gurobi.addGeqConstraint( terms, scalar );
        break;
    default:
        break;
    }
}

void MILPEncoder::encodeReLUConstraint( GurobiWrapper &gurobi, ReluConstraint *relu, bool relax )
{
    if ( !relu->isActive() || relu->phaseFixed() )
    {
        ASSERT( relu->auxVariableInUse() );
        ASSERT( ( FloatUtils::gte( _tableau.getLowerBound( relu->getB() ), 0 ) &&
                  FloatUtils::lte( _tableau.getLowerBound( relu->getAux() ), 0 ) ) ||
                ( FloatUtils::lte( _tableau.getUpperBound( relu->getB() ), 0 ) &&
                  FloatUtils::lte( _tableau.getUpperBound( relu->getF() ), 0 ) ) );
        return;
    }

    /*
      We have added f - b >= 0 and f >= 0. Additionally, we add
      f - b <= (1 - a) * (- lb_b) and f <= a * ub_f.

      When a = 1, the constraints become:
          f - b <= 0, f <= ub_f.
      When a = 0, the constriants become:
          f - b <= - lb_b, f <= 0
    */
    gurobi.addVariable( Stringf( "a%u", _binVarIndex ),
                        0,
                        1,
                        relax ? GurobiWrapper::CONTINUOUS : GurobiWrapper::BINARY );

    unsigned sourceVariable = relu->getB();
    unsigned targetVariable = relu->getF();
    double sourceLb = _tableau.getLowerBound( sourceVariable );
    double targetUb = _tableau.getUpperBound( targetVariable );

    List<GurobiWrapper::Term> terms;
    terms.append( GurobiWrapper::Term( 1, Stringf( "x%u", targetVariable ) ) );
    terms.append( GurobiWrapper::Term( -1, Stringf( "x%u", sourceVariable ) ) );
    terms.append( GurobiWrapper::Term( -sourceLb, Stringf( "a%u", _binVarIndex ) ) );
    gurobi.addLeqConstraint( terms, -sourceLb );

    terms.clear();
    terms.append( GurobiWrapper::Term( 1, Stringf( "x%u", targetVariable ) ) );
    terms.append( GurobiWrapper::Term( -targetUb, Stringf( "a%u", _binVarIndex++ ) ) );
    gurobi.addLeqConstraint( terms, 0 );
}

void MILPEncoder::encodeLeakyReLUConstraint( GurobiWrapper &gurobi,
                                             LeakyReluConstraint *lRelu,
                                             bool relax )
{
    if ( !lRelu->isActive() || lRelu->phaseFixed() )
    {
        return;
    }
    unsigned sourceVariable = lRelu->getB();
    unsigned targetVariable = lRelu->getF();
    double slope = lRelu->getSlope();
    double sourceLb = _tableau.getLowerBound( sourceVariable );
    double sourceUb = _tableau.getUpperBound( sourceVariable );

    if ( sourceLb >= 0 )
    {
        List<GurobiWrapper::Term> terms;
        terms.append( GurobiWrapper::Term( 1, Stringf( "x%u", targetVariable ) ) );
        terms.append( GurobiWrapper::Term( -1, Stringf( "x%u", sourceVariable ) ) );
        gurobi.addEqConstraint( terms, 0 );
    }
    else if ( sourceUb <= 0 )
    {
        List<GurobiWrapper::Term> terms;
        terms.append( GurobiWrapper::Term( 1, Stringf( "x%u", targetVariable ) ) );
        terms.append( GurobiWrapper::Term( -slope, Stringf( "x%u", sourceVariable ) ) );
        gurobi.addEqConstraint( terms, 0 );
    }
    else
    {
        if ( relax )
        {
            /*
              We have added f - b >= 0 and f >= 0. Additionally, we add
                (ub - slope * lb) / (ub - lb) * (b - ub) >= (f - ub)
              which is the upper bound in the triangular relaxation
            */

            double lambda = ( sourceUb - slope * sourceLb ) / ( sourceUb - sourceLb );
            List<GurobiWrapper::Term> terms;
            terms.append( GurobiWrapper::Term( lambda, Stringf( "x%u", sourceVariable ) ) );
            terms.append( GurobiWrapper::Term( -1, Stringf( "x%u", targetVariable ) ) );
            gurobi.addGeqConstraint( terms, ( lambda - 1 ) * sourceUb );
        }
        else
        {
            double xPoints[3];
            double yPoints[3];
            xPoints[0] = sourceLb;
            yPoints[0] = slope * sourceLb;
            xPoints[1] = 0;
            yPoints[1] = 0;
            xPoints[2] = sourceUb;
            yPoints[2] = sourceUb;
            gurobi.addPiecewiseLinearConstraint( Stringf( "x%u", sourceVariable ),
                                                 Stringf( "x%u", targetVariable ),
                                                 3,
                                                 xPoints,
                                                 yPoints );
        }
    }
}

void MILPEncoder::encodeMaxConstraint( GurobiWrapper &gurobi, MaxConstraint *max, bool relax )
{
    if ( !max->isActive() )
        return;

    List<GurobiWrapper::Term> terms;
    List<PhaseStatus> phases = max->getAllCases();
    for ( unsigned i = 0; i < phases.size(); ++i )
    {
        // add a binary variable for each disjunct
        gurobi.addVariable( Stringf( "a%u_%u", _binVarIndex, i ),
                            0,
                            1,
                            relax ? GurobiWrapper::CONTINUOUS : GurobiWrapper::BINARY );

        terms.append( GurobiWrapper::Term( 1, Stringf( "a%u_%u", _binVarIndex, i ) ) );
    }

    // add constraint: a_1 + a_2 + ... + = 1
    gurobi.addEqConstraint( terms, 1 );

    terms.clear();
    unsigned index = 0;
    for ( const auto &phase : phases )
    {
        String binVarName = Stringf( "a%u_%u", _binVarIndex, index );
        PiecewiseLinearCaseSplit split = max->getCaseSplit( phase );
        if ( phase == MAX_PHASE_ELIMINATED )
        {
            /*
              We had y - eliminated value >= 0
              We add y - eliminated-value <= (1 - a) * (ub_y - eliminated-value),
              which becomes y + (ub_y - eliminated-value) * a <= ub_y
            */
            unsigned y = split.getBoundTightenings().begin()->_variable;
            double yUb = _tableau.getUpperBound( y );
            double eliminatedValue = split.getBoundTightenings().begin()->_value;

            terms.append( GurobiWrapper::Term( 1, Stringf( "x%u", y ) ) );
            terms.append( GurobiWrapper::Term( yUb - eliminatedValue, binVarName ) );
            gurobi.addLeqConstraint( terms, yUb );
        }
        else
        {
            /*
              We added aux_i >= 0, for each x.
              We now add, aux_i <= (1 - a) * (ub_aux)
            */
            DEBUG( {
                ASSERT( split.getBoundTightenings().size() == 1 );
                ASSERT( split.getEquations().size() == 0 );
            } );
            unsigned aux = split.getBoundTightenings().begin()->_variable;
            double auxUb = _tableau.getUpperBound( aux );
            terms.append( GurobiWrapper::Term( 1, Stringf( "x%u", aux ) ) );
            terms.append( GurobiWrapper::Term( auxUb, binVarName ) );
            gurobi.addLeqConstraint( terms, auxUb );
        }
        terms.clear();
        ++index;
    }

    _binVarIndex++;
}

void MILPEncoder::encodeAbsoluteValueConstraint( GurobiWrapper &gurobi,
                                                 AbsoluteValueConstraint *abs,
                                                 bool relax )
{
    ASSERT( abs->auxVariablesInUse() );

    if ( !abs->isActive() || abs->phaseFixed() )
    {
        ASSERT( ( FloatUtils::gte( _tableau.getLowerBound( abs->getB() ), 0 ) &&
                  FloatUtils::lte( _tableau.getUpperBound( abs->getPosAux() ), 0 ) ) ||
                ( FloatUtils::lte( _tableau.getUpperBound( abs->getB() ), 0 ) &&
                  FloatUtils::lte( _tableau.getUpperBound( abs->getNegAux() ), 0 ) ) );
        return;
    }

    unsigned sourceVariable = abs->getB();
    unsigned targetVariable = abs->getF();
    double sourceLb = _tableau.getLowerBound( sourceVariable );
    double sourceUb = _tableau.getUpperBound( sourceVariable );
    double targetUb = _tableau.getUpperBound( targetVariable );

    ASSERT( FloatUtils::isPositive( sourceUb ) && FloatUtils::isNegative( sourceLb ) );

    /*
      We have added f - b >= 0 and f + b >= 0. We add
      f - b <= (1 - a) * (ub_f - lb_b) and f + b <= a * (ub_f + ub_b)

      When a = 1, the constraints become:
      f - b <= 0, f + b <= ub_f + ub_b.
      When a = 0, the constriants become:
      f - b <= ub_f - lb_b, f + b <= 0
    */
    gurobi.addVariable( Stringf( "a%u", _binVarIndex ),
                        0,
                        1,
                        relax ? GurobiWrapper::CONTINUOUS : GurobiWrapper::BINARY );

    List<GurobiWrapper::Term> terms;
    terms.append( GurobiWrapper::Term( 1, Stringf( "x%u", targetVariable ) ) );
    terms.append( GurobiWrapper::Term( -1, Stringf( "x%u", sourceVariable ) ) );
    terms.append( GurobiWrapper::Term( targetUb - sourceLb, Stringf( "a%u", _binVarIndex ) ) );
    gurobi.addLeqConstraint( terms, targetUb - sourceLb );

    terms.clear();
    terms.append( GurobiWrapper::Term( 1, Stringf( "x%u", targetVariable ) ) );
    terms.append( GurobiWrapper::Term( 1, Stringf( "x%u", sourceVariable ) ) );
    terms.append( GurobiWrapper::Term( -( targetUb + sourceUb ), Stringf( "a%u", _binVarIndex ) ) );
    gurobi.addLeqConstraint( terms, 0 );
    ++_binVarIndex;
}

void MILPEncoder::encodeDisjunctionConstraint( GurobiWrapper &gurobi,
                                               DisjunctionConstraint *disj,
                                               bool relax )
{
    if ( !disj->isActive() )
        return;

    // terms for Gurobi
    List<GurobiWrapper::Term> terms;
    List<PiecewiseLinearCaseSplit> disjuncts = disj->getCaseSplits();
    for ( unsigned i = 0; i < disjuncts.size(); ++i )
    {
        // add a binary variable for each disjunct
        gurobi.addVariable( Stringf( "a%u_%u", _binVarIndex, i ),
                            0,
                            1,
                            relax ? GurobiWrapper::CONTINUOUS : GurobiWrapper::BINARY );

        terms.append( GurobiWrapper::Term( 1, Stringf( "a%u_%u", _binVarIndex, i ) ) );
    }

    // add constraint: a_1 + a_2 + ... + >= 1
    gurobi.addGeqConstraint( terms, 1 );

    // Add each disjunct as indicator constraints
    terms.clear();
    unsigned index = 0;
    for ( const auto &disjunct : disjuncts )
    {
        String binVarName = Stringf( "a%u_%u", _binVarIndex, index );
        for ( const auto &tightening : disjunct.getBoundTightenings() )
        {
            // add indicator constraint: a_1 => disjunct1, etc.
            terms.append(
                GurobiWrapper::Term( 1, getVariableNameFromVariable( tightening._variable ) ) );
            if ( tightening._type == Tightening::UB )
                gurobi.addLeqIndicatorConstraint( binVarName, 1, terms, tightening._value );
            else
                gurobi.addGeqIndicatorConstraint( binVarName, 1, terms, tightening._value );
            terms.clear();
        }
        ++index;
    }

    _binVarIndex++;
}

void MILPEncoder::encodeSignConstraint( GurobiWrapper &gurobi, SignConstraint *sign, bool relax )
{
    ASSERT( GlobalConfiguration::PL_CONSTRAINTS_ADD_AUX_EQUATIONS_AFTER_PREPROCESSING );

    if ( !sign->isActive() || sign->phaseFixed() )
    {
        ASSERT( ( FloatUtils::gte( _tableau.getLowerBound( sign->getB() ), 0 ) &&
                  FloatUtils::areEqual( _tableau.getLowerBound( sign->getF() ), 1 ) ) ||
                ( FloatUtils::lte( _tableau.getUpperBound( sign->getB() ), 0 ) &&
                  FloatUtils::areEqual( _tableau.getUpperBound( sign->getF() ), -1 ) ) );
        return;
    }

    unsigned targetVariable = sign->getF();
    DEBUG( {
        unsigned sourceVariable = sign->getB();

        double sourceLb = _tableau.getLowerBound( sourceVariable );
        double sourceUb = _tableau.getUpperBound( sourceVariable );
        ASSERT( !FloatUtils::isNegative( sourceUb ) && FloatUtils::isNegative( sourceLb ) );
    } );

    /*
      We have added f <= -2/lb b + 1 and f >= 2/ub * b - 1. We just need to specify
      f is either -1 or 1. That is f = 2 * (a - 0.5)

      f is 1 if a is 1 and -1 if a is 0.
      Moreover, when f is 1, 1 <= -2 / lb_b * b + 1, thus, b >= 0.
      When f is -1, -1 >= 2/ub_b * b - 1, thus, b <= 0.
    */
    gurobi.addVariable( Stringf( "a%u", _binVarIndex ),
                        0,
                        1,
                        relax ? GurobiWrapper::CONTINUOUS : GurobiWrapper::BINARY );

    List<GurobiWrapper::Term> terms;
    terms.append( GurobiWrapper::Term( 1, Stringf( "x%u", targetVariable ) ) );
    terms.append( GurobiWrapper::Term( -2, Stringf( "a%u", _binVarIndex ) ) );
    gurobi.addEqConstraint( terms, -1 );

    ++_binVarIndex;
}

void MILPEncoder::encodeSigmoidConstraint( GurobiWrapper &gurobi, SigmoidConstraint *sigmoid )
{
    unsigned sourceVariable = sigmoid->getB(); // x_b
    unsigned targetVariable = sigmoid->getF(); // x_f
    double sourceLb = _tableau.getLowerBound( sourceVariable );
    double sourceUb = _tableau.getUpperBound( sourceVariable );

    double y_l = sigmoid->sigmoid( sourceLb );
    double y_u = sigmoid->sigmoid( sourceUb );

    const bool secantsAtMiddlePts = GlobalConfiguration::SIGMOID_SECANT_LINES_AT_MIDDLE_POINT;
    const bool clipUse = GlobalConfiguration::SIGMOID_CLIP_POINT_USE;
    const double clipPoint = GlobalConfiguration::SIGMOID_CLIP_POINT_OF_LINEARIZATION;

    if ( sourceLb == sourceUb )
    {
        // tangent line: x_f = tangentSlope * (x_b - tangentPoint) + yAtTangentPoint
        // In this case, tangentePoint is equal to sourceLb or sourceUb
        double yAtTangentPoint = sigmoid->sigmoid( sourceLb );
        addTangentLineOnSigmoid( gurobi, sigmoid, sourceLb, yAtTangentPoint, sourceLb, sourceUb );
    }
    else if ( FloatUtils::lt( sourceLb, 0 ) && FloatUtils::gt( sourceUb, 0 ) )
    {
<<<<<<< HEAD
        // set binVarName
        String binVarName = Stringf( "a%u", _binVarIndex ); // a = 1 -> the case where x_b >= 0, otherwise where x_b <= 0
        gurobi.addVariable( binVarName,
                            0,
                            1,
                            GurobiWrapper::BINARY );
        _binVarIndex++;
        sigmoid->setBinVarName( binVarName );

        List<GurobiWrapper::Term> terms;
=======
        List<GurobiWrapper::Term> terms;
        String binVarName = Stringf( "a%u", _binVarIndex ); // a = 1 -> the case where x_b >= 0,
                                                            // otherwise where x_b <= 0
        gurobi.addVariable( binVarName, 0, 1, GurobiWrapper::BINARY );
>>>>>>> 727fba43

        // Constraint where x_b >= 0
        // Upper line is tangent and lower line is secant for an overapproximation with a
        // linearization.

        int binVal = 1;

<<<<<<< HEAD
        // add a tangent line
        double xptPos = sourceUb / 2;
        double yptPos = sigmoid->sigmoid( xptPos );
        addTangentLineOnSigmoid( gurobi, sigmoid, xptPos, yptPos, sourceLb, sourceUb );
        sigmoid->addTangentPoint( xptPos, yptPos );
=======
        // tangent line: x_f = tangentSlope * (x_b - tangentPoint) + yAtTangentPoint
        double tangentPoint = sourceUb / 2;
        double yAtTangentPoint = sigmoid->sigmoid( tangentPoint );
        double tangentSlope = sigmoid->sigmoidDerivative( tangentPoint );
        terms.append( GurobiWrapper::Term( 1, Stringf( "x%u", targetVariable ) ) );
        terms.append( GurobiWrapper::Term( -tangentSlope, Stringf( "x%u", sourceVariable ) ) );
        gurobi.addLeqIndicatorConstraint(
            binVarName, binVal, terms, -tangentSlope * tangentPoint + yAtTangentPoint );
        terms.clear();

        // secant line: x_f = secantSlope * (x_b - 0) + y_l
        double y_l = sigmoid->sigmoid( 0 );
        double y_u = sigmoid->sigmoid( sourceUb );
        double secantSlope = ( y_u - y_l ) / sourceUb;
        terms.append( GurobiWrapper::Term( 1, Stringf( "x%u", targetVariable ) ) );
        terms.append( GurobiWrapper::Term( -secantSlope, Stringf( "x%u", sourceVariable ) ) );
        gurobi.addGeqIndicatorConstraint( binVarName, binVal, terms, y_l );
        terms.clear();
>>>>>>> 727fba43

        // set lower bound of x_b
        terms.append( GurobiWrapper::Term( 1, Stringf( "x%u", sourceVariable ) ) );
        gurobi.addGeqIndicatorConstraint( binVarName, binVal, terms, 0 );
        terms.clear();

        // set lower bound of x_f
        terms.append( GurobiWrapper::Term( 1, Stringf( "x%u", targetVariable ) ) );
<<<<<<< HEAD
        gurobi.addGeqIndicatorConstraint( binVarName, binVal, terms, 0.5 );  
        terms.clear(); 
=======
        gurobi.addGeqIndicatorConstraint( binVarName, binVal, terms, y_l );
        terms.clear();
>>>>>>> 727fba43

        // Constraints where x_b <= 0
        // Upper line is secant and lower line is tangent for an overapproximation with a
        // linearization.

        binVal = 0;

<<<<<<< HEAD
        // add a tangent line
        double xptNeg = sourceLb / 2;
        double yptNeg = sigmoid->sigmoid( xptNeg );
        addTangentLineOnSigmoid( gurobi, sigmoid, xptNeg, yptNeg, sourceLb, sourceUb );
        sigmoid->addTangentPoint( xptNeg, yptNeg );
=======
        // tangent line: x_f = tangentSlope * (x_b - tangentPoint) + yAtTangentPoint
        tangentPoint = sourceLb / 2;
        yAtTangentPoint = sigmoid->sigmoid( tangentPoint );
        tangentSlope = sigmoid->sigmoidDerivative( tangentPoint );
        terms.append( GurobiWrapper::Term( 1, Stringf( "x%u", targetVariable ) ) );
        terms.append( GurobiWrapper::Term( -tangentSlope, Stringf( "x%u", sourceVariable ) ) );
        gurobi.addGeqIndicatorConstraint(
            binVarName, binVal, terms, -tangentSlope * tangentPoint + yAtTangentPoint );
        terms.clear();

        // secant line: x_f = secantSlope * (x_b - sourceLb) + y_l
        y_u = y_l;
        y_l = sigmoid->sigmoid( sourceLb );
        secantSlope = ( y_u - y_l ) / ( 0 - sourceLb );
        terms.append( GurobiWrapper::Term( 1, Stringf( "x%u", targetVariable ) ) );
        terms.append( GurobiWrapper::Term( -secantSlope, Stringf( "x%u", sourceVariable ) ) );
        gurobi.addLeqIndicatorConstraint(
            binVarName, binVal, terms, -secantSlope * sourceLb + y_l );
        terms.clear();
>>>>>>> 727fba43

        // upper bound of x_b
        terms.append( GurobiWrapper::Term( 1, Stringf( "x%u", sourceVariable ) ) );
        gurobi.addLeqIndicatorConstraint( binVarName, binVal, terms, 0 );
        terms.clear();

        // upper bound of x_f
        terms.append( GurobiWrapper::Term( 1, Stringf( "x%u", targetVariable ) ) );
<<<<<<< HEAD
        gurobi.addLeqIndicatorConstraint( binVarName, binVal, terms, 0.5 );  
        terms.clear();
=======
        gurobi.addLeqIndicatorConstraint( binVarName, binVal, terms, y_u );
        terms.clear();

        _binVarIndex++;
    }
    else
    {
        // tangent line: x_f = tangentSlope * (x_b - tangentPoint) + yAtTangentPoint
        double tangentPoint = ( sourceLb + sourceUb ) / 2;
        double yAtTangentPoint = sigmoid->sigmoid( tangentPoint );
        double tangentSlope = sigmoid->sigmoidDerivative( tangentPoint );

        List<GurobiWrapper::Term> terms;
        terms.append( GurobiWrapper::Term( 1, Stringf( "x%u", targetVariable ) ) );
        terms.append( GurobiWrapper::Term( -tangentSlope, Stringf( "x%u", sourceVariable ) ) );
>>>>>>> 727fba43

        // add secant lines
        if ( !secantsAtMiddlePts
            || ( clipUse && xptNeg <= -clipPoint && xptPos >= clipPoint ) )
        {
            double xpts[3] = { sourceLb, 0, sourceUb };
            double ypts[3] = { y_l, 0.5, y_u };
            addSecantLinesOnSigmoid( gurobi, sigmoid, 3, xpts, ypts, sourceLb, sourceUb );
        }
        else if ( clipUse && xptNeg >= -clipPoint && xptPos >= clipPoint )
        {
            double xpts[4] = { sourceLb, xptNeg, 0, sourceUb };
            double ypts[4] = { y_l, yptNeg, 0.5, y_u };
            addSecantLinesOnSigmoid( gurobi, sigmoid, 4, xpts, ypts, sourceLb, sourceUb );
            sigmoid->addSecantPoint( xptNeg, yptNeg );           
        }
        else if ( clipUse && xptNeg <= -clipPoint && xptPos <= clipPoint )
        {
            double xpts[4] = { sourceLb, 0, xptPos, sourceUb };
            double ypts[4] = { y_l, 0.5, yptPos, y_u };
            addSecantLinesOnSigmoid( gurobi, sigmoid, 4, xpts, ypts, sourceLb, sourceUb );
            sigmoid->addSecantPoint( xptPos, yptPos );   
        }
        else
        {
            double xpts[5] = { sourceLb, xptNeg, 0, xptPos, sourceUb };
            double ypts[5] = { y_l, yptNeg, 0.5, yptPos, y_u };
            addSecantLinesOnSigmoid( gurobi, sigmoid, 5, xpts, ypts, sourceLb, sourceUb );
            sigmoid->addSecantPoint( xptNeg, yptNeg );
            sigmoid->addSecantPoint( xptPos, yptPos );
        }


        // add split points
        sigmoid->addSecantPoint( sourceLb, y_l );
        sigmoid->addSecantPoint( 0, 0.5 );
        sigmoid->addSecantPoint( sourceUb, y_u );
    }
    else
    {   
        // add a tangent line
        double xpt = ( sourceLb + sourceUb ) / 2;
        double ypt = sigmoid->sigmoid( xpt );
        addTangentLineOnSigmoid( gurobi, sigmoid, xpt, ypt, sourceLb, sourceUb );

        // add a split point
        sigmoid->addTangentPoint( xpt, ypt );
        
        // add split points for lb and ub
        sigmoid->addSecantPoint( sourceLb, y_l );
        sigmoid->addSecantPoint( sourceUb, y_u );

        // add secant lines
        if ( !secantsAtMiddlePts 
            || ( clipUse && ( xpt <= -clipPoint && xpt >= clipPoint) ) )
        {
            double xpts[2] = { sourceLb, sourceUb };
            double ypts[2] = { y_l, y_u };
            addSecantLinesOnSigmoid( gurobi, sigmoid, 2, xpts, ypts, sourceLb, sourceUb );
        }
        else
        {
            double xpts[3] = { sourceLb, xpt, sourceUb };
            double ypts[3] = { y_l, ypt, y_u };
            addSecantLinesOnSigmoid( gurobi, sigmoid, 3, xpts, ypts, sourceLb, sourceUb );
            sigmoid->addSecantPoint( xpt, ypt );
        }
    }
}

<<<<<<< HEAD
void MILPEncoder::addTangentLineOnSigmoid( GurobiWrapper &gurobi, SigmoidConstraint *sigmoid, double tangentPoint, double yAtTangentPoint, double sourceLb, double sourceUb )
{
    unsigned sourceVariable = sigmoid->getB();  // x_b
    unsigned targetVariable = sigmoid->getF();  // x_f
    double tangentSlope = sigmoid->sigmoidDerivative( tangentPoint );

    // tangent line: x_f = tangentSlope * (x_b - tangentPoint) + yAtTangentPoint
    List<GurobiWrapper::Term> terms;
    terms.append( GurobiWrapper::Term( 1, Stringf( "x%u", targetVariable ) ) );
    terms.append( GurobiWrapper::Term( -tangentSlope, Stringf( "x%u", sourceVariable ) ) );

    if ( sourceLb == sourceUb )
        // In this case, tangentePoint is equal to sourceLb or sourceUb
        gurobi.addEqConstraint( terms, -tangentSlope * sourceLb + yAtTangentPoint );
    else if ( FloatUtils::lt( sourceLb, 0 ) && FloatUtils::gt( sourceUb, 0 ) )
    {
        String binVarName = sigmoid->getBinVarName();
        ASSERT( binVarName != "" );
        
        if ( FloatUtils::gte( tangentPoint, 0 ) )
            gurobi.addLeqIndicatorConstraint( binVarName, 1, terms, -tangentSlope * tangentPoint + yAtTangentPoint );
        else
            gurobi.addGeqIndicatorConstraint( binVarName, 0, terms, -tangentSlope * tangentPoint + yAtTangentPoint );
    }
    else
    {
        if ( FloatUtils::gte( tangentPoint, 0 ) )
            gurobi.addLeqConstraint( terms, -tangentSlope * tangentPoint + yAtTangentPoint );
        else
            gurobi.addGeqConstraint( terms, -tangentSlope * tangentPoint + yAtTangentPoint );
    }
}

void MILPEncoder::addSecantLinesOnSigmoid( GurobiWrapper &gurobi, SigmoidConstraint *sigmoid, 
                                            unsigned numOfPts, double *xpts, 
                                            double *ypts, double sourceLb, double sourceUb )
{
    unsigned sourceVariable = sigmoid->getB();  // x_b
    unsigned targetVariable = sigmoid->getF();  // x_f

    // get var names in gurobi
    String xVarName = getVariableNameFromVariable( sourceVariable );
    String yVarName = getVariableNameFromVariable( targetVariable );

    List<GurobiWrapper::Term> terms;

    // add a piece-wise linear constraint
    String yplVarName = Stringf( "pl_%s_%u", yVarName.ascii(), _plVarIndex );
    gurobi.addVariable( yplVarName, ypts[0], ypts[numOfPts - 1] );
    _plVarIndex++;
    gurobi.addPiecewiseLinearConstraint( xVarName, yplVarName, numOfPts, xpts, ypts );
    terms.append( GurobiWrapper::Term( 1, yplVarName ) );
    terms.append( GurobiWrapper::Term( -1, yVarName ) );

    // add secant lines
    if ( FloatUtils::lt( sourceLb, 0 ) && FloatUtils::gt( sourceUb, 0 ) )
    {
        String binVarName = sigmoid->getBinVarName();
        ASSERT( binVarName != "" );
        // add a secant line for x >= 0
        gurobi.addLeqIndicatorConstraint( binVarName, 1, terms, 0 );

        // add a secant line for x <= 0
        gurobi.addGeqIndicatorConstraint( binVarName, 0, terms, 0 );
    }
    else if ( FloatUtils::lte( sourceLb, 0 ) )
        gurobi.addLeqConstraint( terms, 0 );
    else
        gurobi.addGeqConstraint( terms, 0 );
}

void MILPEncoder::encodeCostFunction( GurobiWrapper &gurobi,
                                      const LinearExpression &cost )
=======
void MILPEncoder::encodeSoftmaxConstraint( GurobiWrapper &gurobi, SoftmaxConstraint *softmax )
{
    Vector<double> sourceLbs;
    Vector<double> sourceUbs;
    Vector<double> sourceMids;
    Vector<double> targetLbs;
    Vector<double> targetUbs;
    Vector<unsigned> sourceVariables = softmax->getInputs();
    Vector<unsigned> targetVariables = softmax->getOutputs();
    unsigned size = sourceVariables.size();
    for ( unsigned i = 0; i < size; ++i )
    {
        double sourceLb = _tableau.getLowerBound( sourceVariables[i] );
        sourceLbs.append( sourceLb - GlobalConfiguration::DEFAULT_EPSILON_FOR_COMPARISONS );
        double sourceUb = _tableau.getUpperBound( sourceVariables[i] );
        sourceUbs.append( sourceUb + GlobalConfiguration::DEFAULT_EPSILON_FOR_COMPARISONS );
        sourceMids.append( ( sourceLb + sourceUb ) / 2 );
        targetLbs.append( _tableau.getLowerBound( targetVariables[i] ) );
        targetUbs.append( _tableau.getUpperBound( targetVariables[i] ) );
    }

    for ( unsigned i = 0; i < size; ++i )
    {
        // The output is fixed, no need to encode symbolic bounds
        if ( FloatUtils::areEqual( targetLbs[i], targetUbs[i] ) )
            continue;
        else
        {
            // lower-bound
            bool wellFormed = true;
            List<GurobiWrapper::Term> terms;
            terms.append( GurobiWrapper::Term( 1, Stringf( "x%u", targetVariables[i] ) ) );
            double symbolicLowerBias;
            bool useLSE2 = false;
            for ( const auto &lb : targetLbs )
            {
                if ( lb > GlobalConfiguration::SOFTMAX_LSE2_THRESHOLD )
                    useLSE2 = true;
            }
            if ( !useLSE2 )
            {
                symbolicLowerBias = NLR::DeepPolySoftmaxElement::LSELowerBound(
                    sourceMids, sourceLbs, sourceUbs, i );
                if ( !FloatUtils::wellFormed( symbolicLowerBias ) )
                    wellFormed = false;
                for ( unsigned j = 0; j < size; ++j )
                {
                    double dldj = NLR::DeepPolySoftmaxElement::dLSELowerBound(
                        sourceMids, sourceLbs, sourceUbs, i, j );
                    if ( !FloatUtils::wellFormed( dldj ) )
                        wellFormed = false;
                    terms.append(
                        GurobiWrapper::Term( -dldj, Stringf( "x%u", sourceVariables[j] ) ) );
                    symbolicLowerBias -= dldj * sourceMids[j];
                }
            }
            else
            {
                symbolicLowerBias = NLR::DeepPolySoftmaxElement::LSELowerBound2(
                    sourceMids, sourceLbs, sourceUbs, i );
                if ( !FloatUtils::wellFormed( symbolicLowerBias ) )
                    wellFormed = false;
                for ( unsigned j = 0; j < size; ++j )
                {
                    double dldj = NLR::DeepPolySoftmaxElement::dLSELowerBound2(
                        sourceMids, sourceLbs, sourceUbs, i, j );
                    if ( !FloatUtils::wellFormed( dldj ) )
                        wellFormed = false;
                    terms.append(
                        GurobiWrapper::Term( -dldj, Stringf( "x%u", sourceVariables[j] ) ) );
                    symbolicLowerBias -= dldj * sourceMids[j];
                }
            }
            if ( wellFormed )
                gurobi.addGeqConstraint( terms, symbolicLowerBias );

            // Upper-bound
            wellFormed = true;
            double symbolicUpperBias =
                NLR::DeepPolySoftmaxElement::LSEUpperBound( sourceMids, targetLbs, targetUbs, i );
            if ( !FloatUtils::wellFormed( symbolicUpperBias ) )
                wellFormed = false;
            terms.clear();
            terms.append( GurobiWrapper::Term( 1, Stringf( "x%u", targetVariables[i] ) ) );
            for ( unsigned j = 0; j < size; ++j )
            {
                double dudj = NLR::DeepPolySoftmaxElement::dLSEUpperbound(
                    sourceMids, targetLbs, targetUbs, i, j );
                if ( !FloatUtils::wellFormed( dudj ) )
                    wellFormed = false;
                terms.append( GurobiWrapper::Term( -dudj, Stringf( "x%u", sourceVariables[j] ) ) );
                symbolicUpperBias -= dudj * sourceMids[j];
            }
            if ( wellFormed )
                gurobi.addLeqConstraint( terms, symbolicUpperBias );
        }
    }
}

void MILPEncoder::encodeBilinearConstraint( GurobiWrapper &gurobi,
                                            BilinearConstraint *bilinear,
                                            bool relax )
{
    if ( relax )
    {
        // Encode the DeepPoly abstraction
        auto sourceVariables = bilinear->getBs();
        unsigned sourceVariable1 = sourceVariables[0];
        unsigned sourceVariable2 = sourceVariables[1];
        unsigned targetVariable = bilinear->getF();
        double sourceLb1 = _tableau.getLowerBound( sourceVariable1 );
        double sourceLb2 = _tableau.getLowerBound( sourceVariable2 );
        double sourceUb2 = _tableau.getUpperBound( sourceVariable2 );

        List<GurobiWrapper::Term> terms;
        terms.append( GurobiWrapper::Term( 1, Stringf( "x%u", targetVariable ) ) );
        terms.append( GurobiWrapper::Term( -sourceLb2, Stringf( "x%u", sourceVariable1 ) ) );
        terms.append( GurobiWrapper::Term( -sourceLb1, Stringf( "x%u", sourceVariable2 ) ) );
        gurobi.addGeqConstraint( terms, -sourceLb1 * sourceLb2 );

        terms.clear();
        terms.append( GurobiWrapper::Term( 1, Stringf( "x%u", targetVariable ) ) );
        terms.append( GurobiWrapper::Term( -sourceUb2, Stringf( "x%u", sourceVariable1 ) ) );
        terms.append( GurobiWrapper::Term( -sourceLb1, Stringf( "x%u", sourceVariable2 ) ) );
        gurobi.addLeqConstraint( terms, -sourceLb1 * sourceUb2 );
    }
    else
    {
        gurobi.nonConvex();
        auto bs = bilinear->getBs();
        ASSERT( bs.size() == 2 );
        auto f = bilinear->getF();
        gurobi.addBilinearConstraint(
            Stringf( "x%u", bs[0] ), Stringf( "x%u", bs[1] ), Stringf( "x%u", f ) );
        return;
    }
}

void MILPEncoder::encodeRoundConstraint( GurobiWrapper &gurobi, RoundConstraint *round, bool relax )
{
    /*
      We have already introduced during preprocessing
      f - b <= 0.5
      b - f <= 0.5

      Therefore, nothing needs to be done if we are encoding the relaxation.
      Otherwise, we introduce a new integer variable i and assert that f is
      equal to i.
    */
    if ( !relax )
    {
        unsigned targetVariable = round->getF();
        String varName = Stringf( "i%u", _intVarIndex );
        gurobi.addVariable( varName,
                            _tableau.getLowerBound( targetVariable ),
                            _tableau.getUpperBound( targetVariable ),
                            GurobiWrapper::INTEGER );
        List<GurobiWrapper::Term> terms;
        terms.append( GurobiWrapper::Term( 1, Stringf( "x%u", targetVariable ) ) );
        terms.append( GurobiWrapper::Term( -1, Stringf( "i%u", _intVarIndex ) ) );
        gurobi.addEqConstraint( terms, 0 );
        ++_intVarIndex;
    }
}

void MILPEncoder::encodeCostFunction( GurobiWrapper &gurobi, const LinearExpression &cost )
>>>>>>> 727fba43
{
    List<GurobiWrapper::Term> terms;
    for ( const auto &pair : cost._addends )
    {
        terms.append( GurobiWrapper::Term( pair.second, Stringf( "x%u", pair.first ) ) );
    }
    gurobi.setCost( terms, cost._constant );
}<|MERGE_RESOLUTION|>--- conflicted
+++ resolved
@@ -466,39 +466,24 @@
     double sourceLb = _tableau.getLowerBound( sourceVariable );
     double sourceUb = _tableau.getUpperBound( sourceVariable );
 
-    double y_l = sigmoid->sigmoid( sourceLb );
-    double y_u = sigmoid->sigmoid( sourceUb );
-
-    const bool secantsAtMiddlePts = GlobalConfiguration::SIGMOID_SECANT_LINES_AT_MIDDLE_POINT;
-    const bool clipUse = GlobalConfiguration::SIGMOID_CLIP_POINT_USE;
-    const double clipPoint = GlobalConfiguration::SIGMOID_CLIP_POINT_OF_LINEARIZATION;
-
     if ( sourceLb == sourceUb )
     {
         // tangent line: x_f = tangentSlope * (x_b - tangentPoint) + yAtTangentPoint
         // In this case, tangentePoint is equal to sourceLb or sourceUb
         double yAtTangentPoint = sigmoid->sigmoid( sourceLb );
-        addTangentLineOnSigmoid( gurobi, sigmoid, sourceLb, yAtTangentPoint, sourceLb, sourceUb );
+        double tangentSlope = sigmoid->sigmoidDerivative( sourceLb );
+
+        List<GurobiWrapper::Term> terms;
+        terms.append( GurobiWrapper::Term( 1, Stringf( "x%u", targetVariable ) ) );
+        terms.append( GurobiWrapper::Term( -tangentSlope, Stringf( "x%u", sourceVariable ) ) );
+        gurobi.addEqConstraint( terms, -tangentSlope * sourceLb + yAtTangentPoint );
     }
     else if ( FloatUtils::lt( sourceLb, 0 ) && FloatUtils::gt( sourceUb, 0 ) )
     {
-<<<<<<< HEAD
-        // set binVarName
-        String binVarName = Stringf( "a%u", _binVarIndex ); // a = 1 -> the case where x_b >= 0, otherwise where x_b <= 0
-        gurobi.addVariable( binVarName,
-                            0,
-                            1,
-                            GurobiWrapper::BINARY );
-        _binVarIndex++;
-        sigmoid->setBinVarName( binVarName );
-
-        List<GurobiWrapper::Term> terms;
-=======
         List<GurobiWrapper::Term> terms;
         String binVarName = Stringf( "a%u", _binVarIndex ); // a = 1 -> the case where x_b >= 0,
                                                             // otherwise where x_b <= 0
         gurobi.addVariable( binVarName, 0, 1, GurobiWrapper::BINARY );
->>>>>>> 727fba43
 
         // Constraint where x_b >= 0
         // Upper line is tangent and lower line is secant for an overapproximation with a
@@ -506,13 +491,6 @@
 
         int binVal = 1;
 
-<<<<<<< HEAD
-        // add a tangent line
-        double xptPos = sourceUb / 2;
-        double yptPos = sigmoid->sigmoid( xptPos );
-        addTangentLineOnSigmoid( gurobi, sigmoid, xptPos, yptPos, sourceLb, sourceUb );
-        sigmoid->addTangentPoint( xptPos, yptPos );
-=======
         // tangent line: x_f = tangentSlope * (x_b - tangentPoint) + yAtTangentPoint
         double tangentPoint = sourceUb / 2;
         double yAtTangentPoint = sigmoid->sigmoid( tangentPoint );
@@ -531,22 +509,16 @@
         terms.append( GurobiWrapper::Term( -secantSlope, Stringf( "x%u", sourceVariable ) ) );
         gurobi.addGeqIndicatorConstraint( binVarName, binVal, terms, y_l );
         terms.clear();
->>>>>>> 727fba43
-
-        // set lower bound of x_b
+
+        // lower bound of x_b
         terms.append( GurobiWrapper::Term( 1, Stringf( "x%u", sourceVariable ) ) );
         gurobi.addGeqIndicatorConstraint( binVarName, binVal, terms, 0 );
         terms.clear();
 
-        // set lower bound of x_f
-        terms.append( GurobiWrapper::Term( 1, Stringf( "x%u", targetVariable ) ) );
-<<<<<<< HEAD
-        gurobi.addGeqIndicatorConstraint( binVarName, binVal, terms, 0.5 );  
-        terms.clear(); 
-=======
+        // lower bound of x_f
+        terms.append( GurobiWrapper::Term( 1, Stringf( "x%u", targetVariable ) ) );
         gurobi.addGeqIndicatorConstraint( binVarName, binVal, terms, y_l );
         terms.clear();
->>>>>>> 727fba43
 
         // Constraints where x_b <= 0
         // Upper line is secant and lower line is tangent for an overapproximation with a
@@ -554,13 +526,6 @@
 
         binVal = 0;
 
-<<<<<<< HEAD
-        // add a tangent line
-        double xptNeg = sourceLb / 2;
-        double yptNeg = sigmoid->sigmoid( xptNeg );
-        addTangentLineOnSigmoid( gurobi, sigmoid, xptNeg, yptNeg, sourceLb, sourceUb );
-        sigmoid->addTangentPoint( xptNeg, yptNeg );
-=======
         // tangent line: x_f = tangentSlope * (x_b - tangentPoint) + yAtTangentPoint
         tangentPoint = sourceLb / 2;
         yAtTangentPoint = sigmoid->sigmoid( tangentPoint );
@@ -580,7 +545,6 @@
         gurobi.addLeqIndicatorConstraint(
             binVarName, binVal, terms, -secantSlope * sourceLb + y_l );
         terms.clear();
->>>>>>> 727fba43
 
         // upper bound of x_b
         terms.append( GurobiWrapper::Term( 1, Stringf( "x%u", sourceVariable ) ) );
@@ -589,10 +553,6 @@
 
         // upper bound of x_f
         terms.append( GurobiWrapper::Term( 1, Stringf( "x%u", targetVariable ) ) );
-<<<<<<< HEAD
-        gurobi.addLeqIndicatorConstraint( binVarName, binVal, terms, 0.5 );  
-        terms.clear();
-=======
         gurobi.addLeqIndicatorConstraint( binVarName, binVal, terms, y_u );
         terms.clear();
 
@@ -608,152 +568,36 @@
         List<GurobiWrapper::Term> terms;
         terms.append( GurobiWrapper::Term( 1, Stringf( "x%u", targetVariable ) ) );
         terms.append( GurobiWrapper::Term( -tangentSlope, Stringf( "x%u", sourceVariable ) ) );
->>>>>>> 727fba43
-
-        // add secant lines
-        if ( !secantsAtMiddlePts
-            || ( clipUse && xptNeg <= -clipPoint && xptPos >= clipPoint ) )
-        {
-            double xpts[3] = { sourceLb, 0, sourceUb };
-            double ypts[3] = { y_l, 0.5, y_u };
-            addSecantLinesOnSigmoid( gurobi, sigmoid, 3, xpts, ypts, sourceLb, sourceUb );
-        }
-        else if ( clipUse && xptNeg >= -clipPoint && xptPos >= clipPoint )
-        {
-            double xpts[4] = { sourceLb, xptNeg, 0, sourceUb };
-            double ypts[4] = { y_l, yptNeg, 0.5, y_u };
-            addSecantLinesOnSigmoid( gurobi, sigmoid, 4, xpts, ypts, sourceLb, sourceUb );
-            sigmoid->addSecantPoint( xptNeg, yptNeg );           
-        }
-        else if ( clipUse && xptNeg <= -clipPoint && xptPos <= clipPoint )
-        {
-            double xpts[4] = { sourceLb, 0, xptPos, sourceUb };
-            double ypts[4] = { y_l, 0.5, yptPos, y_u };
-            addSecantLinesOnSigmoid( gurobi, sigmoid, 4, xpts, ypts, sourceLb, sourceUb );
-            sigmoid->addSecantPoint( xptPos, yptPos );   
+
+        if ( FloatUtils::gte( sourceLb, 0 ) )
+        {
+            gurobi.addLeqConstraint( terms, -tangentSlope * tangentPoint + yAtTangentPoint );
         }
         else
         {
-            double xpts[5] = { sourceLb, xptNeg, 0, xptPos, sourceUb };
-            double ypts[5] = { y_l, yptNeg, 0.5, yptPos, y_u };
-            addSecantLinesOnSigmoid( gurobi, sigmoid, 5, xpts, ypts, sourceLb, sourceUb );
-            sigmoid->addSecantPoint( xptNeg, yptNeg );
-            sigmoid->addSecantPoint( xptPos, yptPos );
-        }
-
-
-        // add split points
-        sigmoid->addSecantPoint( sourceLb, y_l );
-        sigmoid->addSecantPoint( 0, 0.5 );
-        sigmoid->addSecantPoint( sourceUb, y_u );
-    }
-    else
-    {   
-        // add a tangent line
-        double xpt = ( sourceLb + sourceUb ) / 2;
-        double ypt = sigmoid->sigmoid( xpt );
-        addTangentLineOnSigmoid( gurobi, sigmoid, xpt, ypt, sourceLb, sourceUb );
-
-        // add a split point
-        sigmoid->addTangentPoint( xpt, ypt );
-        
-        // add split points for lb and ub
-        sigmoid->addSecantPoint( sourceLb, y_l );
-        sigmoid->addSecantPoint( sourceUb, y_u );
-
-        // add secant lines
-        if ( !secantsAtMiddlePts 
-            || ( clipUse && ( xpt <= -clipPoint && xpt >= clipPoint) ) )
-        {
-            double xpts[2] = { sourceLb, sourceUb };
-            double ypts[2] = { y_l, y_u };
-            addSecantLinesOnSigmoid( gurobi, sigmoid, 2, xpts, ypts, sourceLb, sourceUb );
+            gurobi.addGeqConstraint( terms, -tangentSlope * tangentPoint + yAtTangentPoint );
+        }
+        terms.clear();
+
+        double y_l = sigmoid->sigmoid( sourceLb );
+        double y_u = sigmoid->sigmoid( sourceUb );
+
+        double secantSlope = ( y_u - y_l ) / ( sourceUb - sourceLb );
+        terms.append( GurobiWrapper::Term( 1, Stringf( "x%u", targetVariable ) ) );
+        terms.append( GurobiWrapper::Term( -secantSlope, Stringf( "x%u", sourceVariable ) ) );
+
+        if ( FloatUtils::gte( sourceLb, 0 ) )
+        {
+            gurobi.addGeqConstraint( terms, -secantSlope * sourceLb + y_l );
         }
         else
         {
-            double xpts[3] = { sourceLb, xpt, sourceUb };
-            double ypts[3] = { y_l, ypt, y_u };
-            addSecantLinesOnSigmoid( gurobi, sigmoid, 3, xpts, ypts, sourceLb, sourceUb );
-            sigmoid->addSecantPoint( xpt, ypt );
-        }
-    }
-}
-
-<<<<<<< HEAD
-void MILPEncoder::addTangentLineOnSigmoid( GurobiWrapper &gurobi, SigmoidConstraint *sigmoid, double tangentPoint, double yAtTangentPoint, double sourceLb, double sourceUb )
-{
-    unsigned sourceVariable = sigmoid->getB();  // x_b
-    unsigned targetVariable = sigmoid->getF();  // x_f
-    double tangentSlope = sigmoid->sigmoidDerivative( tangentPoint );
-
-    // tangent line: x_f = tangentSlope * (x_b - tangentPoint) + yAtTangentPoint
-    List<GurobiWrapper::Term> terms;
-    terms.append( GurobiWrapper::Term( 1, Stringf( "x%u", targetVariable ) ) );
-    terms.append( GurobiWrapper::Term( -tangentSlope, Stringf( "x%u", sourceVariable ) ) );
-
-    if ( sourceLb == sourceUb )
-        // In this case, tangentePoint is equal to sourceLb or sourceUb
-        gurobi.addEqConstraint( terms, -tangentSlope * sourceLb + yAtTangentPoint );
-    else if ( FloatUtils::lt( sourceLb, 0 ) && FloatUtils::gt( sourceUb, 0 ) )
-    {
-        String binVarName = sigmoid->getBinVarName();
-        ASSERT( binVarName != "" );
-        
-        if ( FloatUtils::gte( tangentPoint, 0 ) )
-            gurobi.addLeqIndicatorConstraint( binVarName, 1, terms, -tangentSlope * tangentPoint + yAtTangentPoint );
-        else
-            gurobi.addGeqIndicatorConstraint( binVarName, 0, terms, -tangentSlope * tangentPoint + yAtTangentPoint );
-    }
-    else
-    {
-        if ( FloatUtils::gte( tangentPoint, 0 ) )
-            gurobi.addLeqConstraint( terms, -tangentSlope * tangentPoint + yAtTangentPoint );
-        else
-            gurobi.addGeqConstraint( terms, -tangentSlope * tangentPoint + yAtTangentPoint );
-    }
-}
-
-void MILPEncoder::addSecantLinesOnSigmoid( GurobiWrapper &gurobi, SigmoidConstraint *sigmoid, 
-                                            unsigned numOfPts, double *xpts, 
-                                            double *ypts, double sourceLb, double sourceUb )
-{
-    unsigned sourceVariable = sigmoid->getB();  // x_b
-    unsigned targetVariable = sigmoid->getF();  // x_f
-
-    // get var names in gurobi
-    String xVarName = getVariableNameFromVariable( sourceVariable );
-    String yVarName = getVariableNameFromVariable( targetVariable );
-
-    List<GurobiWrapper::Term> terms;
-
-    // add a piece-wise linear constraint
-    String yplVarName = Stringf( "pl_%s_%u", yVarName.ascii(), _plVarIndex );
-    gurobi.addVariable( yplVarName, ypts[0], ypts[numOfPts - 1] );
-    _plVarIndex++;
-    gurobi.addPiecewiseLinearConstraint( xVarName, yplVarName, numOfPts, xpts, ypts );
-    terms.append( GurobiWrapper::Term( 1, yplVarName ) );
-    terms.append( GurobiWrapper::Term( -1, yVarName ) );
-
-    // add secant lines
-    if ( FloatUtils::lt( sourceLb, 0 ) && FloatUtils::gt( sourceUb, 0 ) )
-    {
-        String binVarName = sigmoid->getBinVarName();
-        ASSERT( binVarName != "" );
-        // add a secant line for x >= 0
-        gurobi.addLeqIndicatorConstraint( binVarName, 1, terms, 0 );
-
-        // add a secant line for x <= 0
-        gurobi.addGeqIndicatorConstraint( binVarName, 0, terms, 0 );
-    }
-    else if ( FloatUtils::lte( sourceLb, 0 ) )
-        gurobi.addLeqConstraint( terms, 0 );
-    else
-        gurobi.addGeqConstraint( terms, 0 );
-}
-
-void MILPEncoder::encodeCostFunction( GurobiWrapper &gurobi,
-                                      const LinearExpression &cost )
-=======
+            gurobi.addLeqConstraint( terms, -secantSlope * sourceLb + y_l );
+        }
+        terms.clear();
+    }
+}
+
 void MILPEncoder::encodeSoftmaxConstraint( GurobiWrapper &gurobi, SoftmaxConstraint *softmax )
 {
     Vector<double> sourceLbs;
@@ -920,7 +764,6 @@
 }
 
 void MILPEncoder::encodeCostFunction( GurobiWrapper &gurobi, const LinearExpression &cost )
->>>>>>> 727fba43
 {
     List<GurobiWrapper::Term> terms;
     for ( const auto &pair : cost._addends )
