/*********************                                                        */
/*! \file Engine.h
 ** \verbatim
 ** Top contributors (to current version):
 **   Guy Katz, Duligur Ibeling, Andrew Wu
 ** This file is part of the Marabou project.
 ** Copyright (c) 2017-2024 by the authors listed in the file AUTHORS
 ** in the top-level source directory) and their institutional affiliations.
 ** All rights reserved. See the file COPYING in the top-level source
 ** directory for licensing information.\endverbatim
 **
 ** [[ Add lengthier description here ]]

 **/

#ifndef __Engine_h__
#define __Engine_h__

#include "AutoCostFunctionManager.h"
#include "AutoProjectedSteepestEdge.h"
#include "AutoRowBoundTightener.h"
#include "AutoTableau.h"
#include "BlandsRule.h"
#include "BoundManager.h"
#include "CadicalWrapper.h"
#include "Checker.h"
#include "DantzigsRule.h"
#include "DegradationChecker.h"
#include "DivideStrategy.h"
#include "GlobalConfiguration.h"
#include "GroundBoundManager.h"
#include "GurobiWrapper.h"
#include "IEngine.h"
#include "InputQuery.h"
#include "JsonWriter.h"
#include "LPSolverType.h"
#include "LinearExpression.h"
#include "MILPEncoder.h"
#include "Map.h"
#include "Options.h"
#include "PrecisionRestorer.h"
#include "Preprocessor.h"
#include "SignalHandler.h"
#include "SmtCore.h"
#include "SmtLibWriter.h"
#include "SnCDivideStrategy.h"
#include "SparseUnsortedList.h"
#include "Statistics.h"
#include "SumOfInfeasibilitiesManager.h"
#include "SymbolicBoundTighteningType.h"
#include "UnsatCertificateNode.h"

#include <atomic>
#include <context/context.h>


#ifdef _WIN32
#undef ERROR
#endif

#define ENGINE_LOG( x, ... ) LOG( GlobalConfiguration::ENGINE_LOGGING, "Engine: %s\n", x )

class EngineState;
class InputQuery;
class PiecewiseLinearConstraint;
class String;


using CVC4::context::Context;

class Engine
    : public IEngine
    , public SignalHandler::Signalable
{
public:
    enum {
        MICROSECONDS_TO_SECONDS = 1000000,
    };

    Engine();
    ~Engine();

    /*
      Required initialization before starting the solving loop.
     */
    void preSolve() override;

    /*
      Attempt to find a feasible solution for the input within a time limit
      (a timeout of 0 means no time limit). Returns true if found, false if infeasible.
    */
    bool solve() override;

    /*
      Minimize the cost function with respect to the current set of linear constraints.
    */
    void minimizeHeuristicCost( const LinearExpression &heuristicCost );

    /*
      Compute the cost function with the current assignment.
    */
    double computeHeuristicCost( const LinearExpression &heuristicCost );

    /*
      Process the input query and pass the needed information to the
      underlying tableau. Return false if query is found to be infeasible,
      true otherwise.
     */
    bool processInputQuery( InputQuery &inputQuery );
    bool processInputQuery( InputQuery &inputQuery, bool preprocess );

    InputQuery prepareSnCInputQuery();

    /*
      Print the given error message, and export the input query into a file.
     */
    void exportInputQueryWithError( String errorMessage ) override;

    /*
      Methods for calculating bounds.
    */
    bool calculateBounds( InputQuery &inputQuery );

    /*
      Method for extracting the bounds.
     */
    void extractBounds( InputQuery &inputQuery );

    /*
      If the query is feasiable and has been successfully solved, this
      method can be used to extract the solution.
     */
    void extractSolution( InputQuery &inputQuery, Preprocessor *preprocessor = nullptr );

    /*
      Methods for storing and restoring the state of the engine.
    */
    void storeState( EngineState &state, TableauStateStorageLevel level ) const override;
    void restoreState( const EngineState &state ) override;
    void setNumPlConstraintsDisabledByValidSplits( unsigned numConstraints ) override;

    /*
      Preprocessor access.
    */
    bool preprocessingEnabled() const;
    Preprocessor *getPreprocessor();

    /*
      A request from the user to terminate
    */
    void quitSignal() override;

    const Statistics *getStatistics() const;

    InputQuery *getInputQuery();

    InputQuery buildQueryFromCurrentState() const;

    /*
      Get the quitRequested flag
    */
    std::atomic_bool *getQuitRequested();

    /*
      Get the list of input variables
    */
    List<unsigned> getInputVariables() const override;

    /*
      Add equations and tightenings from a split.
    */
    void applySplit( const PiecewiseLinearCaseSplit &split ) override;

    /*
      Apply tightenings implied from phase fixing of the given piecewise linear constraint;
     */
    void applyPlcPhaseFixingTightenings( PiecewiseLinearConstraint &constraint ) override;

    /*
      Hooks invoked before/after context push/pop to store/restore/update context independent data.
    */
    void postContextPopHook() override;
    void preContextPushHook() override;

    /*
      Reset the state of the engine, before solving a new query
      (as part of DnC mode).
    */
    void reset() override;

    /*
      Reset the statistics object
    */
    void resetStatistics();

    /*
      Clear the violated PL constraints
    */
    void clearViolatedPLConstraints();

    /*
      Set the Engine's level of verbosity
    */
    void setVerbosity( unsigned verbosity );

    /*
      Apply the stack to the newly created SmtCore, returns false if UNSAT is
      found in this process.
    */
    bool restoreSmtState( SmtState &smtState ) override;

    /*
      Store the current stack of the smtCore into smtState
    */
    void storeSmtState( SmtState &smtState ) override;

    /*
      Pick the piecewise linear constraint for splitting
    */
    PiecewiseLinearConstraint *pickSplitPLConstraint( DivideStrategy strategy ) override;

    /*
      Call-back from QueryDividers
      Pick the piecewise linear constraint for splitting
    */
    PiecewiseLinearConstraint *pickSplitPLConstraintSnC( SnCDivideStrategy strategy ) override;

    /*
      PSA: The following two methods are for DnC only and should be used very
      cautiously.
     */
    void resetSmtCore();
    void resetBoundTighteners();

    /*
       Register initial split when in SnC mode
     */
    void applySnCSplit( PiecewiseLinearCaseSplit sncSplit, String queryId ) override;

    bool inSnCMode() const override;

    /*
       Apply bound tightenings stored in the bound manager.
     */
    void applyBoundTightenings();

    /*
      Apply all bound tightenings (row and matrix-based) in
      the queue.
    */
    void applyAllBoundTightenings() override;

    /*
      Apply all valid case splits proposed by the constraints.
      Return true if a valid case split has been applied.
    */
    bool applyAllValidConstraintCaseSplits() override;

    void setRandomSeed( unsigned seed );

    /*
      Returns true iff the engine is in proof production mode
    */
    bool shouldProduceProofs() const override;

    /*
      Return all ground bounds as a vector
    */
    double getGroundBound( unsigned var, bool isUpper ) const override;
    std::shared_ptr<GroundBoundManager::GroundBoundEntry>
    getGroundBoundEntry( unsigned var, bool isUpper ) const override;


    /*
      Get the current pointer of the UNSAT certificate
    */
    UnsatCertificateNode *getUNSATCertificateCurrentPointer() const override;

    /*
     Set the current pointer of the UNSAT certificate
    */
    void setUNSATCertificateCurrentPointer( UnsatCertificateNode *node ) override;

    /*
      Get the pointer to the root of the UNSAT certificate
    */
    const UnsatCertificateNode *getUNSATCertificateRoot() const override;

    /*
      Certify the UNSAT certificate
    */
    bool certifyUNSATCertificate() override;

    /*
      Get the boundExplainer
    */
    const BoundExplainer *getBoundExplainer() const override;

    /*
      Set the boundExplainer
    */
    void setBoundExplainerContent( BoundExplainer *boundExplainer ) override;

    /*
      Propagate bound tightenings stored in the BoundManager
    */
    bool propagateBoundManagerTightenings() override;

    /*
     Add ground bound entry using a lemma
    */
    std::shared_ptr<GroundBoundManager::GroundBoundEntry>
    setGroundBoundFromLemma( const std::shared_ptr<PLCLemma> lemma, bool isPhaseFixing ) override;

    /*
      Creates a boolean-abstracted clause explaining a boolean-abstracted literal
    */
    Vector<int> explainPhase( const PiecewiseLinearConstraint *litConstraint ) override;

    bool solveWithCadical( double timeoutInSeconds = 0 ) override;

    /*
      Check whether a timeout value has been provided and exceeded.
    */
    bool shouldExitDueToTimeout( double timeout ) const override;

    /*
      Returns the verbosity level.
    */
    unsigned getVerbosity() const override;

    /*
      Returns the exit code from the SmtCore
    */
    ExitCode getExitCode() const override;

    /*
      Sets the exit code inside the SmyCore
    */
    void setExitCode( ExitCode exitCode ) override;

    /*
      Return the piecewise linear constraints list of the engine
    */
    const List<PiecewiseLinearConstraint *> *getPiecewiseLinearConstraints() const override;

    /*
      Explain infeasibility of gurobi
    */
    void explainGurobiFailure() override;

    /*
      Returns the type of the LP Solver in use.
     */
    LPSolverType getLpSolverType() const override;

    /*
      Returns a pointer to the internal NLR object.
     */
    NLR::NetworkLevelReasoner *getNetworkLevelReasoner() const override;

    bool checkAssignmentComplianceWithClause( const Set<int> &clause ) const override;

private:
    enum BasisRestorationRequired {
        RESTORATION_NOT_NEEDED = 0,
        STRONG_RESTORATION_NEEDED = 1,
        WEAK_RESTORATION_NEEDED = 2
    };

    enum BasisRestorationPerformed {
        NO_RESTORATION_PERFORMED = 0,
        PERFORMED_STRONG_RESTORATION = 1,
        PERFORMED_WEAK_RESTORATION = 2,
    };


    /*
      Perform bound tightening operations that require
      access to the explicit basis matrix.
    */
    void explicitBasisBoundTightening();

    /*
       Context is the central object that manages memory and back-tracking
       across context-dependent components - SMTCore,
       PiecewiseLinearConstraints, BoundManager, etc.
     */
    Context _context;

    /*
       BoundManager is the centralized context-dependent object that stores
       derived bounds.
     */
    BoundManager _boundManager;

    /*
      Collect and print various statistics.
    */
    Statistics _statistics;

    /*
      The tableau object maintains the equations, assignments and bounds.
    */
    AutoTableau _tableau;

    /*
      The existing piecewise-linear constraints.
    */
    List<PiecewiseLinearConstraint *> _plConstraints;

    /*
      The existing nonlinear constraints.
    */
    List<NonlinearConstraint *> _nlConstraints;

    /*
      Piecewise linear constraints that are currently violated.
    */
    List<PiecewiseLinearConstraint *> _violatedPlConstraints;

    /*
      A single, violated PL constraint, selected for fixing.
    */
    PiecewiseLinearConstraint *_plConstraintToFix;

    /*
      Preprocessed InputQuery
    */
    std::unique_ptr<InputQuery> _preprocessedQuery;

    /*
      Pivot selection strategies.
    */
    BlandsRule _blandsRule;
    DantzigsRule _dantzigsRule;
    AutoProjectedSteepestEdgeRule _projectedSteepestEdgeRule;
    EntrySelectionStrategy *_activeEntryStrategy;

    /*
      Bound tightener.
    */
    AutoRowBoundTightener _rowBoundTightener;

    /*
      The SMT engine is in charge of case splitting.
    */
    SmtCore _smtCore;

    /*
      Number of pl constraints disabled by valid splits.
    */
    unsigned _numPlConstraintsDisabledByValidSplits;

    /*
      Degradation checker.
    */
    DegradationChecker _degradationChecker;

    /*
      Query preprocessor.
    */
    Preprocessor _preprocessor;

    /*
      Is preprocessing enabled?
    */
    bool _preprocessingEnabled;

    /*
      Is the initial state stored?
    */
    bool _initialStateStored;

    /*
      Work memory (of size m)
    */
    double *_work;

    /*
      Restoration status.
    */
    BasisRestorationRequired _basisRestorationRequired;
    BasisRestorationPerformed _basisRestorationPerformed;

    /*
      Used to restore tableau precision when degradation becomes excessive.
    */
    PrecisionRestorer _precisionRestorer;

    /*
      Cost function manager.
    */
    AutoCostFunctionManager _costFunctionManager;

    /*
      Indicates a user/DnCManager request to quit
    */
    std::atomic_bool _quitRequested;

    /*
      The number of visited states when we performed the previous
      restoration. This field serves as an indication of whether or
      not progress has been made since the previous restoration.
    */
    unsigned long long _numVisitedStatesAtPreviousRestoration;

    /*
      An object that knows the topology of the network being checked,
      and can be used for various operations such as network
      evaluation of topology-based bound tightening.
     */
    NLR::NetworkLevelReasoner *_networkLevelReasoner;

    /*
      Verbosity level:
      0: print out minimal information
      1: print out statistics only in the beginning and the end
      2: print out statistics during solving
    */
    unsigned _verbosity;

    /*
      Records for checking whether the solution process is, overall,
      making progress. _lastNumVisitedStates stores the previous number
      of visited tree states, and _lastIterationWithProgress stores the
      last iteration number where the number of visited tree states was
      observed to increase.
    */
    unsigned _lastNumVisitedStates;
    unsigned long long _lastIterationWithProgress;

    /*
      Type of symbolic bound tightening
    */
    SymbolicBoundTighteningType _symbolicBoundTighteningType;

    /*
      Disjunction that is used for splitting but doesn't exist in the beginning
    */
    std::unique_ptr<PiecewiseLinearConstraint> _disjunctionForSplitting;

    /*
      Solve the query with MILP encoding
    */
    bool _solveWithMILP;

    /*
      The solver to solve the LP during the complete search.
    */
    LPSolverType _lpSolverType;

    /*
      GurobiWrapper object
    */
    std::unique_ptr<GurobiWrapper> _gurobi;

    /*
      MILPEncoder
    */
    std::unique_ptr<MILPEncoder> _milpEncoder;

    /*
      Manager of the SoI cost function.
    */
    std::unique_ptr<SumOfInfeasibilitiesManager> _soiManager;

    /*
      Stored options
      Do this since Options object is not thread safe and
      there is a chance that multiple Engine object be accessing the Options object.
    */
    unsigned _simulationSize;
    bool _isGurobyEnabled;
    bool _performLpTighteningAfterSplit;
    MILPSolverBoundTighteningType _milpSolverBoundTighteningType;

    /*
      SnC Split
     */
    bool _sncMode;
    PiecewiseLinearCaseSplit _sncSplit;

    /*
      Query Identifier
     */
    String _queryId;

    /*
      Frequency to print the statistics.
    */
    unsigned _statisticsPrintingFrequency;

    LinearExpression _heuristicCost;

    /*
      Perform a simplex step: compute the cost function, pick the
      entering and leaving variables and perform a pivot.
      Return true only if the current assignment is optimal
      with respect to _heuristicCost.
    */
    bool performSimplexStep();

    /*
      Perform a constraint-fixing step: select a violated piece-wise
      linear constraint and attempt to fix it.
    */
    void performConstraintFixingStep();

    /*
      Attempt to fix one of the violated pl constraints.
    */
    void fixViolatedPlConstraintIfPossible();

    /*
      Return true iff all variables are within bounds.
     */
    bool allVarsWithinBounds() const;

    /*
      Collect all violated piecewise linear constraints.
    */
    void collectViolatedPlConstraints();

    /*
      Return true iff all piecewise linear constraints hold.
    */
    bool allPlConstraintsHold();

    /*
      Return true iff all nonlinear constraints hold.
    */
    bool allNonlinearConstraintsHold();

    /*
      Return true iff there are active unfixed constraints
    */
    bool hasBranchingCandidate();

    /*
      Select a currently-violated LP constraint for fixing
    */
    void selectViolatedPlConstraint();

    /*
      Report the violated PL constraint to the SMT engine.
    */
    void reportPlViolation();

    /*
      Apply any bound tightenings found by the row tightener.
    */
    void applyAllRowTightenings();

    /*
      Apply any bound tightenings entailed by the constraints.
    */
    void applyAllConstraintTightenings();

    bool applyValidConstraintCaseSplit( PiecewiseLinearConstraint *constraint );

    /*
      Update statitstics, print them if needed.
    */
    void mainLoopStatistics();

    /*
      Perform bound tightening after performing a case split.
    */
    void performBoundTighteningAfterCaseSplit();

    /*
      Called after a satisfying assignment is found for the linear constraints.
      Now we try to satisfy the piecewise linear constraints with
      "local" search (either with Reluplex-styled constraint fixing
      or SoI-based stochastic search).

      The method also has the side effect of making progress towards the
      branching condition.

      Return true iff a true satisfying assignment is found.
    */
    bool adjustAssignmentToSatisfyNonLinearConstraints();

    /*
      Perform precision restoration if needed. Return true iff precision
      restoration is performed.
    */
    bool performPrecisionRestorationIfNeeded();

    /*
      Check if the current degradation is high
    */
    bool shouldCheckDegradation();
    bool highDegradation();

    /*
      Handle malformed basis exception. Return false if unable to restore
      precision.
    */
    bool handleMalformedBasisException();

    /*
      Perform bound tightening on the constraint matrix A.
    */
    void tightenBoundsOnConstraintMatrix();

    /*
      Adjust the size of the work memory. Should be called when m changes.
    */
    void adjustWorkMemorySize();

    /*
      Store the original engine state within the precision restorer.
      Restore the tableau from the original version.
    */
    void storeInitialEngineState();
    void restoreInitialEngineState() override;
    void performPrecisionRestoration( PrecisionRestorer::RestoreBasics restoreBasics );
    bool basisRestorationNeeded() const;

    /*
      For debugging purposes:
      Check that the current lower and upper bounds are consistent
      with the stored solution
    */
    void checkBoundCompliancyWithDebugSolution();

    /*
      A helper function for merging the columns of two variables.
      This function will ensure that the variables are non-basic
      and then attempt to merge them. Returns true if successful,
      false otherwise.
    */
    bool attemptToMergeVariables( unsigned x1, unsigned x2 );

    void performDeepPolyAnalysis();

    /*
      Perform a round of symbolic bound tightening, taking into
      account the current state of the piecewise linear constraints.
    */
<<<<<<< HEAD
    unsigned int performSymbolicBoundTightening( InputQuery *inputQuery );
=======
    unsigned performSymbolicBoundTightening( InputQuery *inputQuery = nullptr );
>>>>>>> a457558a

    /*
      Perform a simulation which calculates concrete values of each layer with
      randomly generated input values.
    */
    void performSimulation();

    /*
      Evaluate the network on legal inputs; obtain the assignment
      for as many intermediate nodes as possible; and then try
      to assign these values to the corresponding variables.
    */
    void warmStart();

    /*
      Check whether the number of visited tree states has increased
      recently. If not, request a precision restoration.
    */
    void checkOverallProgress();

    /*
      Helper functions for input query preprocessing
    */
    void informConstraintsOfInitialBounds( InputQuery &inputQuery ) const;
    void invokePreprocessor( const InputQuery &inputQuery, bool preprocess );
    void printInputBounds( const InputQuery &inputQuery ) const;
    void storeEquationsInDegradationChecker();
    void removeRedundantEquations( const double *constraintMatrix );
    void selectInitialVariablesForBasis( const double *constraintMatrix,
                                         List<unsigned> &initialBasis,
                                         List<unsigned> &basicRows );
    void initializeTableau( const double *constraintMatrix, const List<unsigned> &initialBasis );
    void initializeBoundsAndConstraintWatchersInTableau( unsigned numberOfVariables );
    void initializeNetworkLevelReasoning();
    double *createConstraintMatrix();
    void addAuxiliaryVariables();
    void augmentInitialBasisIfNeeded( List<unsigned> &initialBasis,
                                      const List<unsigned> &basicRows );
    void performMILPSolverBoundedTightening( InputQuery *inputQuery = nullptr );

    void performAdditionalBackwardAnalysisIfNeeded();

    /*
      Call MILP bound tightening for a single layer.
    */
    void performMILPSolverBoundedTighteningForSingleLayer( unsigned targetIndex );

    /*
      Update the preferred direction to perform fixes and the preferred order
      to handle case splits
    */
    void updateDirections();

    /*
      Decide which branch heuristics to use.
    */
    void decideBranchingHeuristics();

    /*
      Among the earliest K ReLUs, pick the one with Polarity closest to 0.
      K is equal to GlobalConfiguration::POLARITY_CANDIDATES_THRESHOLD
    */
    PiecewiseLinearConstraint *pickSplitPLConstraintBasedOnPolarity();

    /*
      Pick the first unfixed ReLU in the topological order
    */
    PiecewiseLinearConstraint *pickSplitPLConstraintBasedOnTopology();

    /*
      Pick the input variable with the largest interval
    */
    PiecewiseLinearConstraint *pickSplitPLConstraintBasedOnIntervalWidth();

    /*
      Solve the input query with a MILP solver (Gurobi)
    */
    bool solveWithMILPEncoding( double timeoutInSeconds );

    /*
      Perform SoI-based stochastic local search
    */
    bool performDeepSoILocalSearch();

    /*
      Update the pseudo impact of the PLConstraints according to the cost of the
      phase patterns. For example, if the minimum of the last accepted phase
      pattern is 0.5, the minimum of the last proposed phase pattern is 0.2.
      And the two phase patterns differ by the cost term of a PLConstaint f.
      Then the Pseudo Impact of f is updated by |0.5 - 0.2| using exponential
      moving average.
    */
    void updatePseudoImpactWithSoICosts( double costOfLastAcceptedPhasePattern,
                                         double costOfProposedPhasePattern );

    /*
      This is called when handling the case when the SoI is already 0 but
      the PLConstraints not participating in the SoI are not satisfied.
      In that case, we bump up the score of those non-participating
      PLConstraints to promote them in the branching order.
    */
    void bumpUpPseudoImpactOfPLConstraintsNotInSoI();

    /*
      If we are using an external solver for LP solving, we need to inform
      the solver of the up-to-date variable bounds before invoking it.
    */
    void informLPSolverOfBounds();

    /*
      Minimize the given cost function with Gurobi. Return true if
      the cost function is minimized. Throw InfeasibleQueryException if
      the constraints in _gurobi are infeasible. Throw an error otherwise.
    */
    bool minimizeCostWithGurobi( const LinearExpression &costFunction );

    /*
      Get Context reference
    */
    Context &getContext() override
    {
        return _context;
    }

    /*
       Checks whether the current bounds are consistent. Exposed for the SmtCore.
     */
    bool consistentBounds() const override;

    /*
      DEBUG only
      Check that the variable bounds in Gurobi is up-to-date.
    */
    void checkGurobiBoundConsistency() const;

    /*
      Proof Production data structures
     */

    bool _produceUNSATProofs;
    GroundBoundManager _groundBoundManager;
    UnsatCertificateNode *_UNSATCertificate;
    CVC4::context::CDO<UnsatCertificateNode *> *_UNSATCertificateCurrentPointer;

    /*
      Returns true iff there is a variable with bounds that can explain infeasibility of the tableau
    */
    bool certifyInfeasibility( unsigned var ) const;

    /*
      Returns the value of a variable bound, as explained by the BoundExplainer
    */
    double explainBound( unsigned var, bool isUpper ) const override;

    /*
     Returns true iff both bounds are epsilon close to their explained bounds
    */
    bool validateBounds( unsigned var, double epsilon, bool isUpper ) const;

    /*
     Returns true iff all bounds are epsilon-close to their explained bounds
    */
    bool validateAllBounds( double epsilon ) const;

    /*
      Finds the variable causing failure and updates its bounds explanations
    */
    void explainSimplexFailure() override;

    /*
      Sanity check for ground bounds, returns true iff all bounds are at least as tight as their
      ground bounds
    */
    bool checkGroundBounds() const;

    /*
      Updates bounds after deducing Simplex infeasibility, according to a tableau row
    */
    unsigned explainFailureWithTableau();

    /*
      Updates bounds after deducing Simplex infeasibility, according to the cost function
    */
    unsigned explainFailureWithCostFunction();

    /*
      Updates an explanation of a bound according to a row, and checks for an explained
      contradiction. If a contradiction can be deduced, return true. Else, revert and return false
    */
    bool explainAndCheckContradiction( unsigned var, bool isUpper, const TableauRow *row );
    bool explainAndCheckContradiction( unsigned var, bool isUpper, const SparseUnsortedList *row );

    /*
      Delegates leaves with certification error to SMTLIB format
    */
    void markLeafToDelegate();

    /*
      Return the vector given by upper bound explanation - lower bound explanation
      Assuming infeasibleVar is indeed infeasible, then the result is a contradiction vector
     */
    const Vector<double> computeContradiction( unsigned infeasibleVar ) const;

    /*
      Writes the details of a contradiction to the UNSAT certificate node
    */
    void writeContradictionToCertificate( const Vector<double> &contradiction,
                                          unsigned infeasibleVar ) const;

    /*
      Creates a boolean-abstracted clause from an explanation
    */
    Set<int> clauseFromContradictionVector( const SparseUnsortedList &explanation,
                                            unsigned id,
                                            int explainedVar,
                                            bool isUpper ) override;

    /*
      Attempts to reduce a conflict clause, while explanation can still be used to prove UNSAT
    */
    Set<int> reduceClauseSizeWithProof( const SparseUnsortedList &explanation,
                                        const Vector<int> &clause,
                                        const std::shared_ptr<PLCLemma> lemma );

    /*
      Attempts to reduce a conflict clause's size, while linear combination can still be used to
      prove UNSAT linearCombination should be created using an explanation and the tableau
    */
    Vector<int>
    reduceClauseSizeWithLinearCombination( const Vector<double> &linearCombination,
                                           const Vector<double> &groundUpperBounds,
                                           const Vector<double> &groundLowerBounds,
                                           Vector<int> &support,
                                           const Vector<int> &clause,
                                           const std::shared_ptr<PLCLemma> lemma ) const;

    /*
      Checks if a clause is conflicting with a linear combination of the tableau and ground bounds
      ASSUMPTION - clause currently uses ReLU constraints only
    */
    bool checkLinearCombinationForClause( const Vector<double> &linearCombination,
                                          Vector<double> groundUpperBounds,
                                          Vector<double> groundLowerBounds,
                                          const Vector<int> &clause,
                                          const std::shared_ptr<PLCLemma> lemma ) const;

    /*
      Checks if an explanation indeed shows the clause is conflicting
    */
    bool checkClauseWithProof( const SparseUnsortedList &explanation,
                               const Set<int> &clause,
                               const std::shared_ptr<PLCLemma> lemma ) const;

    void removeLiteralFromPropagations( int literal ) override;

    void assertEngineBoundsForSplit( const PiecewiseLinearCaseSplit &split ) override;

    void dumpClauseToIpqFile( const List<int> &clause, String prefix );

    void storeTableauState( TableauState &state ) override;
    void restoreTableauState( const TableauState &state ) override;
};

#endif // __Engine_h__<|MERGE_RESOLUTION|>--- conflicted
+++ resolved
@@ -740,11 +740,7 @@
       Perform a round of symbolic bound tightening, taking into
       account the current state of the piecewise linear constraints.
     */
-<<<<<<< HEAD
-    unsigned int performSymbolicBoundTightening( InputQuery *inputQuery );
-=======
     unsigned performSymbolicBoundTightening( InputQuery *inputQuery = nullptr );
->>>>>>> a457558a
 
     /*
       Perform a simulation which calculates concrete values of each layer with
