--- conflicted
+++ resolved
@@ -102,7 +102,6 @@
     unsigned verbosity = Options::get()->getInt( Options::VERBOSITY );
     unsigned timeoutInSeconds = Options::get()->getInt( Options::TIMEOUT );
     float timeoutFactor = Options::get()->getFloat( Options::TIMEOUT_FACTOR );
-<<<<<<< HEAD
     DivideStrategy divideStrategy = setDivideStrategyFromOptions
         ( Options::get()->getString( Options::DIVIDE_STRATEGY ) );
     bool restoreTreeStates = Options::get()->getBool( Options::RESTORE_TREE_STATES );
@@ -110,26 +109,10 @@
     BiasStrategy biasStrategy = setBiasStrategyFromOptions
         ( Options::get()->getString( Options::BIAS_STRATEGY ) );
 
-=======
-
-    _dncManager = std::unique_ptr<DnCManager>
-      ( new DnCManager( numWorkers, initialDivides, initialTimeout,
-                        onlineDivides, timeoutFactor,
-                        DivideStrategy::LargestInterval, &_inputQuery,
-                        verbosity ) );
->>>>>>> f04a298a
     struct timespec start = TimeUtils::sampleMicro();
 
-    // InputQuery is owned by engine
-    InputQuery *baseInputQuery = new InputQuery();
-
-    AcasParser acasParser( networkFilePath );
-    acasParser.generateQuery( *baseInputQuery );
-    if ( propertyFilePath != "" )
-        PropertyParser().parse( propertyFilePath, *baseInputQuery );
-
     Map<unsigned, unsigned> idToPhase;
-    if ( _baseEngine->processInputQuery( *baseInputQuery ) &&
+    if ( _baseEngine->processInputQuery( _inputQuery ) &&
          lookAheadPreprocessing( idToPhase ) &&
          !Options::get()->getBool( Options::PREPROCESS_ONLY ) )
     {
