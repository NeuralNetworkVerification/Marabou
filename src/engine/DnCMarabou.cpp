--- conflicted
+++ resolved
@@ -99,7 +99,6 @@
          lookAheadPreprocessing( idToPhase ) &&
          !Options::get()->getBool( Options::PREPROCESS_ONLY ) )
     {
-<<<<<<< HEAD
         if ( !Options::get()->getBool( Options::PREPROCESS_ONLY ) )
         {
             String fixedReluFilePath = Options::get()->getString( Options::FIXED_RELU_PATH );
@@ -113,17 +112,9 @@
                 ( new DnCManager( numWorkers, initialDivides, initialTimeout,
                                   onlineDivides, timeoutFactor, divideStrategy,
                                   _baseEngine->getInputQuery(), verbosity,
-                                  idToPhase ) );
+                                  idToPhase, biasedLayer, biasStrategy ) );
             _dncManager->solve( timeoutInSeconds, restoreTreeStates );
         }
-=======
-        _dncManager = std::unique_ptr<DnCManager>
-            ( new DnCManager( numWorkers, initialDivides, initialTimeout,
-                              onlineDivides, timeoutFactor, divideStrategy,
-                              _baseEngine->getInputQuery(), verbosity,
-                              idToPhase, biasedLayer, biasStrategy ) );
-        _dncManager->solve( timeoutInSeconds, restoreTreeStates );
->>>>>>> 9469c5e7
     }
     else
     {
