--- conflicted
+++ resolved
@@ -1089,13 +1089,8 @@
             if ( _preprocessor.variableIsFixed( variable ) )
             {
                 inputQuery.setSolutionValue( i, _preprocessor.getFixedValue( variable ) );
-<<<<<<< HEAD
-//                inputQuery.setLowerBound( i, _tableau->getLowerBound( variable ) );
-//                inputQuery.setUpperBound( i, _tableau->getUpperBound( variable ) );
-=======
                 inputQuery.setLowerBound( i, _preprocessor.getFixedValue( variable ) );
                 inputQuery.setUpperBound( i, _preprocessor.getFixedValue( variable ) );
->>>>>>> cee68fd0
                 continue;
             }
 
@@ -1105,14 +1100,14 @@
 
             // Finally, set the assigned value
             inputQuery.setSolutionValue( i, _tableau->getValue( variable ) );
-//            inputQuery.setLowerBound( i, _tableau->getLowerBound( variable ) );
-//            inputQuery.setUpperBound( i, _tableau->getUpperBound( variable ) );
+            inputQuery.setLowerBound( i, _tableau->getLowerBound( variable ) );
+            inputQuery.setUpperBound( i, _tableau->getUpperBound( variable ) );
         }
         else
         {
             inputQuery.setSolutionValue( i, _tableau->getValue( i ) );
-//            inputQuery.setLowerBound( i, _tableau->getLowerBound( i ) );
-//            inputQuery.setUpperBound( i, _tableau->getUpperBound( i ) );
+            inputQuery.setLowerBound( i, _tableau->getLowerBound( i ) );
+            inputQuery.setUpperBound( i, _tableau->getUpperBound( i ) );
         }
     }
 }
