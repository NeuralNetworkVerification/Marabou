--- conflicted
+++ resolved
@@ -785,19 +785,6 @@
 
         // Placeholder: better constraint matrix analysis as part
         // of the preprocessing phase.
-<<<<<<< HEAD
-
-        AutoConstraintMatrixAnalyzer analyzer;
-        analyzer->analyze( _tableau->getSparseA(), _tableau->getM(), _tableau->getN() );
-
-        if ( analyzer->getRank() != _tableau->getM() )
-        {
-            log( Stringf( "Warning!! Contraint matrix rank is %u (out of %u)\n",
-                          analyzer->getRank(), _tableau->getM() ) );
-        }
-        List<unsigned> independentColumns = analyzer->getIndependentColumns();
-=======
->>>>>>> ecfd91db
         _tableau->initializeTableau( independentColumns );
 
         _costFunctionManager->initialize();
