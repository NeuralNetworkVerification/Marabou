--- conflicted
+++ resolved
@@ -2711,12 +2711,10 @@
                                 : timeoutInSeconds );
     ENGINE_LOG( Stringf( "Gurobi timeout set to %f\n", timeoutForGurobi ).ascii() )
     _gurobi->setTimeLimit( timeoutForGurobi );
-<<<<<<< HEAD
+
+    _gurobi->setVerbosity( _verbosity > 1 );
     
     struct timespec start = TimeUtils::sampleMicro();
-=======
-    _gurobi->setVerbosity( _verbosity > 1 );
->>>>>>> 4ea15521
     _gurobi->solve();
     struct timespec end = TimeUtils::sampleMicro();
     unsigned long long passedTime = TimeUtils::timePassed( start, end );
