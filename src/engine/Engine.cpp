/*********************                                                        */
/*! \file Engine.cpp
 ** \verbatim
 ** Top contributors (to current version):
 **   Guy Katz, Duligur Ibeling, Andrew Wu
 ** This file is part of the Marabou project.
 ** Copyright (c) 2017-2019 by the authors listed in the file AUTHORS
 ** in the top-level source directory) and their institutional affiliations.
 ** All rights reserved. See the file COPYING in the top-level source
 ** directory for licensing information.\endverbatim
 **
 ** \brief [[ Add one-line brief description here ]]
 **
 ** [[ Add lengthier description here ]]
 **/

#include "AutoConstraintMatrixAnalyzer.h"
#include "Debug.h"
#include "DisjunctionConstraint.h"
#include "Engine.h"
#include "EngineState.h"
#include "InfeasibleQueryException.h"
#include "InputQuery.h"
#include "MStringf.h"
#include "MalformedBasisException.h"
#include "MarabouError.h"
#include "NLRError.h"
#include "PiecewiseLinearConstraint.h"
#include "Preprocessor.h"
#include "TableauRow.h"
#include "TimeUtils.h"
#include "VariableOutOfBoundDuringOptimizationException.h"
#include "Vector.h"

#include <random>

Engine::Engine()
    : _context()
    , _boundManager( _context )
    , _tableau( _boundManager )
    , _preprocessedQuery( nullptr )
    , _rowBoundTightener( *_tableau )
    , _smtCore( this )
    , _numPlConstraintsDisabledByValidSplits( 0 )
    , _preprocessingEnabled( false )
    , _initialStateStored( false )
    , _work( NULL )
    , _basisRestorationRequired( Engine::RESTORATION_NOT_NEEDED )
    , _basisRestorationPerformed( Engine::NO_RESTORATION_PERFORMED )
    , _costFunctionManager( _tableau )
    , _quitRequested( false )
    , _exitCode( Engine::NOT_DONE )
    , _constraintBoundTightener( *_tableau )
    , _numVisitedStatesAtPreviousRestoration( 0 )
    , _networkLevelReasoner( NULL )
    , _verbosity( Options::get()->getInt( Options::VERBOSITY ) )
    , _lastNumVisitedStates( 0 )
    , _lastIterationWithProgress( 0 )
    , _symbolicBoundTighteningType( Options::get()->getSymbolicBoundTighteningType() )
    , _solveWithMILP( Options::get()->getBool( Options::SOLVE_WITH_MILP ) )
    , _lpSolverType( Options::get()->getLPSolverType() )
    , _gurobi( nullptr )
    , _milpEncoder( nullptr )
    , _soiManager( nullptr )
    , _simulationSize( Options::get()->getInt( Options::NUMBER_OF_SIMULATIONS ) )
    , _isGurobyEnabled( Options::get()->gurobiEnabled() )
    , _performLpTighteningAfterSplit( Options::get()->getBool( Options::PERFORM_LP_TIGHTENING_AFTER_SPLIT ) )
    , _milpSolverBoundTighteningType( Options::get()->getMILPSolverBoundTighteningType() )
    , _sncMode( false )
    , _queryId( "" )
{
    _smtCore.setStatistics( &_statistics );
    _tableau->setStatistics( &_statistics );
    _rowBoundTightener->setStatistics( &_statistics );
    _constraintBoundTightener->setStatistics( &_statistics );
    _preprocessor.setStatistics( &_statistics );

    _activeEntryStrategy = _projectedSteepestEdgeRule;
    _activeEntryStrategy->setStatistics( &_statistics );
    _statistics.stampStartingTime();
    setRandomSeed( Options::get()->getInt( Options::SEED ) );
}

Engine::~Engine()
{
    if ( _work )
    {
        delete[] _work;
        _work = NULL;
    }
}

void Engine::setVerbosity( unsigned verbosity )
{
    _verbosity = verbosity;
}

void Engine::adjustWorkMemorySize()
{
    if ( _work )
    {
        delete[] _work;
        _work = NULL;
    }

    _work = new double[_tableau->getM()];
    if ( !_work )
        throw MarabouError( MarabouError::ALLOCATION_FAILED, "Engine::work" );
}


void Engine::applySnCSplit( PiecewiseLinearCaseSplit sncSplit, String queryId )
{
  _sncMode = true;
  _sncSplit = sncSplit;
  _queryId = queryId;
  applySplit( sncSplit );
}

void Engine::setRandomSeed( unsigned seed )
{
    srand( seed );
}

InputQuery Engine::prepareSnCInputQuery()
{
    List<Tightening> bounds = _sncSplit.getBoundTightenings();
    List<Equation> equations = _sncSplit.getEquations();

    InputQuery sncIPQ = *_preprocessedQuery;
    for ( auto &equation : equations )
        sncIPQ.addEquation( equation );

    for ( auto &bound : bounds )
    {
        switch ( bound._type )
        {
        case Tightening::LB:
          sncIPQ.setLowerBound( bound._variable, bound._value ); break;

        case Tightening::UB:
          sncIPQ.setUpperBound( bound._variable, bound._value );
        }
    }

    return sncIPQ;
}

void Engine::exportInputQueryWithError( String errorMessage )
{
    String ipqFileName = ( _queryId.length() > 0 ) ? _queryId + ".ipq" : "failedMarabouQuery.ipq";
    prepareSnCInputQuery().saveQuery( ipqFileName );
    printf( "Engine: %s!\nInput query has been saved as %s. Please attach the input query when you open the issue on GitHub.\n", errorMessage.ascii(), ipqFileName.ascii() );
}

bool Engine::solve( unsigned timeoutInSeconds )
{
    SignalHandler::getInstance()->initialize();
    SignalHandler::getInstance()->registerClient( this );

    if ( _solveWithMILP )
        return solveWithMILPEncoding( timeoutInSeconds );

    updateDirections();
    if ( _lpSolverType == LPSolverType::NATIVE )
        storeInitialEngineState();
    else if ( _lpSolverType == LPSolverType::GUROBI )
    {
        ENGINE_LOG( "Encoding convex relaxation into Gurobi...");
        _milpEncoder->encodeInputQuery( *_gurobi, *_preprocessedQuery, true );
        ENGINE_LOG( "Encoding convex relaxation into Gurobi - done");
    }

    mainLoopStatistics();
    if ( _verbosity > 0 )
    {
        printf( "\nEngine::solve: Initial statistics\n" );
        _statistics.print();
        printf( "\n---\n" );
    }

    applyAllValidConstraintCaseSplits();

    bool splitJustPerformed = true;
    struct timespec mainLoopStart = TimeUtils::sampleMicro();
    while ( true )
    {
        struct timespec mainLoopEnd = TimeUtils::sampleMicro();
        _statistics.incLongAttribute( Statistics::TIME_MAIN_LOOP_MICRO,
                                      TimeUtils::timePassed( mainLoopStart,
                                                             mainLoopEnd ) );
        mainLoopStart = mainLoopEnd;

        if ( shouldExitDueToTimeout( timeoutInSeconds ) )
        {
            if ( _verbosity > 0 )
            {
                printf( "\n\nEngine: quitting due to timeout...\n\n" );
                printf( "Final statistics:\n" );
                _statistics.print();
            }

            _exitCode = Engine::TIMEOUT;
            _statistics.timeout();
            return false;
        }

        if ( _quitRequested )
        {
            if ( _verbosity > 0 )
            {
                printf( "\n\nEngine: quitting due to external request...\n\n" );
                printf( "Final statistics:\n" );
                _statistics.print();
            }

            _exitCode = Engine::QUIT_REQUESTED;
            return false;
        }

        try
        {
            DEBUG( _tableau->verifyInvariants() );

            mainLoopStatistics();
            if ( _verbosity > 1 &&
                 _statistics.getLongAttribute
                 ( Statistics::NUM_MAIN_LOOP_ITERATIONS ) %
                 GlobalConfiguration::STATISTICS_PRINTING_FREQUENCY == 0 )
                _statistics.print();

            if ( _lpSolverType == LPSolverType::NATIVE )
            {
                checkOverallProgress();
                // Check whether progress has been made recently

                if ( performPrecisionRestorationIfNeeded() )
                    continue;

                if ( _tableau->basisMatrixAvailable() )
                {
                    explicitBasisBoundTightening();
                    applyAllBoundTightenings();
                    applyAllValidConstraintCaseSplits();
                }
            }

            // If true, we just entered a new subproblem
            if ( splitJustPerformed )
            {
                performBoundTighteningAfterCaseSplit();
                informLPSolverOfBounds();
                splitJustPerformed = false;
            }

            // Perform any SmtCore-initiated case splits
            if ( _smtCore.needToSplit() )
            {
                _smtCore.performSplit();
                splitJustPerformed = true;
                continue;
            }

            if ( !_tableau->allBoundsValid() )
            {
                // Some variable bounds are invalid, so the query is unsat
                throw InfeasibleQueryException();
            }

            if ( allVarsWithinBounds() )
            {
                // The linear portion of the problem has been solved.
                // Check the status of the PL constraints
                bool solutionFound =
                    adjustAssignmentToSatisfyNonLinearConstraints();
                if ( solutionFound )
                {
                    struct timespec mainLoopEnd = TimeUtils::sampleMicro();
                    _statistics.incLongAttribute
                        ( Statistics::TIME_MAIN_LOOP_MICRO,
                          TimeUtils::timePassed( mainLoopStart,
                                                 mainLoopEnd ) );
                    if ( _verbosity > 0 )
                    {
                        printf( "\nEngine::solve: sat assignment found\n" );
                        _statistics.print();
                    }
                    _exitCode = Engine::SAT;

                    return true;
                }
                else
                    continue;
            }

            // We have out-of-bounds variables.
            if ( _lpSolverType == LPSolverType::NATIVE )
                performSimplexStep();
            else
            {
                ENGINE_LOG( "Checking LP feasibility with Gurobi..." );
                DEBUG({ checkGurobiBoundConsistency(); });
                ASSERT( _lpSolverType == LPSolverType::GUROBI );
                LinearExpression dontCare;
                minimizeCostWithGurobi( dontCare );
            }
            continue;
        }
        catch ( const MalformedBasisException & )
        {
            if ( !handleMalformedBasisException() )
            {
                ASSERT( _lpSolverType == LPSolverType::NATIVE );
                _exitCode = Engine::ERROR;
                exportInputQueryWithError( "Cannot restore tableau" );
                struct timespec mainLoopEnd = TimeUtils::sampleMicro();
                _statistics.incLongAttribute
                    ( Statistics::TIME_MAIN_LOOP_MICRO,
                      TimeUtils::timePassed( mainLoopStart,
                                             mainLoopEnd ) );
                return false;
            }
        }
        catch ( const InfeasibleQueryException & )
        {
            // The current query is unsat, and we need to pop.
            // If we're at level 0, the whole query is unsat.
            if ( !_smtCore.popSplit() )
            {
                struct timespec mainLoopEnd = TimeUtils::sampleMicro();
                _statistics.incLongAttribute
                    ( Statistics::TIME_MAIN_LOOP_MICRO,
                      TimeUtils::timePassed( mainLoopStart,
                                             mainLoopEnd ) );
                if ( _verbosity > 0 )
                {
                    printf( "\nEngine::solve: unsat query\n" );
                    _statistics.print();
                }
                _exitCode = Engine::UNSAT;
                return false;
            }
            else
            {
                splitJustPerformed = true;
            }
        }
        catch ( const VariableOutOfBoundDuringOptimizationException & )
        {
            _tableau->toggleOptimization( false );
            continue;
        }
        catch ( MarabouError &e )
        {
            String message =
                Stringf( "Caught a MarabouError. Code: %u. Message: %s ",
                         e.getCode(), e.getUserMessage() );
            _exitCode = Engine::ERROR;
            exportInputQueryWithError( message );
            struct timespec mainLoopEnd = TimeUtils::sampleMicro();
            _statistics.incLongAttribute
                ( Statistics::TIME_MAIN_LOOP_MICRO,
                  TimeUtils::timePassed( mainLoopStart,
                                         mainLoopEnd ) );
            return false;
        }
        catch ( ... )
        {
            _exitCode = Engine::ERROR;
            exportInputQueryWithError( "Unknown error" );
            struct timespec mainLoopEnd = TimeUtils::sampleMicro();
            _statistics.incLongAttribute
                ( Statistics::TIME_MAIN_LOOP_MICRO,
                  TimeUtils::timePassed( mainLoopStart,
                                         mainLoopEnd ) );
            return false;
        }
    }
}

void Engine::mainLoopStatistics()
{
    struct timespec start = TimeUtils::sampleMicro();

    unsigned activeConstraints = 0;
    for ( const auto &constraint : _plConstraints )
        if ( constraint->isActive() )
            ++activeConstraints;

    _statistics.setUnsignedAttribute( Statistics::NUM_ACTIVE_PL_CONSTRAINTS,
                                      activeConstraints );
    _statistics.setUnsignedAttribute( Statistics::NUM_PL_VALID_SPLITS,
                                      _numPlConstraintsDisabledByValidSplits );
    _statistics.setUnsignedAttribute( Statistics::NUM_PL_SMT_ORIGINATED_SPLITS,
                                      _plConstraints.size() - activeConstraints
                                      - _numPlConstraintsDisabledByValidSplits );

    _statistics.incLongAttribute( Statistics::NUM_MAIN_LOOP_ITERATIONS );

    struct timespec end = TimeUtils::sampleMicro();
    _statistics.incLongAttribute( Statistics::TOTAL_TIME_HANDLING_STATISTICS_MICRO,
                                  TimeUtils::timePassed( start, end ) );
}

void Engine::performBoundTighteningAfterCaseSplit()
{
    // Tighten bounds of a first hidden layer with MILP solver
    performMILPSolverBoundedTighteningForSingleLayer( 1 );
    do
    {
        performSymbolicBoundTightening();
    }
    while ( applyAllValidConstraintCaseSplits() );

    // Tighten bounds of an output layer with MILP solver
    if ( _networkLevelReasoner )    // to avoid failing of system test.
        performMILPSolverBoundedTighteningForSingleLayer
            ( _networkLevelReasoner->getLayerIndexToLayer().size() - 1 );
}

bool Engine::adjustAssignmentToSatisfyNonLinearConstraints()
{
    ENGINE_LOG( "Linear constraints satisfied. Now trying to satisfy non-linear"
                " constraints..." );
    collectViolatedPlConstraints();

    // If all constraints are satisfied, we are possibly done
    if ( allPlConstraintsHold() )
    {
        if ( _lpSolverType == LPSolverType::NATIVE &&
             _tableau->getBasicAssignmentStatus() !=
             ITableau::BASIC_ASSIGNMENT_JUST_COMPUTED )
        {
            if ( _verbosity > 0 )
            {
                printf( "Before declaring sat, recomputing...\n" );
            }
            // Make sure that the assignment is precise before declaring success
            _tableau->computeAssignment();
            // If we actually have a real satisfying assignment,
            return false;
        }
        else
            return true;
    }
    else if ( !GlobalConfiguration::USE_DEEPSOI_LOCAL_SEARCH )
    {
        // We have violated piecewise-linear constraints.
        performConstraintFixingStep();

        // Finally, take this opporunity to tighten any bounds
        // and perform any valid case splits.
        tightenBoundsOnConstraintMatrix();
        applyAllBoundTightenings();
        // For debugging purposes
        checkBoundCompliancyWithDebugSolution();

        while ( applyAllValidConstraintCaseSplits() )
            performSymbolicBoundTightening();
        return false;
    }
    else
    {
        return performDeepSoILocalSearch();
    }
}

bool Engine::performPrecisionRestorationIfNeeded()
{
    // If the basis has become malformed, we need to restore it
    if ( basisRestorationNeeded() )
    {
        if ( _basisRestorationRequired == Engine::STRONG_RESTORATION_NEEDED )
        {
            performPrecisionRestoration( PrecisionRestorer::RESTORE_BASICS );
            _basisRestorationPerformed = Engine::PERFORMED_STRONG_RESTORATION;
        }
        else
        {
            performPrecisionRestoration( PrecisionRestorer::DO_NOT_RESTORE_BASICS );
            _basisRestorationPerformed = Engine::PERFORMED_WEAK_RESTORATION;
        }

        _numVisitedStatesAtPreviousRestoration =
            _statistics.getUnsignedAttribute( Statistics::NUM_VISITED_TREE_STATES );
        _basisRestorationRequired = Engine::RESTORATION_NOT_NEEDED;
        return true;
    }

    // Restoration is not required
    _basisRestorationPerformed = Engine::NO_RESTORATION_PERFORMED;

    // Possible restoration due to preceision degradation
    if ( shouldCheckDegradation() && highDegradation() )
    {
        performPrecisionRestoration( PrecisionRestorer::RESTORE_BASICS );
        return true;
    }

    return false;
}

bool Engine::handleMalformedBasisException()
{
    // Debug
    printf( "MalformedBasisException caught!\n" );
    //

    if ( _basisRestorationPerformed == Engine::NO_RESTORATION_PERFORMED )
    {
        if ( _numVisitedStatesAtPreviousRestoration !=
             _statistics.getUnsignedAttribute
             ( Statistics::NUM_VISITED_TREE_STATES ) )
        {
            // We've tried a strong restoration before, and it didn't work. Do a weak restoration
            _basisRestorationRequired = Engine::WEAK_RESTORATION_NEEDED;
        }
        else
        {
            _basisRestorationRequired = Engine::STRONG_RESTORATION_NEEDED;
        }
        return true;
    }
    else if ( _basisRestorationPerformed == Engine::PERFORMED_STRONG_RESTORATION )
    {
        _basisRestorationRequired = Engine::WEAK_RESTORATION_NEEDED;
        return true;
    }
    else
        return false;
}

void Engine::performConstraintFixingStep()
{
    // Statistics
    _statistics.incLongAttribute( Statistics::NUM_CONSTRAINT_FIXING_STEPS );
    struct timespec start = TimeUtils::sampleMicro();

    // Select a violated constraint as the target
    selectViolatedPlConstraint();

    // Report the violated constraint to the SMT engine
    reportPlViolation();

    // Attempt to fix the constraint
    fixViolatedPlConstraintIfPossible();

    struct timespec end = TimeUtils::sampleMicro();
    _statistics.incLongAttribute( Statistics::TIME_CONSTRAINT_FIXING_STEPS_MICRO,
                                  TimeUtils::timePassed( start, end ) );
}

bool Engine::performSimplexStep()
{
    // Statistics
    _statistics.incLongAttribute( Statistics::NUM_SIMPLEX_STEPS );
    struct timespec start = TimeUtils::sampleMicro();

    /*
      In order to increase numerical stability, we attempt to pick a
      "good" entering/leaving combination, by trying to avoid tiny pivot
      values. We do this as follows:

      1. Pick an entering variable according to the strategy in use.
      2. Find the entailed leaving variable.
      3. If the combination is bad, go back to (1) and find the
         next-best entering variable.
    */

    if ( _tableau->isOptimizing() )
        _costFunctionManager->computeGivenCostFunction
            ( _heuristicCost._addends );
    if ( _costFunctionManager->costFunctionInvalid() )
        _costFunctionManager->computeCoreCostFunction();
    else
        _costFunctionManager->adjustBasicCostAccuracy();

    DEBUG({
            // Since we're performing a simplex step, there are out-of-bounds variables.
            // Therefore, if the cost function is fresh, it should not be zero.
            if ( _costFunctionManager->costFunctionJustComputed() )
            {
                const double *costFunction = _costFunctionManager->getCostFunction();
                unsigned size = _tableau->getN() - _tableau->getM();
                bool found = false;
                for ( unsigned i = 0; i < size; ++i )
                {
                    if ( !FloatUtils::isZero( costFunction[i] ) )
                    {
                        found = true;
                        break;
                    }
                }

                if ( !found )
                {
                    printf( "Error! Have OOB vars but cost function is zero.\n"
                            "Recomputing cost function. New one is:\n" );
                    _costFunctionManager->computeCoreCostFunction();
                    _costFunctionManager->dumpCostFunction();
                    throw MarabouError( MarabouError::DEBUGGING_ERROR,
                                         "Have OOB vars but cost function is zero" );
                }
            }
        });

    // Obtain all eligible entering varaibles
    List<unsigned> enteringVariableCandidates;
    _tableau->getEntryCandidates( enteringVariableCandidates );

    unsigned bestLeaving = 0;
    double bestChangeRatio = 0.0;
    Set<unsigned> excludedEnteringVariables;
    bool haveCandidate = false;
    unsigned bestEntering = 0;
    double bestPivotEntry = 0.0;
    unsigned tries = GlobalConfiguration::MAX_SIMPLEX_PIVOT_SEARCH_ITERATIONS;

    while ( tries > 0 )
    {
        --tries;

        // Attempt to pick the best entering variable from the available candidates
        if ( !_activeEntryStrategy->select( _tableau,
                                            enteringVariableCandidates,
                                            excludedEnteringVariables ) )
        {
            // No additional candidates can be found.
            break;
        }

        // We have a candidate!
        haveCandidate = true;

        // We don't want to re-consider this candidate in future
        // iterations
        excludedEnteringVariables.insert( _tableau->getEnteringVariableIndex() );

        // Pick a leaving variable
        _tableau->computeChangeColumn();
        _tableau->pickLeavingVariable();

        // A fake pivot always wins
        if ( _tableau->performingFakePivot() )
        {
            bestEntering = _tableau->getEnteringVariableIndex();
            bestLeaving = _tableau->getLeavingVariableIndex();
            bestChangeRatio = _tableau->getChangeRatio();
            memcpy( _work, _tableau->getChangeColumn(), sizeof(double) * _tableau->getM() );
            break;
        }

        // Is the newly found pivot better than the stored one?
        unsigned leavingIndex = _tableau->getLeavingVariableIndex();
        double pivotEntry = FloatUtils::abs( _tableau->getChangeColumn()[leavingIndex] );
        if ( pivotEntry > bestPivotEntry )
        {
            bestEntering = _tableau->getEnteringVariableIndex();
            bestPivotEntry = pivotEntry;
            bestLeaving = leavingIndex;
            bestChangeRatio = _tableau->getChangeRatio();
            memcpy( _work, _tableau->getChangeColumn(), sizeof(double) * _tableau->getM() );
        }

        // If the pivot is greater than the sought-after threshold, we
        // are done.
        if ( bestPivotEntry >= GlobalConfiguration::ACCEPTABLE_SIMPLEX_PIVOT_THRESHOLD )
            break;
        else
            _statistics.incLongAttribute
                ( Statistics::NUM_SIMPLEX_PIVOT_SELECTIONS_IGNORED_FOR_STABILITY );
    }

    // If we don't have any candidates, this simplex step has failed.
    if ( !haveCandidate )
    {
        if ( _tableau->getBasicAssignmentStatus() != ITableau::BASIC_ASSIGNMENT_JUST_COMPUTED )
        {
            // This failure might have resulted from a corrupt basic assignment.
            _tableau->computeAssignment();
            struct timespec end = TimeUtils::sampleMicro();
            _statistics.incLongAttribute( Statistics::TIME_SIMPLEX_STEPS_MICRO,
                                          TimeUtils::timePassed( start, end ) );
            return false;
        }
        else if ( !_costFunctionManager->costFunctionJustComputed() )
        {
            // This failure might have resulted from a corrupt cost function.
            ASSERT( _costFunctionManager->getCostFunctionStatus() ==
                    ICostFunctionManager::COST_FUNCTION_UPDATED );
            _costFunctionManager->invalidateCostFunction();
            struct timespec end = TimeUtils::sampleMicro();
            _statistics.incLongAttribute( Statistics::TIME_SIMPLEX_STEPS_MICRO,
                                          TimeUtils::timePassed( start, end ) );
            return false;
        }
        else
        {
            // Cost function is fresh --- failure is real.
            struct timespec end = TimeUtils::sampleMicro();
            _statistics.incLongAttribute( Statistics::TIME_SIMPLEX_STEPS_MICRO,
                                          TimeUtils::timePassed( start, end ) );
            if ( _tableau->isOptimizing() )
            {
                // The current solution is optimal.
                return true;
            }
            else
                throw InfeasibleQueryException();
        }
    }

    // Set the best choice in the tableau
    _tableau->setEnteringVariableIndex( bestEntering );
    _tableau->setLeavingVariableIndex( bestLeaving );
    _tableau->setChangeColumn( _work );
    _tableau->setChangeRatio( bestChangeRatio );

    bool fakePivot = _tableau->performingFakePivot();

    if ( !fakePivot &&
         bestPivotEntry < GlobalConfiguration::ACCEPTABLE_SIMPLEX_PIVOT_THRESHOLD )
    {
        /*
          Despite our efforts, we are stuck with a small pivot. If basis factorization
          isn't fresh, refresh it and terminate this step - perhaps in the next iteration
          a better pivot will be found
        */
        if ( !_tableau->basisMatrixAvailable() )
        {
            _tableau->refreshBasisFactorization();
            return false;
        }

        _statistics.incLongAttribute( Statistics::NUM_SIMPLEX_UNSTABLE_PIVOTS );
    }

    if ( !fakePivot )
    {
        _tableau->computePivotRow();
        _rowBoundTightener->examinePivotRow();
    }

    // Perform the actual pivot
    _activeEntryStrategy->prePivotHook( _tableau, fakePivot );
    _tableau->performPivot();
    _activeEntryStrategy->postPivotHook( _tableau, fakePivot );

    struct timespec end = TimeUtils::sampleMicro();
    _statistics.incLongAttribute( Statistics::TIME_SIMPLEX_STEPS_MICRO, TimeUtils::timePassed( start, end ) );
    return false;
}

void Engine::fixViolatedPlConstraintIfPossible()
{
    List<PiecewiseLinearConstraint::Fix> fixes;

    if ( GlobalConfiguration::USE_SMART_FIX )
        fixes = _plConstraintToFix->getSmartFixes( _tableau );
    else
        fixes = _plConstraintToFix->getPossibleFixes();

    // First, see if we can fix without pivoting. We are looking for a fix concerning a
    // non-basic variable, that doesn't set that variable out-of-bounds.
    for ( const auto &fix : fixes )
    {
        if ( !_tableau->isBasic( fix._variable ) )
        {
			if ( _tableau->checkValueWithinBounds( fix._variable, fix._value ) )
			{
                _tableau->setNonBasicAssignment( fix._variable, fix._value, true );
                return;
			}
        }
    }

    // No choice, have to pivot. Look for a fix concerning a basic variable, that
    // doesn't set that variable out-of-bounds. If smart-fix is enabled and implemented,
    // we should probably not reach this point.
    bool found = false;
    auto it = fixes.begin();
    while ( !found && it != fixes.end() )
    {
        if ( _tableau->isBasic( it->_variable ) )
        {
			if ( _tableau->checkValueWithinBounds( it->_variable, it->_value ) )
			{
                found = true;
            }
        }
        if ( !found )
        {
            ++it;
        }
    }

    // If we couldn't find an eligible fix, give up
    if ( !found )
        return;

    PiecewiseLinearConstraint::Fix fix = *it;
    ASSERT( _tableau->isBasic( fix._variable ) );

    TableauRow row( _tableau->getN() - _tableau->getM() );
    _tableau->getTableauRow( _tableau->variableToIndex( fix._variable ), &row );

    // Pick the variable with the largest coefficient in this row for pivoting,
    // to increase numerical stability.
    unsigned bestCandidate = row._row[0]._var;
    double bestValue = FloatUtils::abs( row._row[0]._coefficient );

    unsigned n = _tableau->getN();
    unsigned m = _tableau->getM();
    for ( unsigned i = 1; i < n - m; ++i )
    {
        double contenderValue = FloatUtils::abs( row._row[i]._coefficient );
        if ( FloatUtils::gt( contenderValue, bestValue ) )
        {
            bestValue = contenderValue;
            bestCandidate = row._row[i]._var;
        }
    }

    if ( FloatUtils::isZero( bestValue ) )
    {
        // This can happen, e.g., if we have an equation x = 5, and is legal behavior.
        return;
    }

    // Switch between nonBasic and the variable we need to fix
    _tableau->setEnteringVariableIndex( _tableau->variableToIndex( bestCandidate ) );
    _tableau->setLeavingVariableIndex( _tableau->variableToIndex( fix._variable ) );

    // Make sure the change column and pivot row are up-to-date - strategies
    // such as projected steepest edge need these for their internal updates.
    _tableau->computeChangeColumn();
    _tableau->computePivotRow();

    _activeEntryStrategy->prePivotHook( _tableau, false );
    _tableau->performDegeneratePivot();
    _activeEntryStrategy->postPivotHook( _tableau, false );

    ASSERT( !_tableau->isBasic( fix._variable ) );
    _tableau->setNonBasicAssignment( fix._variable, fix._value, true );
}

bool Engine::processInputQuery( InputQuery &inputQuery )
{
    return processInputQuery( inputQuery, GlobalConfiguration::PREPROCESS_INPUT_QUERY );
}

void Engine::informConstraintsOfInitialBounds( InputQuery &inputQuery ) const
{
    for ( const auto &plConstraint : inputQuery.getPiecewiseLinearConstraints() )
    {
        List<unsigned> variables = plConstraint->getParticipatingVariables();
        for ( unsigned variable : variables )
        {
            plConstraint->notifyLowerBound( variable, inputQuery.getLowerBound( variable ) );
            plConstraint->notifyUpperBound( variable, inputQuery.getUpperBound( variable ) );
        }
    }

    for ( const auto &tsConstraint : inputQuery.getTranscendentalConstraints() )
    {
        List<unsigned> variables = tsConstraint->getParticipatingVariables();
        for ( unsigned variable : variables )
        {
            tsConstraint->notifyLowerBound( variable, inputQuery.getLowerBound( variable ) );
            tsConstraint->notifyUpperBound( variable, inputQuery.getUpperBound( variable ) );
        }
    }
}

void Engine::invokePreprocessor( const InputQuery &inputQuery, bool preprocess )
{
    if ( _verbosity > 0 )
        printf( "Engine::processInputQuery: Input query (before preprocessing): "
                "%u equations, %u variables\n",
                inputQuery.getEquations().size(),
                inputQuery.getNumberOfVariables() );

    // If processing is enabled, invoke the preprocessor
    _preprocessingEnabled = preprocess;
    if ( _preprocessingEnabled )
        _preprocessedQuery = _preprocessor.preprocess
            ( inputQuery, GlobalConfiguration::PREPROCESSOR_ELIMINATE_VARIABLES );
    else
        _preprocessedQuery = std::unique_ptr<InputQuery>
            ( new InputQuery( inputQuery ) );

    if ( _verbosity > 0 )
        printf( "Engine::processInputQuery: Input query (after preprocessing): "
                "%u equations, %u variables\n\n",
                _preprocessedQuery->getEquations().size(),
                _preprocessedQuery->getNumberOfVariables() );

    unsigned infiniteBounds = _preprocessedQuery->countInfiniteBounds();
    if ( infiniteBounds != 0 )
    {
        _exitCode = Engine::ERROR;
        throw MarabouError( MarabouError::UNBOUNDED_VARIABLES_NOT_YET_SUPPORTED,
                             Stringf( "Error! Have %u infinite bounds", infiniteBounds ).ascii() );
    }
}

void Engine::printInputBounds( const InputQuery &inputQuery ) const
{
    printf( "Input bounds:\n" );
    for ( unsigned i = 0; i < inputQuery.getNumInputVariables(); ++i )
    {
        unsigned variable = inputQuery.inputVariableByIndex( i );
        double lb, ub;
        bool fixed = false;
        if ( _preprocessingEnabled )
        {
            // Fixed variables are easy: return the value they've been fixed to.
            if ( _preprocessor.variableIsFixed( variable ) )
            {
                fixed = true;
                lb = _preprocessor.getFixedValue( variable );
                ub = lb;
            }
            else
            {
                // Has the variable been merged into another?
                while ( _preprocessor.variableIsMerged( variable ) )
                    variable = _preprocessor.getMergedIndex( variable );

                // We know which variable to look for, but it may have been assigned
                // a new index, due to variable elimination
                variable = _preprocessor.getNewIndex( variable );

                lb = _preprocessedQuery->getLowerBound( variable );
                ub = _preprocessedQuery->getUpperBound( variable );
            }
        }
        else
        {
            lb = inputQuery.getLowerBound( variable );
            ub = inputQuery.getUpperBound( variable );
        }

        printf( "\tx%u: [%8.4lf, %8.4lf] %s\n", i, lb, ub, fixed ? "[FIXED]" : "" );
    }
    printf( "\n" );
}

void Engine::storeEquationsInDegradationChecker()
{
    _degradationChecker.storeEquations( *_preprocessedQuery );
}

double *Engine::createConstraintMatrix()
{
    const List<Equation> &equations( _preprocessedQuery->getEquations() );
    unsigned m = equations.size();
    unsigned n = _preprocessedQuery->getNumberOfVariables();

    // Step 1: create a constraint matrix from the equations
    double *constraintMatrix = new double[n*m];
    if ( !constraintMatrix )
        throw MarabouError( MarabouError::ALLOCATION_FAILED, "Engine::constraintMatrix" );
    std::fill_n( constraintMatrix, n*m, 0.0 );

    unsigned equationIndex = 0;
    for ( const auto &equation : equations )
    {
        if ( equation._type != Equation::EQ )
        {
            _exitCode = Engine::ERROR;
            throw MarabouError( MarabouError::NON_EQUALITY_INPUT_EQUATION_DISCOVERED );
        }

        for ( const auto &addend : equation._addends )
            constraintMatrix[equationIndex*n + addend._variable] = addend._coefficient;

        ++equationIndex;
    }

    return constraintMatrix;
}

void Engine::removeRedundantEquations( const double *constraintMatrix )
{
    const List<Equation> &equations( _preprocessedQuery->getEquations() );
    unsigned m = equations.size();
    unsigned n = _preprocessedQuery->getNumberOfVariables();

    // Step 1: analyze the matrix to identify redundant rows
    AutoConstraintMatrixAnalyzer analyzer;
    analyzer->analyze( constraintMatrix, m, n );

    ENGINE_LOG( Stringf( "Number of redundant rows: %u out of %u",
                         analyzer->getRedundantRows().size(), m ).ascii() );

    // Step 2: remove any equations corresponding to redundant rows
    Set<unsigned> redundantRows = analyzer->getRedundantRows();

    if ( !redundantRows.empty() )
    {
        _preprocessedQuery->removeEquationsByIndex( redundantRows );
        m = equations.size();
    }
}

void Engine::selectInitialVariablesForBasis( const double *constraintMatrix, List<unsigned> &initialBasis, List<unsigned> &basicRows )
{
    /*
      This method permutes rows and columns in the constraint matrix (prior
      to the addition of auxiliary variables), in order to obtain a set of
      column that constitue a lower triangular matrix. The variables
      corresponding to the columns of this matrix join the initial basis.

      (It is possible that not enough variables are obtained this way, in which
      case the initial basis will have to be augmented later).
    */

    const List<Equation> &equations( _preprocessedQuery->getEquations() );

    unsigned m = equations.size();
    unsigned n = _preprocessedQuery->getNumberOfVariables();

    // Trivial case, or if a trivial basis is requested
    if ( ( m == 0 ) || ( n == 0 ) || GlobalConfiguration::ONLY_AUX_INITIAL_BASIS )
    {
        for ( unsigned i = 0; i < m; ++i )
            basicRows.append( i );

        return;
    }

    unsigned *nnzInRow = new unsigned[m];
    unsigned *nnzInColumn = new unsigned[n];

    std::fill_n( nnzInRow, m, 0 );
    std::fill_n( nnzInColumn, n, 0 );

    unsigned *columnOrdering = new unsigned[n];
    unsigned *rowOrdering = new unsigned[m];

    for ( unsigned i = 0; i < m; ++i )
        rowOrdering[i] = i;

    for ( unsigned i = 0; i < n; ++i )
        columnOrdering[i] = i;

    // Initialize the counters
    for ( unsigned i = 0; i < m; ++i )
    {
        for ( unsigned j = 0; j < n; ++j )
        {
            if ( !FloatUtils::isZero( constraintMatrix[i*n + j] ) )
            {
                ++nnzInRow[i];
                ++nnzInColumn[j];
            }
        }
    }

    DEBUG({
            for ( unsigned i = 0; i < m; ++i )
            {
                ASSERT( nnzInRow[i] > 0 );
            }
        });

    unsigned numExcluded = 0;
    unsigned numTriangularRows = 0;
    unsigned temp;

    while ( numExcluded + numTriangularRows < n )
    {
        // Do we have a singleton row?
        unsigned singletonRow = m;
        for ( unsigned i = numTriangularRows; i < m; ++i )
        {
            if ( nnzInRow[i] == 1 )
            {
                singletonRow = i;
                break;
            }
        }

        if ( singletonRow < m )
        {
            // Have a singleton row! Swap it to the top and update counters
            temp = rowOrdering[singletonRow];
            rowOrdering[singletonRow] = rowOrdering[numTriangularRows];
            rowOrdering[numTriangularRows] = temp;

            temp = nnzInRow[numTriangularRows];
            nnzInRow[numTriangularRows] = nnzInRow[singletonRow];
            nnzInRow[singletonRow] = temp;

            // Find the non-zero entry in the row and swap it to the diagonal
            DEBUG( bool foundNonZero = false );
            for ( unsigned i = numTriangularRows; i < n - numExcluded; ++i )
            {
                if ( !FloatUtils::isZero( constraintMatrix[rowOrdering[numTriangularRows] * n + columnOrdering[i]] ) )
                {
                    temp = columnOrdering[i];
                    columnOrdering[i] = columnOrdering[numTriangularRows];
                    columnOrdering[numTriangularRows] = temp;

                    temp = nnzInColumn[numTriangularRows];
                    nnzInColumn[numTriangularRows] = nnzInColumn[i];
                    nnzInColumn[i] = temp;

                    DEBUG( foundNonZero = true );
                    break;
                }
            }

            ASSERT( foundNonZero );

            // Remove all entries under the diagonal entry from the row counters
            for ( unsigned i = numTriangularRows + 1; i < m; ++i )
            {
                if ( !FloatUtils::isZero( constraintMatrix[rowOrdering[i] * n + columnOrdering[numTriangularRows]] ) )
                    --nnzInRow[i];
            }

            ++numTriangularRows;
        }
        else
        {
            // No singleton rows. Exclude the densest column
            unsigned maxDensity = nnzInColumn[numTriangularRows];
            unsigned column = numTriangularRows;

            for ( unsigned i = numTriangularRows; i < n - numExcluded; ++i )
            {
                if ( nnzInColumn[i] > maxDensity )
                {
                    maxDensity = nnzInColumn[i];
                    column = i;
                }
            }

            // Update the row counters to account for the excluded column
            for ( unsigned i = numTriangularRows; i < m; ++i )
            {
                double element = constraintMatrix[rowOrdering[i]*n + columnOrdering[column]];
                if ( !FloatUtils::isZero( element ) )
                {
                    ASSERT( nnzInRow[i] > 1 );
                    --nnzInRow[i];
                }
            }

            columnOrdering[column] = columnOrdering[n - 1 - numExcluded];
            nnzInColumn[column] = nnzInColumn[n - 1 - numExcluded];
            ++numExcluded;
        }
    }

    // Final basis: diagonalized columns + non-diagonalized rows
    List<unsigned> result;

    for ( unsigned i = 0; i < numTriangularRows; ++i )
    {
        initialBasis.append( columnOrdering[i] );
    }

    for ( unsigned i = numTriangularRows; i < m; ++i )
    {
        basicRows.append( rowOrdering[i] );
    }

    // Cleanup
    delete[] nnzInRow;
    delete[] nnzInColumn;
    delete[] columnOrdering;
    delete[] rowOrdering;
}

void Engine::addAuxiliaryVariables()
{
    List<Equation> &equations( _preprocessedQuery->getEquations() );

    unsigned m = equations.size();
    unsigned originalN = _preprocessedQuery->getNumberOfVariables();
    unsigned n = originalN + m;

    _preprocessedQuery->setNumberOfVariables( n );

    // Add auxiliary variables to the equations and set their bounds
    unsigned count = 0;
    for ( auto &eq : equations )
    {
        unsigned auxVar = originalN + count;
        eq.addAddend( -1, auxVar );
        _preprocessedQuery->setLowerBound( auxVar, eq._scalar );
        _preprocessedQuery->setUpperBound( auxVar, eq._scalar );
        eq.setScalar( 0 );

        ++count;
    }
}

void Engine::augmentInitialBasisIfNeeded( List<unsigned> &initialBasis, const List<unsigned> &basicRows )
{
    unsigned m = _preprocessedQuery->getEquations().size();
    unsigned n = _preprocessedQuery->getNumberOfVariables();
    unsigned originalN = n - m;

    if ( initialBasis.size() != m )
    {
        for ( const auto &basicRow : basicRows )
            initialBasis.append( basicRow + originalN );
    }
}

void Engine::initializeTableau( const double *constraintMatrix, const List<unsigned> &initialBasis )
{
    const List<Equation> &equations( _preprocessedQuery->getEquations() );
    unsigned m = equations.size();
    unsigned n = _preprocessedQuery->getNumberOfVariables();

    _tableau->setDimensions( m, n );

    adjustWorkMemorySize();

    unsigned equationIndex = 0;
    for ( const auto &equation : equations )
    {
        _tableau->setRightHandSide( equationIndex, equation._scalar );
        ++equationIndex;
    }

    // Populate constriant matrix
    _tableau->setConstraintMatrix( constraintMatrix );

    _tableau->registerToWatchAllVariables( _rowBoundTightener );
    _tableau->registerResizeWatcher( _rowBoundTightener );

    _rowBoundTightener->setDimensions();

    initializeBoundsAndConstraintWatchersInTableau( n );

    _tableau->initializeTableau( initialBasis );

    _costFunctionManager->initialize();
    _tableau->registerCostFunctionManager( _costFunctionManager );
    _activeEntryStrategy->initialize( _tableau );
}

void Engine::initializeBoundsAndConstraintWatchersInTableau( unsigned
                                                             numberOfVariables )
{
<<<<<<< HEAD
    for ( unsigned i = 0; i < numberOfVariables; ++i )
    {
        _tableau->setLowerBound( i, _preprocessedQuery->getLowerBound( i ) );
        _tableau->setUpperBound( i, _preprocessedQuery->getUpperBound( i ) );
    }

=======
>>>>>>> 54e76b2c
    _tableau->registerToWatchAllVariables( _constraintBoundTightener );
    _tableau->registerResizeWatcher( _constraintBoundTightener );

    _constraintBoundTightener->setDimensions();

    // Register the constraint bound tightener to all the PL constraints
    for ( auto &plConstraint : _preprocessedQuery->getPiecewiseLinearConstraints() )
        plConstraint->registerConstraintBoundTightener( _constraintBoundTightener );

    _plConstraints = _preprocessedQuery->getPiecewiseLinearConstraints();
    for ( const auto &constraint : _plConstraints )
    {
        constraint->registerAsWatcher( _tableau );
        constraint->setStatistics( &_statistics );
    }

    _tsConstraints = _preprocessedQuery->getTranscendentalConstraints();
    for ( const auto &constraint : _tsConstraints )
    {
        constraint->registerAsWatcher( _tableau );
        constraint->setStatistics( &_statistics );
    }

    for ( unsigned i = 0; i < numberOfVariables; ++i )
    {
        _tableau->setLowerBound( i, _preprocessedQuery.getLowerBound( i ) );
        _tableau->setUpperBound( i, _preprocessedQuery.getUpperBound( i ) );
    }

    _statistics.setUnsignedAttribute( Statistics::NUM_PL_CONSTRAINTS,
                                      _plConstraints.size() );
}

void Engine::initializeNetworkLevelReasoning()
{
    _networkLevelReasoner = _preprocessedQuery->getNetworkLevelReasoner();

    if ( _networkLevelReasoner )
        _networkLevelReasoner->setTableau( _tableau );
}

bool Engine::processInputQuery( InputQuery &inputQuery, bool preprocess )
{
    ENGINE_LOG( "processInputQuery starting\n" );
    struct timespec start = TimeUtils::sampleMicro();

    try
    {
        informConstraintsOfInitialBounds( inputQuery );
        invokePreprocessor( inputQuery, preprocess );
        if ( _verbosity > 0 )
            printInputBounds( inputQuery );

        initializeNetworkLevelReasoning();
        if ( preprocess )
        {
            performSymbolicBoundTightening( &(*_preprocessedQuery) );
            performSimulation();
            performMILPSolverBoundedTightening( &(*_preprocessedQuery) );
        }

        if ( GlobalConfiguration::PL_CONSTRAINTS_ADD_AUX_EQUATIONS_AFTER_PREPROCESSING )
            for ( auto &plConstraint : _preprocessedQuery->getPiecewiseLinearConstraints() )
                plConstraint->addAuxiliaryEquationsAfterPreprocessing
                    ( *_preprocessedQuery );

        if ( _lpSolverType == LPSolverType::NATIVE )
        {
            double *constraintMatrix = createConstraintMatrix();
            removeRedundantEquations( constraintMatrix );

            // The equations have changed, recreate the constraint matrix
            delete[] constraintMatrix;
            constraintMatrix = createConstraintMatrix();

            List<unsigned> initialBasis;
            List<unsigned> basicRows;
            selectInitialVariablesForBasis( constraintMatrix, initialBasis, basicRows );
            addAuxiliaryVariables();
            augmentInitialBasisIfNeeded( initialBasis, basicRows );

            storeEquationsInDegradationChecker();

            // The equations have changed, recreate the constraint matrix
            delete[] constraintMatrix;
            constraintMatrix = createConstraintMatrix();

            initializeTableau( constraintMatrix, initialBasis );

            delete[] constraintMatrix;
        }
        else
        {
            ASSERT( _lpSolverType == LPSolverType::GUROBI );

            ASSERT( GlobalConfiguration::USE_DEEPSOI_LOCAL_SEARCH == true );

            if ( _verbosity > 0 )
                printf("Using Gurobi to solve LP...\n");

            _gurobi = std::unique_ptr<GurobiWrapper>( new GurobiWrapper() );
            _milpEncoder = std::unique_ptr<MILPEncoder>
                ( new MILPEncoder( *_tableau ) );
            _milpEncoder->setStatistics( &_statistics );
            _tableau->setGurobi( &( *_gurobi ) );

            unsigned n = _preprocessedQuery->getNumberOfVariables();
            // Only use Tableau to store the bounds.
            _tableau->setBoundDimension( n );
            initializeBoundsAndConstraintWatchersInTableau( n );

            for ( const auto &constraint : _plConstraints )
            {
                constraint->registerGurobi( &( *_gurobi ) );
            }
        }

        for ( const auto &constraint : _plConstraints )
        {
            constraint->registerTableau( _tableau );
        }

        if ( Options::get()->getBool( Options::DUMP_BOUNDS ) )
            _networkLevelReasoner->dumpBounds();

        if ( GlobalConfiguration::USE_DEEPSOI_LOCAL_SEARCH )
        {
            _soiManager = std::unique_ptr<SumOfInfeasibilitiesManager>
                ( new SumOfInfeasibilitiesManager( *_preprocessedQuery,
                                                   *_tableau ) );
            _soiManager->setStatistics( &_statistics );
        }

        if ( GlobalConfiguration::WARM_START )
            warmStart();

        decideBranchingHeuristics();

        struct timespec end = TimeUtils::sampleMicro();
        _statistics.setLongAttribute( Statistics::PREPROCESSING_TIME_MICRO,
                                      TimeUtils::timePassed( start, end ) );

        if ( !_tableau->allBoundsValid() )
        {
            // Some variable bounds are invalid, so the query is unsat
            throw InfeasibleQueryException();
        }

    }
    catch ( const InfeasibleQueryException & )
    {
        ENGINE_LOG( "processInputQuery done\n" );

        struct timespec end = TimeUtils::sampleMicro();
        _statistics.setLongAttribute( Statistics::PREPROCESSING_TIME_MICRO,
                                      TimeUtils::timePassed( start, end ) );

        _exitCode = Engine::UNSAT;
        return false;
    }

    ENGINE_LOG( "processInputQuery done\n" );

    DEBUG({
            // Initially, all constraints should be active
            for ( const auto &plc : _plConstraints )
                {
                    ASSERT( plc->isActive() );
                }
        });

    _smtCore.storeDebuggingSolution( _preprocessedQuery->_debuggingSolution );
    return true;
}

void Engine::performMILPSolverBoundedTightening( InputQuery *inputQuery )
{
    if ( _networkLevelReasoner && Options::get()->gurobiEnabled() )
    {
	// Obtain from and store bounds into inputquery if it is not null.
        if ( inputQuery )
            _networkLevelReasoner->obtainCurrentBounds( *inputQuery );
        else
            _networkLevelReasoner->obtainCurrentBounds();

        // TODO: Remove this block after getting ready to support sigmoid with MILP Bound Tightening.
        if ( Options::get()->getMILPSolverBoundTighteningType() != MILPSolverBoundTighteningType::NONE
            && _preprocessedQuery->getTranscendentalConstraints().size() > 0 )
            throw MarabouError( MarabouError::FEATURE_NOT_YET_SUPPORTED,
                "Marabou doesn't support sigmoid with MILP Bound Tightening" );

        switch ( Options::get()->getMILPSolverBoundTighteningType() )
        {
        case MILPSolverBoundTighteningType::LP_RELAXATION:
        case MILPSolverBoundTighteningType::LP_RELAXATION_INCREMENTAL:
            _networkLevelReasoner->lpRelaxationPropagation();
            break;

        case MILPSolverBoundTighteningType::MILP_ENCODING:
        case MILPSolverBoundTighteningType::MILP_ENCODING_INCREMENTAL:
            _networkLevelReasoner->MILPPropagation();
            break;
        case MILPSolverBoundTighteningType::ITERATIVE_PROPAGATION:
            _networkLevelReasoner->iterativePropagation();
            break;
        case MILPSolverBoundTighteningType::NONE:
            return;
        }
        List<Tightening> tightenings;
        _networkLevelReasoner->getConstraintTightenings( tightenings );


        if ( inputQuery )
        {
            for ( const auto &tightening : tightenings )
            {

                if ( tightening._type == Tightening::LB &&
                     FloatUtils::gt( tightening._value,
                                     inputQuery->getLowerBound
                                     ( tightening._variable ) ) )
                    inputQuery->setLowerBound( tightening._variable,
					       tightening._value );
                if ( tightening._type == Tightening::UB &&
                     FloatUtils::lt( tightening._value,
                                     inputQuery->getUpperBound
                                     ( tightening._variable ) ) )
                    inputQuery->setUpperBound( tightening._variable,
                                               tightening._value );
            }
        }
        else
        {
            for ( const auto &tightening : tightenings )
            {
                if ( tightening._type == Tightening::LB )
                    _tableau->tightenLowerBound( tightening._variable, tightening._value );

                else if ( tightening._type == Tightening::UB )
                    _tableau->tightenUpperBound( tightening._variable, tightening._value );
            }
        }
    }
}

void Engine::performMILPSolverBoundedTighteningForSingleLayer( unsigned targetIndex )
{
    if ( _networkLevelReasoner && _isGurobyEnabled && !_performLpTighteningAfterSplit
            && _milpSolverBoundTighteningType != MILPSolverBoundTighteningType::NONE )
    {
        _networkLevelReasoner->obtainCurrentBounds();
        _networkLevelReasoner->clearConstraintTightenings();

        switch ( _milpSolverBoundTighteningType )
        {
        case MILPSolverBoundTighteningType::LP_RELAXATION:
            _networkLevelReasoner->LPTighteningForOneLayer( targetIndex );
            break;
        case MILPSolverBoundTighteningType::LP_RELAXATION_INCREMENTAL:
            return;

        case MILPSolverBoundTighteningType::MILP_ENCODING:
            _networkLevelReasoner->MILPTighteningForOneLayer( targetIndex );
            break;
        case MILPSolverBoundTighteningType::MILP_ENCODING_INCREMENTAL:
            return;

        case MILPSolverBoundTighteningType::ITERATIVE_PROPAGATION:
        case MILPSolverBoundTighteningType::NONE:
            return;
        }
        List<Tightening> tightenings;
        _networkLevelReasoner->getConstraintTightenings( tightenings );

        for ( const auto &tightening : tightenings )
        {
            if ( tightening._type == Tightening::LB )
                _tableau->tightenLowerBound( tightening._variable, tightening._value );

            else if ( tightening._type == Tightening::UB )
                _tableau->tightenUpperBound( tightening._variable, tightening._value );
        }
    }
}

void Engine::extractSolution( InputQuery &inputQuery )
{
    if ( _solveWithMILP )
    {
        extractSolutionFromGurobi( inputQuery );
        return;
    }

    for ( unsigned i = 0; i < inputQuery.getNumberOfVariables(); ++i )
    {
        if ( _preprocessingEnabled )
        {
            // Has the variable been merged into another?
            unsigned variable = i;
            while ( _preprocessor.variableIsMerged( variable ) )
                variable = _preprocessor.getMergedIndex( variable );

            // Fixed variables are easy: return the value they've been fixed to.
            if ( _preprocessor.variableIsFixed( variable ) )
            {
                inputQuery.setSolutionValue( i, _preprocessor.getFixedValue( variable ) );
                inputQuery.setLowerBound( i, _preprocessor.getFixedValue( variable ) );
                inputQuery.setUpperBound( i, _preprocessor.getFixedValue( variable ) );
                continue;
            }

            // We know which variable to look for, but it may have been assigned
            // a new index, due to variable elimination
            variable = _preprocessor.getNewIndex( variable );

            // Finally, set the assigned value
            inputQuery.setSolutionValue( i, _tableau->getValue( variable ) );
            inputQuery.setLowerBound( i, _tableau->getLowerBound( variable ) );
            inputQuery.setUpperBound( i, _tableau->getUpperBound( variable ) );
        }
        else
        {
            inputQuery.setSolutionValue( i, _tableau->getValue( i ) );
            inputQuery.setLowerBound( i, _tableau->getLowerBound( i ) );
            inputQuery.setUpperBound( i, _tableau->getUpperBound( i ) );
        }
    }
}

bool Engine::allVarsWithinBounds() const
{
    if ( _lpSolverType == LPSolverType::GUROBI )
    {
        ASSERT( _gurobi );
        return _gurobi->haveFeasibleSolution();
    }
    else
        return !_tableau->existsBasicOutOfBounds();
}

void Engine::collectViolatedPlConstraints()
{
    _violatedPlConstraints.clear();
    for ( const auto &constraint : _plConstraints )
    {
        if ( constraint->isActive() && !constraint->satisfied() )
            _violatedPlConstraints.append( constraint );
    }
}

bool Engine::allPlConstraintsHold()
{
    return _violatedPlConstraints.empty();
}

void Engine::selectViolatedPlConstraint()
{
    ASSERT( !_violatedPlConstraints.empty() );

    _plConstraintToFix = _smtCore.chooseViolatedConstraintForFixing( _violatedPlConstraints );

    ASSERT( _plConstraintToFix );
}

void Engine::reportPlViolation()
{
    _smtCore.reportViolatedConstraint( _plConstraintToFix );
}

void Engine::storeState( EngineState &state, TableauStateStorageLevel level ) const
{
    _tableau->storeState( state._tableauState, level );
    state._tableauStateStorageLevel = level;

    for ( const auto &constraint : _plConstraints )
        state._plConstraintToState[constraint] = constraint->duplicateConstraint();

    state._numPlConstraintsDisabledByValidSplits = _numPlConstraintsDisabledByValidSplits;
}

void Engine::restoreState( const EngineState &state )
{
    ENGINE_LOG( "Restore state starting" );

    if ( state._tableauStateStorageLevel == TableauStateStorageLevel::STORE_NONE )
        throw MarabouError( MarabouError::RESTORING_ENGINE_FROM_INVALID_STATE );

    ENGINE_LOG( "\tRestoring tableau state" );
    _tableau->restoreState( state._tableauState,
                            state._tableauStateStorageLevel );

    ENGINE_LOG( "\tRestoring constraint states" );
    for ( auto &constraint : _plConstraints )
    {
        if ( !state._plConstraintToState.exists( constraint ) )
            throw MarabouError( MarabouError::MISSING_PL_CONSTRAINT_STATE );

        constraint->restoreState( state._plConstraintToState[constraint] );
    }

    _numPlConstraintsDisabledByValidSplits = state._numPlConstraintsDisabledByValidSplits;

    if ( _lpSolverType == LPSolverType::NATIVE )
    {
        // Make sure the data structures are initialized to the correct size
        _rowBoundTightener->setDimensions();
        _constraintBoundTightener->setDimensions();
        adjustWorkMemorySize();
        _activeEntryStrategy->resizeHook( _tableau );
        _costFunctionManager->initialize();
    }

    // Reset the violation counts in the SMT core
    _smtCore.resetSplitConditions();
}

void Engine::setNumPlConstraintsDisabledByValidSplits( unsigned numConstraints )
{
    _numPlConstraintsDisabledByValidSplits = numConstraints;
}

bool Engine::attemptToMergeVariables( unsigned x1, unsigned x2 )
{
    /*
      First, we need to ensure that the variables are both non-basic.
    */

    unsigned n = _tableau->getN();
    unsigned m = _tableau->getM();

    if ( _tableau->isBasic( x1 ) )
    {
        TableauRow x1Row( n - m );
        _tableau->getTableauRow( _tableau->variableToIndex( x1 ), &x1Row );

        bool found = false;
        double bestCoefficient = 0.0;
        unsigned nonBasic = 0;
        for ( unsigned i = 0; i < n - m; ++i )
        {
            if ( x1Row._row[i]._var != x2 )
            {
                double contender = FloatUtils::abs( x1Row._row[i]._coefficient );
                if ( FloatUtils::gt( contender, bestCoefficient ) )
                {
                    found = true;
                    nonBasic = x1Row._row[i]._var;
                    bestCoefficient = contender;
                }
            }
        }

        if ( !found )
            return false;

        _tableau->setEnteringVariableIndex( _tableau->variableToIndex( nonBasic ) );
        _tableau->setLeavingVariableIndex( _tableau->variableToIndex( x1 ) );

        // Make sure the change column and pivot row are up-to-date - strategies
        // such as projected steepest edge need these for their internal updates.
        _tableau->computeChangeColumn();
        _tableau->computePivotRow();

        _activeEntryStrategy->prePivotHook( _tableau, false );
        _tableau->performDegeneratePivot();
        _activeEntryStrategy->postPivotHook( _tableau, false );
    }

    if ( _tableau->isBasic( x2 ) )
    {
        TableauRow x2Row( n - m );
        _tableau->getTableauRow( _tableau->variableToIndex( x2 ), &x2Row );

        bool found = false;
        double bestCoefficient = 0.0;
        unsigned nonBasic = 0;
        for ( unsigned i = 0; i < n - m; ++i )
        {
            if ( x2Row._row[i]._var != x1 )
            {
                double contender = FloatUtils::abs( x2Row._row[i]._coefficient );
                if ( FloatUtils::gt( contender, bestCoefficient ) )
                {
                    found = true;
                    nonBasic = x2Row._row[i]._var;
                    bestCoefficient = contender;
                }
            }
        }

        if ( !found )
            return false;

        _tableau->setEnteringVariableIndex( _tableau->variableToIndex( nonBasic ) );
        _tableau->setLeavingVariableIndex( _tableau->variableToIndex( x2 ) );

        // Make sure the change column and pivot row are up-to-date - strategies
        // such as projected steepest edge need these for their internal updates.
        _tableau->computeChangeColumn();
        _tableau->computePivotRow();

        _activeEntryStrategy->prePivotHook( _tableau, false );
        _tableau->performDegeneratePivot();
        _activeEntryStrategy->postPivotHook( _tableau, false );
    }

    // Both variables are now non-basic, so we can merge their columns
    _tableau->mergeColumns( x1, x2 );
    DEBUG( _tableau->verifyInvariants() );

    // Reset the entry strategy
    _activeEntryStrategy->initialize( _tableau );

    return true;
}

void Engine::applySplit( const PiecewiseLinearCaseSplit &split )
{
    ENGINE_LOG( "" );
    ENGINE_LOG( "Applying a split. " );

    DEBUG( _tableau->verifyInvariants() );

    List<Tightening> bounds = split.getBoundTightenings();
    List<Equation> equations = split.getEquations();

    // We assume that case splits only apply new bounds but do not apply
    // new equations. This can always be made possible.
    if ( _lpSolverType != LPSolverType::NATIVE && equations.size() > 0 )
        throw MarabouError( MarabouError::FEATURE_NOT_YET_SUPPORTED,
                            "Can only update bounds when using non-native"
                            "simplex engine!" );

    for ( auto &equation : equations )
    {
        /*
          First, adjust the equation if any variables have been merged.
          E.g., if the equation is x1 + x2 + x3 = 0, and x1 and x2 have been
          merged, the equation becomes 2x1 + x3 = 0
        */
        for ( auto &addend : equation._addends )
            addend._variable = _tableau->getVariableAfterMerging( addend._variable );

        List<Equation::Addend>::iterator addend;
        List<Equation::Addend>::iterator otherAddend;

        addend = equation._addends.begin();
        while ( addend != equation._addends.end() )
        {
            otherAddend = addend;
            ++otherAddend;

            while ( otherAddend != equation._addends.end() )
            {
                if ( otherAddend->_variable == addend->_variable )
                {
                    addend->_coefficient += otherAddend->_coefficient;
                    otherAddend = equation._addends.erase( otherAddend );
                }
                else
                    ++otherAddend;
            }

            if ( FloatUtils::isZero( addend->_coefficient ) )
                addend = equation._addends.erase( addend );
            else
                ++addend;
        }

        /*
          In the general case, we just add the new equation to the tableau.
          However, we also support a very common case: equations of the form
          x1 = x2, which are common, e.g., with ReLUs. For these equations we
          may be able to merge two columns of the tableau.
        */
        unsigned x1, x2;
        bool canMergeColumns =
            // Only if the flag is on
            GlobalConfiguration::USE_COLUMN_MERGING_EQUATIONS &&
            // Only if the equation has the correct form
            equation.isVariableMergingEquation( x1, x2 ) &&
            // And only if the variables are not out of bounds
            ( !_tableau->isBasic( x1 ) ||
              !_tableau->basicOutOfBounds( _tableau->variableToIndex( x1 ) ) )
            &&
            ( !_tableau->isBasic( x2 ) ||
              !_tableau->basicOutOfBounds( _tableau->variableToIndex( x2 ) ) );

        bool columnsSuccessfullyMerged = false;
        if ( canMergeColumns )
            columnsSuccessfullyMerged = attemptToMergeVariables( x1, x2 );

        if ( !columnsSuccessfullyMerged )
        {
            // General case: add a new equation to the tableau
            unsigned auxVariable = _tableau->addEquation( equation );
            _activeEntryStrategy->resizeHook( _tableau );

            switch ( equation._type )
            {
            case Equation::GE:
                bounds.append( Tightening( auxVariable, 0.0, Tightening::UB ) );
                break;

            case Equation::LE:
                bounds.append( Tightening( auxVariable, 0.0, Tightening::LB ) );
                break;

            case Equation::EQ:
                bounds.append( Tightening( auxVariable, 0.0, Tightening::LB ) );
                bounds.append( Tightening( auxVariable, 0.0, Tightening::UB ) );
                break;

            default:
                ASSERT( false );
                break;
            }
        }
    }

    if ( _lpSolverType == LPSolverType::NATIVE )
    {
        adjustWorkMemorySize();

        _rowBoundTightener->resetBounds();
    }

    _constraintBoundTightener->resetBounds();

    for ( auto &bound : bounds )
    {
        unsigned variable = _tableau->getVariableAfterMerging( bound._variable );

        if ( bound._type == Tightening::LB )
        {
            ENGINE_LOG( Stringf( "x%u: lower bound set to %.3lf", variable, bound._value ).ascii() );
            _tableau->tightenLowerBound( variable, bound._value );
        }
        else
        {
            ENGINE_LOG( Stringf( "x%u: upper bound set to %.3lf", variable, bound._value ).ascii() );
            _tableau->tightenUpperBound( variable, bound._value );
        }
    }

    DEBUG( _tableau->verifyInvariants() );
    ENGINE_LOG( "Done with split\n" );
}

void Engine::applyAllRowTightenings()
{
    List<Tightening> rowTightenings;
    _rowBoundTightener->getRowTightenings( rowTightenings );

    for ( const auto &tightening : rowTightenings )
    {
        if ( tightening._type == Tightening::LB )
            _tableau->tightenLowerBound( tightening._variable, tightening._value );
        else
            _tableau->tightenUpperBound( tightening._variable, tightening._value );
    }
}

void Engine::applyAllConstraintTightenings()
{
    List<Tightening> entailedTightenings;

    _constraintBoundTightener->getConstraintTightenings( entailedTightenings );

    for ( const auto &tightening : entailedTightenings )
    {
        _statistics.incLongAttribute( Statistics::NUM_BOUNDS_PROPOSED_BY_PL_CONSTRAINTS );

        if ( tightening._type == Tightening::LB )
            _tableau->tightenLowerBound( tightening._variable, tightening._value );
        else
            _tableau->tightenUpperBound( tightening._variable, tightening._value );
    }
}

void Engine::applyAllBoundTightenings()
{
    struct timespec start = TimeUtils::sampleMicro();

    if ( _lpSolverType == LPSolverType::NATIVE )
        applyAllRowTightenings();
    applyAllConstraintTightenings();

    struct timespec end = TimeUtils::sampleMicro();
    _statistics.incLongAttribute( Statistics::TOTAL_TIME_APPLYING_STORED_TIGHTENINGS_MICRO,
                                  TimeUtils::timePassed( start, end ) );
}

bool Engine::applyAllValidConstraintCaseSplits()
{
    struct timespec start = TimeUtils::sampleMicro();

    bool appliedSplit = false;
    for ( auto &constraint : _plConstraints )
        if ( applyValidConstraintCaseSplit( constraint ) )
            appliedSplit = true;

    struct timespec end = TimeUtils::sampleMicro();
    _statistics.incLongAttribute( Statistics::TOTAL_TIME_PERFORMING_VALID_CASE_SPLITS_MICRO,
                                  TimeUtils::timePassed( start, end ) );

    return appliedSplit;
}

bool Engine::applyValidConstraintCaseSplit( PiecewiseLinearConstraint *constraint )
{
    if ( constraint->isActive() && constraint->phaseFixed() )
    {
        String constraintString;
        constraint->dump( constraintString );
        ENGINE_LOG( Stringf( "A constraint has become valid. Dumping constraint: %s",
                             constraintString.ascii() ).ascii() );

        constraint->setActiveConstraint( false );
        PiecewiseLinearCaseSplit validSplit = constraint->getValidCaseSplit();
        _smtCore.recordImpliedValidSplit( validSplit );
        applySplit( validSplit );
        if ( _soiManager )
            _soiManager->removeCostComponentFromHeuristicCost( constraint );
        ++_numPlConstraintsDisabledByValidSplits;

        return true;
    }

    return false;
}

bool Engine::shouldCheckDegradation()
{
    return _statistics.getLongAttribute( Statistics::NUM_MAIN_LOOP_ITERATIONS ) %
        GlobalConfiguration::DEGRADATION_CHECKING_FREQUENCY == 0 ;
}

bool Engine::highDegradation()
{
    struct timespec start = TimeUtils::sampleMicro();

    double degradation = _degradationChecker.computeDegradation( *_tableau );
    _statistics.setDoubleAttribute( Statistics::CURRENT_DEGRADATION, degradation );
    if ( FloatUtils::gt( degradation,
                         _statistics.getDoubleAttribute
                         ( Statistics::MAX_DEGRADATION ) ) )
        _statistics.setDoubleAttribute( Statistics::MAX_DEGRADATION,
                                        degradation );

    bool result = FloatUtils::gt( degradation, GlobalConfiguration::DEGRADATION_THRESHOLD );

    struct timespec end = TimeUtils::sampleMicro();
    _statistics.incLongAttribute( Statistics::TOTAL_TIME_DEGRADATION_CHECKING,
                                  TimeUtils::timePassed( start, end ) );

    // Debug
    if ( result )
        printf( "High degradation found!\n" );
    //

    return result;
}

void Engine::tightenBoundsOnConstraintMatrix()
{
    struct timespec start = TimeUtils::sampleMicro();

    if ( _statistics.getLongAttribute( Statistics::NUM_MAIN_LOOP_ITERATIONS ) %
         GlobalConfiguration::BOUND_TIGHTING_ON_CONSTRAINT_MATRIX_FREQUENCY == 0 )
    {
        _rowBoundTightener->examineConstraintMatrix( true );
        _statistics.incLongAttribute
            ( Statistics::NUM_BOUND_TIGHTENINGS_ON_CONSTRAINT_MATRIX );
    }

    struct timespec end = TimeUtils::sampleMicro();
    _statistics.incLongAttribute
        ( Statistics::TOTAL_TIME_CONSTRAINT_MATRIX_BOUND_TIGHTENING_MICRO,
          TimeUtils::timePassed( start, end ) );
}

void Engine::explicitBasisBoundTightening()
{
    struct timespec start = TimeUtils::sampleMicro();

    bool saturation = GlobalConfiguration::EXPLICIT_BOUND_TIGHTENING_UNTIL_SATURATION;

    _statistics.incLongAttribute( Statistics::NUM_BOUND_TIGHTENINGS_ON_EXPLICIT_BASIS );

    switch ( GlobalConfiguration::EXPLICIT_BASIS_BOUND_TIGHTENING_TYPE )
    {
    case GlobalConfiguration::COMPUTE_INVERTED_BASIS_MATRIX:
        _rowBoundTightener->examineInvertedBasisMatrix( saturation );
        break;

    case GlobalConfiguration::USE_IMPLICIT_INVERTED_BASIS_MATRIX:
        _rowBoundTightener->examineImplicitInvertedBasisMatrix( saturation );
        break;

    case GlobalConfiguration::DISABLE_EXPLICIT_BASIS_TIGHTENING:
        break;
    }

    struct timespec end = TimeUtils::sampleMicro();
    _statistics.incLongAttribute
        ( Statistics::TOTAL_TIME_EXPLICIT_BASIS_BOUND_TIGHTENING_MICRO,
          TimeUtils::timePassed( start, end ) );
}

void Engine::performPrecisionRestoration( PrecisionRestorer::RestoreBasics restoreBasics )
{
    struct timespec start = TimeUtils::sampleMicro();

    // debug
    double before = _degradationChecker.computeDegradation( *_tableau );
    //

    _precisionRestorer.restorePrecision( *this, *_tableau, _smtCore, restoreBasics );
    struct timespec end = TimeUtils::sampleMicro();
    _statistics.incLongAttribute( Statistics::TOTAL_TIME_PRECISION_RESTORATION,
                                  TimeUtils::timePassed( start, end ) );

    _statistics.incUnsignedAttribute( Statistics::NUM_PRECISION_RESTORATIONS );
    _rowBoundTightener->clear();
    _constraintBoundTightener->resetBounds();

    // debug
    double after = _degradationChecker.computeDegradation( *_tableau );
    if ( _verbosity > 0 )
        printf( "Performing precision restoration. Degradation before: %.15lf. After: %.15lf\n",
                before,
                after );
    //

    if ( highDegradation() && ( restoreBasics == PrecisionRestorer::RESTORE_BASICS ) )
    {
        // First round, with basic restoration, still resulted in high degradation.
        // Try again!
        start = TimeUtils::sampleMicro();
        _precisionRestorer.restorePrecision( *this, *_tableau, _smtCore,
                                             PrecisionRestorer::DO_NOT_RESTORE_BASICS );
        end = TimeUtils::sampleMicro();
        _statistics.incLongAttribute( Statistics::TOTAL_TIME_PRECISION_RESTORATION,
                                      TimeUtils::timePassed( start, end ) );
        _statistics.incUnsignedAttribute( Statistics::NUM_PRECISION_RESTORATIONS );

        _rowBoundTightener->clear();
        _constraintBoundTightener->resetBounds();

        // debug
        double afterSecond = _degradationChecker.computeDegradation( *_tableau );
        if ( _verbosity > 0 )
            printf( "Performing 2nd precision restoration. Degradation before: %.15lf. After: %.15lf\n",
                    after,
                    afterSecond );

        if ( highDegradation() )
            throw MarabouError( MarabouError::RESTORATION_FAILED_TO_RESTORE_PRECISION );
    }
}

void Engine::storeInitialEngineState()
{
    if ( !_initialStateStored )
    {
        _precisionRestorer.storeInitialEngineState( *this );
        _initialStateStored = true;
    }
}

bool Engine::basisRestorationNeeded() const
{
    return
        _basisRestorationRequired == Engine::STRONG_RESTORATION_NEEDED ||
        _basisRestorationRequired == Engine::WEAK_RESTORATION_NEEDED;
}

const Statistics *Engine::getStatistics() const
{
    return &_statistics;
}

InputQuery *Engine::getInputQuery()
{
    return &( *_preprocessedQuery );
}

void Engine::checkBoundCompliancyWithDebugSolution()
{
    if ( _smtCore.checkSkewFromDebuggingSolution() )
    {
        // The stack is compliant, we should not have learned any non-compliant bounds
        for ( const auto &var : _preprocessedQuery->_debuggingSolution )
        {
            // printf( "Looking at var %u\n", var.first );

            if ( FloatUtils::gt( _tableau->getLowerBound( var.first ), var.second, 1e-5 ) )
            {
                printf( "Error! The stack is compliant, but learned an non-compliant bound: "
                        "Solution for x%u is %.15lf, but learned lower bound %.15lf\n",
                        var.first,
                        var.second,
                        _tableau->getLowerBound( var.first ) );

                throw MarabouError( MarabouError::DEBUGGING_ERROR );
            }

            if ( FloatUtils::lt( _tableau->getUpperBound( var.first ), var.second, 1e-5 ) )
            {
                printf( "Error! The stack is compliant, but learned an non-compliant bound: "
                        "Solution for %u is %.15lf, but learned upper bound %.15lf\n",
                        var.first,
                        var.second,
                        _tableau->getUpperBound( var.first ) );

                throw MarabouError( MarabouError::DEBUGGING_ERROR );
            }
        }
    }
}

void Engine::quitSignal()
{
    _quitRequested = true;
}

Engine::ExitCode Engine::getExitCode() const
{
    return _exitCode;
}

std::atomic_bool *Engine::getQuitRequested()
{
    return &_quitRequested;
}

List<unsigned> Engine::getInputVariables() const
{
    return _preprocessedQuery->getInputVariables();
}

void Engine::performSimulation()
{
    if ( _simulationSize == 0 || !_networkLevelReasoner ||
         _milpSolverBoundTighteningType == MILPSolverBoundTighteningType::NONE )
    {
        ENGINE_LOG( Stringf( "Skip simulation...").ascii() );
        return;
    }

    // outer vector is for neuron
    // inner vector is for simulation value
    Vector<Vector<double>> simulations;

    std::mt19937 mt( GlobalConfiguration::SIMULATION_RANDOM_SEED );

    for ( unsigned i = 0; i < _networkLevelReasoner->getLayer( 0 )->getSize(); ++i )
    {
        std::uniform_real_distribution<double> distribution( _networkLevelReasoner->getLayer( 0 )->getLb( i ),
                                                                _networkLevelReasoner->getLayer( 0 )->getUb( i ) );
        Vector<double> simulationInput( _simulationSize );

        for ( unsigned j = 0; j < _simulationSize; ++j )
            simulationInput[j] = distribution( mt );
        simulations.append( simulationInput );
    }
    _networkLevelReasoner->simulate( &simulations );
}

void Engine::performSymbolicBoundTightening( InputQuery *inputQuery )
{
    if ( _symbolicBoundTighteningType == SymbolicBoundTighteningType::NONE ||
         ( !_networkLevelReasoner ) )
        return;

    struct timespec start = TimeUtils::sampleMicro();

    unsigned numTightenedBounds = 0;

    // Step 1: tell the NLR about the current bounds
    if ( inputQuery )
    {
	// Obtain from and store bounds into inputquery if it is not null.
        _networkLevelReasoner->obtainCurrentBounds( *inputQuery );
    }
    else
     {
        // Get bounds from Tableau.
        _networkLevelReasoner->obtainCurrentBounds();
     }

    // Step 2: perform SBT
    if ( _symbolicBoundTighteningType ==
         SymbolicBoundTighteningType::SYMBOLIC_BOUND_TIGHTENING )
        _networkLevelReasoner->symbolicBoundPropagation();
    else if ( _symbolicBoundTighteningType ==
         SymbolicBoundTighteningType::DEEP_POLY )
        _networkLevelReasoner->deepPolyPropagation();

    // Step 3: Extract the bounds
    List<Tightening> tightenings;
    _networkLevelReasoner->getConstraintTightenings( tightenings );

    if ( inputQuery )
    {
        for ( const auto &tightening : tightenings )
        {

            if ( tightening._type == Tightening::LB &&
                 FloatUtils::gt( tightening._value,
                                 inputQuery->getLowerBound
                                 ( tightening._variable ) ) )
            {
                inputQuery->setLowerBound( tightening._variable,
                                           tightening._value );
                ++numTightenedBounds;
            }

            if ( tightening._type == Tightening::UB &&
                 FloatUtils::lt( tightening._value,
                                 inputQuery->getUpperBound
                                 ( tightening._variable ) ) )
            {
                inputQuery->setUpperBound( tightening._variable,
                                           tightening._value );
                ++numTightenedBounds;
            }
        }
    }
    else
    {
        for ( const auto &tightening : tightenings )
        {

            if ( tightening._type == Tightening::LB &&
                 FloatUtils::gt( tightening._value, _tableau->getLowerBound( tightening._variable ) ) )
            {
                _tableau->tightenLowerBound( tightening._variable, tightening._value );
                ++numTightenedBounds;
            }

            if ( tightening._type == Tightening::UB &&
                 FloatUtils::lt( tightening._value, _tableau->getUpperBound( tightening._variable ) ) )
            {
                _tableau->tightenUpperBound( tightening._variable, tightening._value );
                ++numTightenedBounds;
            }
        }
    }

    struct timespec end = TimeUtils::sampleMicro();
    _statistics.incLongAttribute( Statistics::TOTAL_TIME_PERFORMING_SYMBOLIC_BOUND_TIGHTENING,
                                  TimeUtils::timePassed( start, end ) );
    _statistics.incLongAttribute( Statistics::NUM_TIGHTENINGS_FROM_SYMBOLIC_BOUND_TIGHTENING,
                                  numTightenedBounds );
}

bool Engine::shouldExitDueToTimeout( unsigned timeout ) const
{
    // A timeout value of 0 means no time limit
    if ( timeout == 0 )
        return false;

    return _statistics.getTotalTimeInMicro() / MICROSECONDS_TO_SECONDS > timeout;
}

void Engine::reset()
{
    resetStatistics();
    clearViolatedPLConstraints();
    resetSmtCore();
    resetBoundTighteners();
    resetExitCode();
}

void Engine::resetStatistics()
{
    Statistics statistics;
    _statistics = statistics;
    _smtCore.setStatistics( &_statistics );
    _tableau->setStatistics( &_statistics );
    _rowBoundTightener->setStatistics( &_statistics );
    _constraintBoundTightener->setStatistics( &_statistics );
    _preprocessor.setStatistics( &_statistics );
    _activeEntryStrategy->setStatistics( &_statistics );

    _statistics.stampStartingTime();
}

void Engine::clearViolatedPLConstraints()
{
    _violatedPlConstraints.clear();
    _plConstraintToFix = NULL;
}

void Engine::resetSmtCore()
{
    _smtCore.reset();
    _smtCore.initializeScoreTrackerIfNeeded( _plConstraints );
}

void Engine::resetExitCode()
{
    _exitCode = Engine::NOT_DONE;
}

void Engine::resetBoundTighteners()
{
    _constraintBoundTightener->resetBounds();

    if ( _lpSolverType == LPSolverType::NATIVE )
        _rowBoundTightener->resetBounds();
}

void Engine::warmStart()
{
    // An NLR is required for a warm start
    if ( !_networkLevelReasoner )
        return;

    // First, choose an arbitrary assignment for the input variables
    unsigned numInputVariables = _preprocessedQuery->getNumInputVariables();
    unsigned numOutputVariables = _preprocessedQuery->getNumOutputVariables();

    if ( numInputVariables == 0 )
    {
        // Trivial case: all inputs are fixed, nothing to evaluate
        return;
    }

    double *inputAssignment = new double[numInputVariables];
    double *outputAssignment = new double[numOutputVariables];

    for ( unsigned i = 0; i < numInputVariables; ++i )
    {
        unsigned variable = _preprocessedQuery->inputVariableByIndex( i );
        inputAssignment[i] = _tableau->getLowerBound( variable );
    }

    // Evaluate the network for this assignment
    _networkLevelReasoner->evaluate( inputAssignment, outputAssignment );

    // Try to update as many variables as possible to match their assignment
    for ( unsigned i = 0; i < _networkLevelReasoner->getNumberOfLayers(); ++i )
    {
        const NLR::Layer *layer = _networkLevelReasoner->getLayer( i );
        unsigned layerSize = layer->getSize();
        const double *assignment = layer->getAssignment();

        for ( unsigned j = 0; j < layerSize; ++j )
        {
            if ( layer->neuronHasVariable( j ) )
            {
                unsigned variable = layer->neuronToVariable( j );
                if ( !_tableau->isBasic( variable ) )
                    _tableau->setNonBasicAssignment( variable, assignment[j], false );
            }
        }
    }

    // We did what we could for the non-basics; now let the tableau compute
    // the basic assignment
    _tableau->computeAssignment();

    delete[] outputAssignment;
    delete[] inputAssignment;
}

void Engine::checkOverallProgress()
{
    // Get fresh statistics
    unsigned numVisitedStates =
        _statistics.getUnsignedAttribute( Statistics::NUM_VISITED_TREE_STATES);
    unsigned long long currentIteration = _statistics.getLongAttribute
        ( Statistics::NUM_MAIN_LOOP_ITERATIONS );

    if ( numVisitedStates > _lastNumVisitedStates )
    {
        // Progress has been made
        _lastNumVisitedStates = numVisitedStates;
        _lastIterationWithProgress = currentIteration;
    }
    else
    {
        // No progress has been made. If it's been too long, request a restoration
        if ( currentIteration >
             _lastIterationWithProgress +
             GlobalConfiguration::MAX_ITERATIONS_WITHOUT_PROGRESS )
        {
            ENGINE_LOG( "checkOverallProgress detected cycling. Requesting a precision restoration" );
            _basisRestorationRequired = Engine::STRONG_RESTORATION_NEEDED;
            _lastIterationWithProgress = currentIteration;
        }
    }
}

void Engine::updateDirections()
{
    if ( GlobalConfiguration::USE_POLARITY_BASED_DIRECTION_HEURISTICS )
        for ( const auto &constraint : _plConstraints )
            if ( constraint->supportPolarity() &&
                 constraint->isActive() && !constraint->phaseFixed() )
                constraint->updateDirection();
}

void Engine::decideBranchingHeuristics()
{
    DivideStrategy divideStrategy = Options::get()->getDivideStrategy();
    if ( divideStrategy == DivideStrategy::Auto )
    {
        if ( _preprocessedQuery->getInputVariables().size() <
             GlobalConfiguration::INTERVAL_SPLITTING_THRESHOLD )
        {
            divideStrategy = DivideStrategy::LargestInterval;
            if ( _verbosity >= 2 )
                printf("Branching heuristics set to LargestInterval\n");
        }
        else
        {
            if ( GlobalConfiguration::USE_DEEPSOI_LOCAL_SEARCH )
            {
                divideStrategy = DivideStrategy::PseudoImpact;
                if ( _verbosity >= 2 )
                    printf("Branching heuristics set to PseudoImpact\n");
            }
            else
            {
                divideStrategy = DivideStrategy::ReLUViolation;
                if ( _verbosity >= 2 )
                    printf("Branching heuristics set to ReLUViolation\n");
            }
        }
    }
    ASSERT( divideStrategy != DivideStrategy::Auto );
    _smtCore.setBranchingHeuristics( divideStrategy );
    _smtCore.initializeScoreTrackerIfNeeded( _plConstraints );
}

PiecewiseLinearConstraint *Engine::pickSplitPLConstraintBasedOnPolarity()
{
    ENGINE_LOG( Stringf( "Using Polarity-based heuristics..." ).ascii() );

    if ( !_networkLevelReasoner )
        throw MarabouError( MarabouError::NETWORK_LEVEL_REASONER_NOT_AVAILABLE );

    List<PiecewiseLinearConstraint *> constraints =
        _networkLevelReasoner->getConstraintsInTopologicalOrder();

    Map<double, PiecewiseLinearConstraint *> scoreToConstraint;
    for ( auto &plConstraint : constraints )
    {
        if ( plConstraint->supportPolarity() &&
             plConstraint->isActive() && !plConstraint->phaseFixed() )
        {
            plConstraint->updateScoreBasedOnPolarity();
            scoreToConstraint[plConstraint->getScore()] = plConstraint;
            if ( scoreToConstraint.size() >=
                 GlobalConfiguration::POLARITY_CANDIDATES_THRESHOLD )
                break;
        }
    }
    if ( scoreToConstraint.size() > 0 )
    {
        ENGINE_LOG( Stringf( "Score of the picked ReLU: %f",
                             ( *scoreToConstraint.begin() ).first ).ascii() );
        return (*scoreToConstraint.begin()).second;
    }
    else
        return NULL;
}

PiecewiseLinearConstraint *Engine::pickSplitPLConstraintBasedOnTopology()
{
    // We push the first unfixed ReLU in the topology order to the _candidatePlConstraints
    ENGINE_LOG( Stringf( "Using EarliestReLU heuristics..." ).ascii() );

    if ( !_networkLevelReasoner )
        throw MarabouError( MarabouError::NETWORK_LEVEL_REASONER_NOT_AVAILABLE );

    List<PiecewiseLinearConstraint *> constraints =
        _networkLevelReasoner->getConstraintsInTopologicalOrder();

    for ( auto &plConstraint : constraints )
    {
        if ( plConstraint->isActive() && !plConstraint->phaseFixed() )
            return plConstraint;
    }
    return NULL;
}

PiecewiseLinearConstraint *Engine::pickSplitPLConstraintBasedOnIntervalWidth()
{
    // We push the first unfixed ReLU in the topology order to the _candidatePlConstraints
    ENGINE_LOG( Stringf( "Using LargestInterval heuristics..." ).ascii() );

    unsigned inputVariableWithLargestInterval = 0;
    double largestIntervalSoFar = 0;
    for ( const auto &variable : _preprocessedQuery->getInputVariables() )
    {
        double interval = _tableau->getUpperBound( variable ) -
            _tableau->getLowerBound( variable );
        if ( interval > largestIntervalSoFar )
        {
            inputVariableWithLargestInterval = variable;
            largestIntervalSoFar = interval;
        }
    }

    if ( largestIntervalSoFar == 0 )
        return NULL;
    else
    {
        double mid = ( _tableau->getLowerBound( inputVariableWithLargestInterval )
                       + _tableau->getUpperBound( inputVariableWithLargestInterval )
                       ) / 2;
        PiecewiseLinearCaseSplit s1;
        s1.storeBoundTightening( Tightening( inputVariableWithLargestInterval,
                                             mid, Tightening::UB ) );
        PiecewiseLinearCaseSplit s2;
        s2.storeBoundTightening( Tightening( inputVariableWithLargestInterval,
                                             mid, Tightening::LB ) );

        List<PiecewiseLinearCaseSplit> splits;
        splits.append( s1 );
        splits.append( s2 );
        _disjunctionForSplitting = std::unique_ptr<DisjunctionConstraint>
            ( new DisjunctionConstraint( splits ) );
        return _disjunctionForSplitting.get();
    }
}

PiecewiseLinearConstraint *Engine::pickSplitPLConstraint( DivideStrategy
                                                          strategy )
{
    ENGINE_LOG( Stringf( "Picking a split PLConstraint..." ).ascii() );

    PiecewiseLinearConstraint *candidatePLConstraint = NULL;
    if ( strategy == DivideStrategy::PseudoImpact )
    {
        if ( _smtCore.getStackDepth() > 3 )
            candidatePLConstraint = _smtCore.getConstraintsWithHighestScore();
        else if ( _preprocessedQuery->getInputVariables().size() <
                  GlobalConfiguration::INTERVAL_SPLITTING_THRESHOLD )
            candidatePLConstraint = pickSplitPLConstraintBasedOnIntervalWidth();
        else
            candidatePLConstraint = pickSplitPLConstraintBasedOnPolarity();
    }
    else if ( strategy == DivideStrategy::Polarity )
        candidatePLConstraint = pickSplitPLConstraintBasedOnPolarity();
    else if ( strategy == DivideStrategy::EarliestReLU )
        candidatePLConstraint = pickSplitPLConstraintBasedOnTopology();
    else if ( strategy == DivideStrategy::LargestInterval &&
              ( _smtCore.getStackDepth() %
                GlobalConfiguration::INTERVAL_SPLITTING_FREQUENCY == 0 )
              )
    {
        // Conduct interval splitting periodically.
        candidatePLConstraint = pickSplitPLConstraintBasedOnIntervalWidth();
    }
    ENGINE_LOG( Stringf( ( candidatePLConstraint ?
                           "Picked..." :
                           "Unable to pick using the current strategy..." ) ).ascii() );
    return candidatePLConstraint;
}

PiecewiseLinearConstraint *Engine::pickSplitPLConstraintSnC( SnCDivideStrategy strategy )
{
    PiecewiseLinearConstraint *candidatePLConstraint = NULL;
    if ( strategy == SnCDivideStrategy::Polarity )
        candidatePLConstraint = pickSplitPLConstraintBasedOnPolarity();
    else if ( strategy == SnCDivideStrategy::EarliestReLU )
        candidatePLConstraint = pickSplitPLConstraintBasedOnTopology();

    ENGINE_LOG( Stringf( "Done updating scores..." ).ascii() );
    ENGINE_LOG( Stringf( ( candidatePLConstraint ?
                           "Picked..." :
                           "Unable to pick using the current strategy..." ) ).ascii() );
    return candidatePLConstraint;
}

bool Engine::restoreSmtState( SmtState & smtState )
{
    try
    {
        ASSERT( _smtCore.getStackDepth() == 0 );

        // Step 1: all implied valid splits at root
        for ( auto &validSplit : smtState._impliedValidSplitsAtRoot )
        {
            applySplit( validSplit );
            _smtCore.recordImpliedValidSplit( validSplit );
        }

        tightenBoundsOnConstraintMatrix();
        applyAllBoundTightenings();
        // For debugging purposes
        checkBoundCompliancyWithDebugSolution();
        do
            performSymbolicBoundTightening();
        while ( applyAllValidConstraintCaseSplits() );

        // Step 2: replay the stack
        for ( auto &stackEntry : smtState._stack )
        {
            _smtCore.replaySmtStackEntry( stackEntry );
            // Do all the bound propagation, and set ReLU constraints to inactive (at
            // least the one corresponding to the _activeSplit applied above.
            tightenBoundsOnConstraintMatrix();
            applyAllBoundTightenings();
            // For debugging purposes
            checkBoundCompliancyWithDebugSolution();
            do
                performSymbolicBoundTightening();
            while ( applyAllValidConstraintCaseSplits() );

        }
    }
    catch ( const InfeasibleQueryException & )
    {
        // The current query is unsat, and we need to pop.
        // If we're at level 0, the whole query is unsat.
        if ( !_smtCore.popSplit() )
        {
            if ( _verbosity > 0 )
            {
                printf( "\nEngine::solve: UNSAT query\n" );
                _statistics.print();
            }
            _exitCode = Engine::UNSAT;
            for ( PiecewiseLinearConstraint *p : _plConstraints )
                p->setActiveConstraint( true );
            return false;
        }
    }
    return true;
}

void Engine::storeSmtState( SmtState & smtState )
{
    _smtCore.storeSmtState( smtState );
}

bool Engine::solveWithMILPEncoding( unsigned timeoutInSeconds )
{
    try
    {
        if ( _lpSolverType == LPSolverType::NATIVE && _tableau->basisMatrixAvailable() )
        {
            explicitBasisBoundTightening();
            applyAllBoundTightenings();
            applyAllValidConstraintCaseSplits();
        }

        while ( applyAllValidConstraintCaseSplits() )
        {
            performSymbolicBoundTightening();
        }
    }
    catch ( const InfeasibleQueryException & )
    {
        _exitCode = Engine::UNSAT;
        return false;
    }

    ENGINE_LOG( "Encoding the input query with Gurobi...\n" );
    _gurobi = std::unique_ptr<GurobiWrapper>( new GurobiWrapper() );
    _milpEncoder = std::unique_ptr<MILPEncoder>( new MILPEncoder( *_tableau ) );
    _milpEncoder->encodeInputQuery( *_gurobi, *_preprocessedQuery );
    ENGINE_LOG( "Query encoded in Gurobi...\n" );

    double timeoutForGurobi = ( timeoutInSeconds == 0 ? FloatUtils::infinity()
                                : timeoutInSeconds );
    ENGINE_LOG( Stringf( "Gurobi timeout set to %f\n", timeoutForGurobi ).ascii() )
    _gurobi->setTimeLimit( timeoutForGurobi );
    _gurobi->setVerbosity( _verbosity > 1 );
    _gurobi->solve();

    if ( _gurobi->haveFeasibleSolution() )
    {
        // Return UNKNOWN if input query has transcendental constratints.
        if ( _preprocessedQuery->getTranscendentalConstraints().size() > 0 )
        {
            // TODO: Return UNKNOW exitCode insted of throwing Error after implementing python interface to support UNKNOWN.
            throw MarabouError( MarabouError::FEATURE_NOT_YET_SUPPORTED, "UNKNOWN (Marabou doesn't support UNKNOWN cases with exitCode yet.)" );
            // _exitCode = IEngine::UNKNOWN;
            // return false;
        }
        _exitCode = IEngine::SAT;
        return true;
    }
    else if ( _gurobi->infeasible() )
        _exitCode = IEngine::UNSAT;
    else if ( _gurobi->timeout() )
        _exitCode = IEngine::TIMEOUT;
    else
        throw NLRError( NLRError::UNEXPECTED_RETURN_STATUS_FROM_GUROBI );
    return false;
}

void Engine::extractSolutionFromGurobi( InputQuery &inputQuery )
{
    ASSERT( _gurobi != nullptr );
    Map<String, double> assignment;
    double costOrObjective;
    _gurobi->extractSolution( assignment, costOrObjective );

    for ( unsigned i = 0; i < inputQuery.getNumberOfVariables(); ++i )
    {
        if ( _preprocessingEnabled )
        {
            // Has the variable been merged into another?
            unsigned variable = i;
            while ( _preprocessor.variableIsMerged( variable ) )
                variable = _preprocessor.getMergedIndex( variable );

            // Fixed variables are easy: return the value they've been fixed to.
            if ( _preprocessor.variableIsFixed( variable ) )
            {
                inputQuery.setSolutionValue( i, _preprocessor.getFixedValue( variable ) );
                inputQuery.setLowerBound( i, _preprocessor.getFixedValue( variable ) );
                inputQuery.setUpperBound( i, _preprocessor.getFixedValue( variable ) );
                continue;
            }

            // We know which variable to look for, but it may have been assigned
            // a new index, due to variable elimination
            variable = _preprocessor.getNewIndex( variable );

            // Finally, set the assigned value
            String variableName = _milpEncoder->getVariableNameFromVariable( variable );
            inputQuery.setSolutionValue( i, assignment[variableName] );
        }
        else
        {
            String variableName = _milpEncoder->getVariableNameFromVariable( i );
            inputQuery.setSolutionValue( i, assignment[variableName] );
        }
    }
}

bool Engine::preprocessingEnabled() const
{
    return _preprocessingEnabled;
}

const Preprocessor *Engine::getPreprocessor()
{
    return &_preprocessor;
}

bool Engine::performDeepSoILocalSearch()
{
    ENGINE_LOG( "Performing local search..." );
    struct timespec start = TimeUtils::sampleMicro();
    ASSERT( allVarsWithinBounds() );

    // All the linear constraints have been satisfied at this point.
    // Update the cost function
    _soiManager->initializePhasePattern();

    LinearExpression initialPhasePattern =
        _soiManager->getCurrentSoIPhasePattern();

    if ( initialPhasePattern.isZero() )
    {
        while ( !_smtCore.needToSplit() )
            _smtCore.reportRejectedPhasePatternProposal();
        return false;
    }

    minimizeHeuristicCost( initialPhasePattern );
    ASSERT( allVarsWithinBounds() );
    _soiManager->updateCurrentPhasePatternForSatisfiedPLConstraints();
    // Always accept the first phase pattern.
    _soiManager->acceptCurrentPhasePattern();
    double costOfLastAcceptedPhasePattern = computeHeuristicCost
        ( _soiManager->getCurrentSoIPhasePattern() );

    double costOfProposedPhasePattern = FloatUtils::infinity();
    bool lastProposalAccepted = true;
    while ( !_smtCore.needToSplit() )
    {
        struct timespec end = TimeUtils::sampleMicro();
        _statistics.incLongAttribute( Statistics::TOTAL_TIME_LOCAL_SEARCH_MICRO,
                                      TimeUtils::timePassed( start, end ) );
        start = end;

        if ( lastProposalAccepted )
        {
            /*
              Check whether the optimal solution to the last accepted phase
              is a real solution. We only check this when the last proposal
              was accepted, because rejected phase pattern must have resulted in
              increase in the SoI cost.

              HW: Another option is to only do this check when
              costOfLastAcceptedPhasePattern is 0, but this might be too strict.
              The overhead is low anyway.
            */
            collectViolatedPlConstraints();
            if ( allPlConstraintsHold() )
            {
                if ( _lpSolverType == LPSolverType::NATIVE &&
                     _tableau->getBasicAssignmentStatus() !=
                     ITableau::BASIC_ASSIGNMENT_JUST_COMPUTED )
                {
                    if ( _verbosity > 0 )
                    {
                        printf( "Before declaring sat, recomputing...\n" );
                    }
                    // Make sure that the assignment is precise before declaring success
                    _tableau->computeAssignment();
                    // If we actually have a real satisfying assignment,
                    return false;
                }
                else
                {
                    ASSERT( FloatUtils::isZero( costOfLastAcceptedPhasePattern ) );
                    ENGINE_LOG( "Performing local search - done" );
                    return true;
                }
            }
            else if ( FloatUtils::isZero( costOfLastAcceptedPhasePattern ) )
            {
                // Corner case: the SoI is minimal but there are still some PL
                // constraints (those not in the SoI) unsatisfied.
                // In this case, we bump up the score of PLConstraints not in
                // the SoI with the hope to branch on them early.
                bumpUpPseudoImpactOfPLConstraintsNotInSoI();
                while ( !_smtCore.needToSplit() )
                    _smtCore.reportRejectedPhasePatternProposal();
                return false;
            }
        }

        // No satisfying assignment found for the last accepted phase pattern,
        // propose an update to it.
        _soiManager->proposePhasePatternUpdate();
        minimizeHeuristicCost( _soiManager->getCurrentSoIPhasePattern() );
        _soiManager->updateCurrentPhasePatternForSatisfiedPLConstraints();
        costOfProposedPhasePattern = computeHeuristicCost
            ( _soiManager->getCurrentSoIPhasePattern() );

        // We have the "local" effect of change the cost term of some
        // PLConstraints in the phase pattern. Use this information to influence
        // the branching decision.
        updatePseudoImpactWithSoICosts( costOfLastAcceptedPhasePattern,
                                        costOfProposedPhasePattern );

        // Decide whether to accept the last proposal.
        if ( _soiManager->decideToAcceptCurrentProposal
             ( costOfLastAcceptedPhasePattern, costOfProposedPhasePattern ) )
        {
            _soiManager->acceptCurrentPhasePattern();
            costOfLastAcceptedPhasePattern = costOfProposedPhasePattern;
            lastProposalAccepted = true;
        }
        else
        {
            _smtCore.reportRejectedPhasePatternProposal();
            lastProposalAccepted = false;
        }
    }

    ENGINE_LOG( "Performing local search - done" );
    return false;
}

void Engine::minimizeHeuristicCost( const LinearExpression &heuristicCost )
{
    ENGINE_LOG( "Optimizing w.r.t. the current heuristic cost..." );

    if ( _lpSolverType == LPSolverType::GUROBI )
    {
        minimizeCostWithGurobi( heuristicCost );

        ENGINE_LOG
            ( Stringf( "Current heuristic cost: %f",
                       _gurobi->getOptimalCostOrObjective() ).ascii() );
    }
    else
    {
        _tableau->toggleOptimization( true );

        _heuristicCost = heuristicCost;

        bool localOptimumReached = false;
        while ( !localOptimumReached )
        {
            DEBUG( _tableau->verifyInvariants() );

            mainLoopStatistics();
            if ( _verbosity > 1 &&
                 _statistics.getLongAttribute
                 ( Statistics::NUM_MAIN_LOOP_ITERATIONS ) %
                 GlobalConfiguration::STATISTICS_PRINTING_FREQUENCY == 0 )
                _statistics.print();

            if ( !allVarsWithinBounds() )
                throw VariableOutOfBoundDuringOptimizationException();

            if ( performPrecisionRestorationIfNeeded() )
                continue;

            ASSERT( allVarsWithinBounds() );

            localOptimumReached = performSimplexStep();
        }
        _tableau->toggleOptimization( false );
        ENGINE_LOG
            ( Stringf( "Current heuristic cost: %f",
                       computeHeuristicCost( heuristicCost ) ).ascii() );
    }

    ENGINE_LOG( "Optimizing w.r.t. the current heuristic cost - done\n" );
}

double Engine::computeHeuristicCost( const LinearExpression &heuristicCost )
{
    return ( _costFunctionManager->
             computeGivenCostFunctionDirectly( heuristicCost._addends ) +
             heuristicCost._constant );
}

void Engine::updatePseudoImpactWithSoICosts( double costOfLastAcceptedPhasePattern,
                                            double costOfProposedPhasePattern )
{
    ASSERT( _soiManager );

    const List<PiecewiseLinearConstraint *> &constraintsUpdated =
        _soiManager->getConstraintsUpdatedInLastProposal();
    // Score is divided by the number of updated constraints in the last
    // proposal. In the Sum of Infeasibilities paper, only one constraint
    // is updated each time. But we might consider alternative proposal
    // strategy in the future.
    double score = ( fabs( costOfLastAcceptedPhasePattern -
                           costOfProposedPhasePattern )
                     / constraintsUpdated.size() );

    ASSERT( constraintsUpdated.size() > 0 );
    // Update the Pseudo-Impact estimation.
    for ( const auto &constraint : constraintsUpdated )
        _smtCore.updatePLConstraintScore( constraint, score );
}

void Engine::bumpUpPseudoImpactOfPLConstraintsNotInSoI()
{
    ASSERT( _soiManager );
    for ( const auto &plConstraint : _plConstraints )
    {
        if ( plConstraint->isActive() && !plConstraint->supportSoI() &&
             !plConstraint->phaseFixed() && !plConstraint->satisfied() )
            _smtCore.updatePLConstraintScore
                ( plConstraint, GlobalConfiguration::SCORE_BUMP_FOR_PL_CONSTRAINTS_NOT_IN_SOI );
    }
}

void Engine::informLPSolverOfBounds()
{
    if ( _lpSolverType == LPSolverType::GUROBI )
    {
        struct timespec start = TimeUtils::sampleMicro();
        for ( unsigned i = 0; i < _preprocessedQuery->getNumberOfVariables(); ++i )
        {
            String variableName = _milpEncoder->getVariableNameFromVariable( i );
            _gurobi->setLowerBound( variableName, _tableau->getLowerBound( i ) );
            _gurobi->setUpperBound( variableName, _tableau->getUpperBound( i ) );
        }
        _gurobi->updateModel();
        struct timespec end = TimeUtils::sampleMicro();
        _statistics.incLongAttribute
            ( Statistics::TIME_ADDING_CONSTRAINTS_TO_MILP_SOLVER_MICRO,
              TimeUtils::timePassed( start, end ) );
    }
    else
    {
        // Bounds are already up-to-date in Tableau when using native Simplex.
        return;
    }
}

bool Engine::minimizeCostWithGurobi( const LinearExpression &costFunction )
{
    ASSERT( _gurobi && _milpEncoder );

    struct timespec simplexStart = TimeUtils::sampleMicro();

    _milpEncoder->encodeCostFunction( *_gurobi, costFunction );
    _gurobi->setTimeLimit( FloatUtils::infinity() );
    _gurobi->solve();

    struct timespec simplexEnd = TimeUtils::sampleMicro();

    _statistics.incLongAttribute( Statistics::TIME_SIMPLEX_STEPS_MICRO,
                             TimeUtils::timePassed( simplexStart, simplexEnd ) );
    _statistics.incLongAttribute( Statistics::NUM_SIMPLEX_STEPS,
                                  _gurobi->getNumberOfSimplexIterations() );

    if ( _gurobi->infeasible() )
        throw InfeasibleQueryException();
    else if ( _gurobi->optimal() )
        return true;
    else
        throw CommonError( CommonError::UNEXPECTED_GUROBI_STATUS,
                           Stringf( "Current status: %u",
                                    _gurobi->getStatusCode() ).ascii() );

    return false;
}

void Engine::checkGurobiBoundConsistency() const
{
    if ( _gurobi && _milpEncoder )
    {
        for ( unsigned i = 0; i < _preprocessedQuery->getNumberOfVariables(); ++i )
        {
            String iName = _milpEncoder->getVariableNameFromVariable( i );
            double gurobiLowerBound = _gurobi->getLowerBound( iName );
            double lowerBound = _tableau->getLowerBound( i );
            if ( !FloatUtils::areEqual( gurobiLowerBound, lowerBound ) )
            {
                throw MarabouError
                    ( MarabouError::BOUNDS_NOT_UP_TO_DATE_IN_LP_SOLVER,
                      Stringf( "x%u lower bound inconsistent!"
                               " Gurobi: %f, Tableau: %f",
                               i, gurobiLowerBound, lowerBound ).ascii() );
            }
            double gurobiUpperBound = _gurobi->getUpperBound( iName );
            double upperBound = _tableau->getUpperBound( i );

            if ( !FloatUtils::areEqual( gurobiUpperBound, upperBound ) )
            {
                throw MarabouError
                    ( MarabouError::BOUNDS_NOT_UP_TO_DATE_IN_LP_SOLVER,
                      Stringf( "x%u upper bound inconsistent!"
                               " Gurobi: %f, Tableau: %f",
                               i, gurobiUpperBound, upperBound ).ascii() );
            }
        }
    }
}<|MERGE_RESOLUTION|>--- conflicted
+++ resolved
@@ -1249,15 +1249,6 @@
 void Engine::initializeBoundsAndConstraintWatchersInTableau( unsigned
                                                              numberOfVariables )
 {
-<<<<<<< HEAD
-    for ( unsigned i = 0; i < numberOfVariables; ++i )
-    {
-        _tableau->setLowerBound( i, _preprocessedQuery->getLowerBound( i ) );
-        _tableau->setUpperBound( i, _preprocessedQuery->getUpperBound( i ) );
-    }
-
-=======
->>>>>>> 54e76b2c
     _tableau->registerToWatchAllVariables( _constraintBoundTightener );
     _tableau->registerResizeWatcher( _constraintBoundTightener );
 
@@ -1283,8 +1274,8 @@
 
     for ( unsigned i = 0; i < numberOfVariables; ++i )
     {
-        _tableau->setLowerBound( i, _preprocessedQuery.getLowerBound( i ) );
-        _tableau->setUpperBound( i, _preprocessedQuery.getUpperBound( i ) );
+        _tableau->setLowerBound( i, _preprocessedQuery->getLowerBound( i ) );
+        _tableau->setUpperBound( i, _preprocessedQuery->getUpperBound( i ) );
     }
 
     _statistics.setUnsignedAttribute( Statistics::NUM_PL_CONSTRAINTS,
