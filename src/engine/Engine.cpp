--- conflicted
+++ resolved
@@ -275,7 +275,7 @@
             auto explanations = e.getExplanations();
             auto splits = _factTracker.getConstraintsAndSplitsCausingFacts(explanations);
             List<PiecewiseLinearCaseSplit> soFar;
-<<<<<<< HEAD
+
             _smtCore.allSplitsSoFar(soFar, false);
             // printf("CONTRADICTION #facts=%u, #splits_causing=%u, #splits_excluding_implied=%u, #splits_including_implied=%d\n",
             //   explanations.size(),
@@ -283,30 +283,29 @@
             //   _statistics.getCurrentStackDepth(),
             //   soFar.size());
             printf("BLAME %u out of %u\n", splits.size(), _statistics.getCurrentStackDepth());
-=======
-            _smtCore.allSplitsSoFar(soFar);
-            printf("CONTRADICTION #facts=%u, #splits_causing=%u, #splits_excluding_implied=%u, #splits_including_implied=%d\n",
-              explanations.size(),
-              splits.size(),
-              _statistics.getCurrentStackDepth(),
-              soFar.size());
-            if(splits.size()>0&&splits.size()<=_statistics.getCurrentStackDepth()){
-                Set<unsigned> splitSet;
-                for(auto split : splits)
-                    splitSet.insert( split.first() );
-                _smtCore.printBackjumpLevelForTest( splitSet );
-                printf("\nBlamed splits: ");
-                for(auto plcSplit : soFar)
-                    if( splitSet.exists( plcSplit.getConstraintID() ) )
-                        plcSplit.dump();
-                printf("\n");
-            }
-            printf("Explaining Facts:\nDumping equations and bounds\n");
-            for ( const Fact* explanation : explanations ){
-                printf("\t");
-                explanation->dump();
-            }
->>>>>>> 733bb970
+            // _smtCore.allSplitsSoFar(soFar);
+            // printf("CONTRADICTION #facts=%u, #splits_causing=%u, #splits_excluding_implied=%u, #splits_including_implied=%d\n",
+            //   explanations.size(),
+            //   splits.size(),
+            //   _statistics.getCurrentStackDepth(),
+            //   soFar.size());
+            // if(splits.size()>0&&splits.size()<=_statistics.getCurrentStackDepth()){
+            //     Set<unsigned> splitSet;
+            //     for(auto split : splits)
+            //         splitSet.insert( split.first() );
+            //     _smtCore.printBackjumpLevelForTest( splitSet );
+            //     printf("\nBlamed splits: ");
+            //     for(auto plcSplit : soFar)
+            //         if( splitSet.exists( plcSplit.getConstraintID() ) )
+            //             plcSplit.dump();
+            //     printf("\n");
+            // }
+            // printf("Explaining Facts:\nDumping equations and bounds\n");
+            // for ( const Fact* explanation : explanations ){
+            //     printf("\t");
+            //     explanation->dump();
+            // }
+
             // The current query is unsat, and we need to pop.
             // If we're at level 0, the whole query is unsat.
             if ( !_smtCore.popSplit(explanations) )
