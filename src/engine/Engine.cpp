/*! \file Engine.cpp
 ** \verbatim
 ** Top contributors (to current version):
 **   Guy Katz
 ** This file is part of the Marabou project.
 ** Copyright (c) 2016-2017 by the authors listed in the file AUTHORS
 ** in the top-level source directory) and their institutional affiliations.
 ** All rights reserved. See the file COPYING in the top-level source
 ** directory for licensing information.\endverbatim
 **/

#include "AutoConstraintMatrixAnalyzer.h"
#include "Debug.h"
#include "Engine.h"
#include "EngineState.h"
#include "InfeasibleQueryException.h"
#include "InputQuery.h"
#include "MStringf.h"
#include "MalformedBasisException.h"
#include "PiecewiseLinearConstraint.h"
#include "Preprocessor.h"
#include "ReluplexError.h"
#include "TableauRow.h"
#include "TimeUtils.h"

Engine::Engine()
    : _rowBoundTightener( *_tableau )
    , _smtCore( this )
    , _numPlConstraintsDisabledByValidSplits( 0 )
    , _preprocessingEnabled( false )
    , _work( NULL )
    , _basisRestorationRequired( Engine::RESTORATION_NOT_NEEDED )
    , _basisRestorationPerformed( Engine::NO_RESTORATION_PERFORMED )
    , _costFunctionManager( _tableau )
    , _quitRequested( false )
    , _exitCode( Engine::NOT_DONE )
    , _constraintBoundTightener( *_tableau )
{
    _smtCore.setStatistics( &_statistics );
    _tableau->setStatistics( &_statistics );
    _rowBoundTightener->setStatistics( &_statistics );
    _constraintBoundTightener->setStatistics( &_statistics );
    _preprocessor.setStatistics( &_statistics );

    _activeEntryStrategy = _projectedSteepestEdgeRule;
    _activeEntryStrategy->setStatistics( &_statistics );

    _statistics.stampStartingTime();
}

Engine::~Engine()
{
    if ( _work )
    {
        delete[] _work;
        _work = NULL;
    }
}

void Engine::adjustWorkMemorySize()
{
    if ( _work )
    {
        delete[] _work;
        _work = NULL;
    }

    _work = new double[_tableau->getM()];
    if ( !_work )
        throw ReluplexError( ReluplexError::ALLOCATION_FAILED, "Engine::work" );
}

bool Engine::solve( unsigned timeoutInSeconds )
{
    SignalHandler::getInstance()->initialize();
    SignalHandler::getInstance()->registerClient( this );

    storeInitialEngineState();

    printf( "\nEngine::solve: Initial statistics\n" );
    mainLoopStatistics();
    printf( "\n---\n" );

    struct timespec mainLoopStart = TimeUtils::sampleMicro();
    while ( true )
    {
        struct timespec mainLoopEnd = TimeUtils::sampleMicro();
        _statistics.addTimeMainLoop( TimeUtils::timePassed( mainLoopStart, mainLoopEnd ) );
        mainLoopStart = mainLoopEnd;

        if ( shouldExitDueToTimeout( timeoutInSeconds ) )
        {
            printf( "\n\nEngine: quitting due to timeout...\n\n" );
            printf( "Final statistics:\n" );
            _statistics.print();

            _exitCode = Engine::TIMEOUT;
            _statistics.timeout();
            return false;
        }

        if ( _quitRequested )
        {
            printf( "\n\nEngine: quitting due to external request...\n\n" );
            printf( "Final statistics:\n" );
            _statistics.print();

            _exitCode = Engine::TIMEOUT;
            return false;
        }

        try
        {
            DEBUG( _tableau->verifyInvariants() );

            mainLoopStatistics();

            // If the basis has become malformed, we need to restore it
            if ( basisRestorationNeeded() )
            {
                if ( _basisRestorationRequired == Engine::STRONG_RESTORATION_NEEDED )
                {
                    performPrecisionRestoration( PrecisionRestorer::RESTORE_BASICS );
                    _basisRestorationPerformed = Engine::PERFORMED_STRONG_RESTORATION;
                }
                else
                {
                    performPrecisionRestoration( PrecisionRestorer::DO_NOT_RESTORE_BASICS );
                    _basisRestorationPerformed = Engine::PERFORMED_WEAK_RESTORATION;
                }

                _basisRestorationRequired = Engine::RESTORATION_NOT_NEEDED;
                continue;
            }

            // Restoration is not required
            _basisRestorationPerformed = Engine::NO_RESTORATION_PERFORMED;

            // Possible restoration due to preceision degradation
            if ( shouldCheckDegradation() && highDegradation() )
            {
                performPrecisionRestoration( PrecisionRestorer::RESTORE_BASICS );
                continue;
            }

            if ( _tableau->basisMatrixAvailable() )
                explicitBasisBoundTightening();

            // Perform any SmtCore-initiated case splits
            if ( _smtCore.needToSplit() )
            {
                _smtCore.performSplit();
                performSymbolicBoundTightening();
                // exit( 1 );
                continue;
            }

            if ( !_tableau->allBoundsValid() )
            {
                // Some variable bounds are invalid, so the query is unsat
                throw InfeasibleQueryException();
            }

            if ( allVarsWithinBounds() )
            {
                // The linear portion of the problem has been solved.
                // Check the status of the PL constraints
                collectViolatedPlConstraints();

                // If all constraints are satisfied, we are possibly done
                if ( allPlConstraintsHold() )
                {
                    if ( _tableau->getBasicAssignmentStatus() !=
                         ITableau::BASIC_ASSIGNMENT_JUST_COMPUTED )
                    {
                        printf( "Before declaring SAT, recomputing...\n" );
                        // Make sure that the assignment is precise before declaring success
                        _tableau->computeAssignment();
                        continue;
                    }

                    printf( "\nEngine::solve: SAT assignment found\n" );
                    _statistics.print();
                    _exitCode = Engine::SAT;
                    return true;
                }

                // We have violated piecewise-linear constraints.
                performConstraintFixingStep();

                // Finally, take this opporunity to tighten any bounds
                // and perform any valid case splits.
                tightenBoundsOnConstraintMatrix();
                applyAllBoundTightenings();
                // For debugging purposes
                checkBoundCompliancyWithDebugSolution();

                if ( applyAllValidConstraintCaseSplits() )
                    performSymbolicBoundTightening();

                continue;
            }

            // We have out-of-bounds variables.
            performSimplexStep();
            continue;
        }
        catch ( const MalformedBasisException & )
        {
            // Debug
            printf( "MalformedBasisException caught!\n" );
            //

            if ( _basisRestorationPerformed == Engine::NO_RESTORATION_PERFORMED )
                _basisRestorationRequired = Engine::STRONG_RESTORATION_NEEDED;
            else if ( _basisRestorationPerformed == Engine::PERFORMED_STRONG_RESTORATION )
                _basisRestorationRequired = Engine::WEAK_RESTORATION_NEEDED;
            else
            {
                _exitCode = Engine::ERROR;
                throw ReluplexError( ReluplexError::CANNOT_RESTORE_TABLEAU );
            }
        }
        catch ( const InfeasibleQueryException & )
        {
            // The current query is unsat, and we need to pop.
            // If we're at level 0, the whole query is unsat.
            if ( !_smtCore.popSplit() )
            {
                printf( "\nEngine::solve: UNSAT query\n" );
                _statistics.print();
                _exitCode = Engine::UNSAT;
                return false;
            }
        }
        catch ( ... )
        {
            _exitCode = Engine::ERROR;
            throw;
        }
    }
}

void Engine::mainLoopStatistics()
{
    struct timespec start = TimeUtils::sampleMicro();

    unsigned activeConstraints = 0;
    for ( const auto &constraint : _plConstraints )
        if ( constraint->isActive() )
            ++activeConstraints;

    _statistics.setNumActivePlConstraints( activeConstraints );
    _statistics.setNumPlValidSplits( _numPlConstraintsDisabledByValidSplits );
    _statistics.setNumPlSMTSplits( _plConstraints.size() -
                                   activeConstraints - _numPlConstraintsDisabledByValidSplits );

    if ( _statistics.getNumMainLoopIterations() % GlobalConfiguration::STATISTICS_PRINTING_FREQUENCY == 0 )
        _statistics.print();

    _statistics.incNumMainLoopIterations();

    struct timespec end = TimeUtils::sampleMicro();
    _statistics.addTimeForStatistics( TimeUtils::timePassed( start, end ) );
}

void Engine::performConstraintFixingStep()
{
    // Statistics
    _statistics.incNumConstraintFixingSteps();
    struct timespec start = TimeUtils::sampleMicro();

    // Select a violated constraint as the target
    selectViolatedPlConstraint();

    // Report the violated constraint to the SMT engine
    reportPlViolation();

    // Attempt to fix the constraint
    fixViolatedPlConstraintIfPossible();

    struct timespec end = TimeUtils::sampleMicro();
    _statistics.addTimeConstraintFixingSteps( TimeUtils::timePassed( start, end ) );
}

void Engine::performSimplexStep()
{
    // Statistics
    _statistics.incNumSimplexSteps();
    struct timespec start = TimeUtils::sampleMicro();

    /*
      In order to increase numerical stability, we attempt to pick a
      "good" entering/leaving combination, by trying to avoid tiny pivot
      values. We do this as follows:

      1. Pick an entering variable according to the strategy in use.
      2. Find the entailed leaving variable.
      3. If the combination is bad, go back to (1) and find the
         next-best entering variable.
    */

    if ( _costFunctionManager->costFunctionInvalid() )
        _costFunctionManager->computeCoreCostFunction();
    else
        _costFunctionManager->adjustBasicCostAccuracy();

    DEBUG({
            // Since we're performing a simplex step, there are out-of-bounds variables.
            // Therefore, if the cost function is fresh, it should not be zero.
            if ( _costFunctionManager->costFunctionJustComputed() )
            {
                const double *costFunction = _costFunctionManager->getCostFunction();
                unsigned size = _tableau->getN() - _tableau->getM();
                bool found = false;
                for ( unsigned i = 0; i < size; ++i )
                {
                    if ( !FloatUtils::isZero( costFunction[i] ) )
                    {
                        found = true;
                        break;
                    }
                }

                if ( !found )
                {
                    printf( "Error! Have OOB vars but cost function is zero.\n"
                            "Recomputing cost function. New one is:\n" );
                    _costFunctionManager->computeCoreCostFunction();
                    _costFunctionManager->dumpCostFunction();
                    throw ReluplexError( ReluplexError::DEBUGGING_ERROR,
                                         "Have OOB vars but cost function is zero" );
                }
            }
        });

    // Obtain all eligible entering varaibles
    List<unsigned> enteringVariableCandidates;
    _tableau->getEntryCandidates( enteringVariableCandidates );

    unsigned bestLeaving = 0;
    double bestChangeRatio = 0.0;
    Set<unsigned> excludedEnteringVariables;
    bool haveCandidate = false;
    unsigned bestEntering = 0;
    double bestPivotEntry = 0.0;
    unsigned tries = GlobalConfiguration::MAX_SIMPLEX_PIVOT_SEARCH_ITERATIONS;

    while ( tries > 0 )
    {
        --tries;

        // Attempt to pick the best entering variable from the available candidates
        if ( !_activeEntryStrategy->select( _tableau,
                                            enteringVariableCandidates,
                                            excludedEnteringVariables ) )
        {
            // No additional candidates can be found.
            break;
        }

        // We have a candidate!
        haveCandidate = true;

        // We don't want to re-consider this candidate in future
        // iterations
        excludedEnteringVariables.insert( _tableau->getEnteringVariableIndex() );

        // Pick a leaving variable
        _tableau->computeChangeColumn();
        _tableau->pickLeavingVariable();

        // A fake pivot always wins
        if ( _tableau->performingFakePivot() )
        {
            bestEntering = _tableau->getEnteringVariableIndex();
            bestLeaving = _tableau->getLeavingVariableIndex();
            bestChangeRatio = _tableau->getChangeRatio();
            memcpy( _work, _tableau->getChangeColumn(), sizeof(double) * _tableau->getM() );
            break;
        }

        // Is the newly found pivot better than the stored one?
        unsigned leavingIndex = _tableau->getLeavingVariableIndex();
        double pivotEntry = FloatUtils::abs( _tableau->getChangeColumn()[leavingIndex] );
        if ( pivotEntry > bestPivotEntry )
        {
            bestEntering = _tableau->getEnteringVariableIndex();
            bestPivotEntry = pivotEntry;
            bestLeaving = leavingIndex;
            bestChangeRatio = _tableau->getChangeRatio();
            memcpy( _work, _tableau->getChangeColumn(), sizeof(double) * _tableau->getM() );
        }

        // If the pivot is greater than the sought-after threshold, we
        // are done.
        if ( bestPivotEntry >= GlobalConfiguration::ACCEPTABLE_SIMPLEX_PIVOT_THRESHOLD )
            break;
        else
            _statistics.incNumSimplexPivotSelectionsIgnoredForStability();
    }

    // If we don't have any candidates, this simplex step has failed.
    if ( !haveCandidate )
    {
        if ( _tableau->getBasicAssignmentStatus() != ITableau::BASIC_ASSIGNMENT_JUST_COMPUTED )
        {
            // This failure might have resulted from a corrupt basic assignment.
            _tableau->computeAssignment();
            struct timespec end = TimeUtils::sampleMicro();
            _statistics.addTimeSimplexSteps( TimeUtils::timePassed( start, end ) );
            return;
        }
        else if ( !_costFunctionManager->costFunctionJustComputed() )
        {
            // This failure might have resulted from a corrupt cost function.
            ASSERT( _costFunctionManager->getCostFunctionStatus() ==
                    ICostFunctionManager::COST_FUNCTION_UPDATED );
            _costFunctionManager->invalidateCostFunction();
            struct timespec end = TimeUtils::sampleMicro();
            _statistics.addTimeSimplexSteps( TimeUtils::timePassed( start, end ) );
            return;
        }
        else
        {
            // Cost function is fresh --- failure is real.
            struct timespec end = TimeUtils::sampleMicro();
            _statistics.addTimeSimplexSteps( TimeUtils::timePassed( start, end ) );
            throw InfeasibleQueryException();
        }
    }

    // Set the best choice in the tableau
    _tableau->setEnteringVariableIndex( bestEntering );
    _tableau->setLeavingVariableIndex( bestLeaving );
    _tableau->setChangeColumn( _work );
    _tableau->setChangeRatio( bestChangeRatio );

    bool fakePivot = _tableau->performingFakePivot();

    if ( !fakePivot &&
         bestPivotEntry < GlobalConfiguration::ACCEPTABLE_SIMPLEX_PIVOT_THRESHOLD )
    {
        /*
          Despite our efforts, we are stuck with a small pivot. If basis factorization
          isn't fresh, refresh it and terminate this step - perhaps in the next iteration
          a better pivot will be found
        */
        if ( !_tableau->basisMatrixAvailable() )
        {
            _tableau->refreshBasisFactorization();
            return;
        }

        _statistics.incNumSimplexUnstablePivots();
    }

    if ( !fakePivot )
    {
        _tableau->computePivotRow();
        _rowBoundTightener->examinePivotRow();
    }

    // Perform the actual pivot
    _activeEntryStrategy->prePivotHook( _tableau, fakePivot );
    _tableau->performPivot();
    _activeEntryStrategy->postPivotHook( _tableau, fakePivot );

    struct timespec end = TimeUtils::sampleMicro();
    _statistics.addTimeSimplexSteps( TimeUtils::timePassed( start, end ) );
}

void Engine::fixViolatedPlConstraintIfPossible()
{
    List<PiecewiseLinearConstraint::Fix> fixes;

    if ( GlobalConfiguration::USE_SMART_FIX )
        fixes = _plConstraintToFix->getSmartFixes( _tableau );
    else
        fixes = _plConstraintToFix->getPossibleFixes();

    // First, see if we can fix without pivoting. We are looking for a fix concerning a
    // non-basic variable, that doesn't set that variable out-of-bounds.
    for ( const auto &fix : fixes )
    {
        if ( !_tableau->isBasic( fix._variable ) )
        {
			if ( _tableau->checkValueWithinBounds( fix._variable, fix._value ) )
			{
                _tableau->setNonBasicAssignment( fix._variable, fix._value, true );
                return;
			}
        }
    }

    // No choice, have to pivot. Look for a fix concerning a basic variable, that
    // doesn't set that variable out-of-bounds. If smart-fix is enabled and implemented,
    // we should probably not reach this point.
    bool found = false;
    auto it = fixes.begin();
    while ( !found && it != fixes.end() )
    {
        if ( _tableau->isBasic( it->_variable ) )
        {
			if ( _tableau->checkValueWithinBounds( it->_variable, it->_value ) )
			{
                found = true;
            }
        }
        if ( !found )
        {
            ++it;
        }
    }

    // If we couldn't find an eligible fix, give up
    if ( !found )
        return;

    PiecewiseLinearConstraint::Fix fix = *it;
    ASSERT( _tableau->isBasic( fix._variable ) );

    TableauRow row( _tableau->getN() - _tableau->getM() );
    _tableau->getTableauRow( _tableau->variableToIndex( fix._variable ), &row );

    // Pick the variable with the largest coefficient in this row for pivoting,
    // to increase numerical stability.
    unsigned bestCandidate = row._row[0]._var;
    double bestValue = FloatUtils::abs( row._row[0]._coefficient );

    unsigned n = _tableau->getN();
    unsigned m = _tableau->getM();
    for ( unsigned i = 1; i < n - m; ++i )
    {
        double contenderValue = FloatUtils::abs( row._row[i]._coefficient );
        if ( FloatUtils::gt( contenderValue, bestValue ) )
        {
            bestValue = contenderValue;
            bestCandidate = row._row[i]._var;
        }
    }

    if ( FloatUtils::isZero( bestValue ) )
    {
        // This can happen, e.g., if we have an equation x = 5, and is legal behavior.
        return;
    }

    // Switch between nonBasic and the variable we need to fix
    _tableau->setEnteringVariableIndex( _tableau->variableToIndex( bestCandidate ) );
    _tableau->setLeavingVariableIndex( _tableau->variableToIndex( fix._variable ) );

    // Make sure the change column and pivot row are up-to-date - strategies
    // such as projected steepest edge need these for their internal updates.
    _tableau->computeChangeColumn();
    _tableau->computePivotRow();

    _activeEntryStrategy->prePivotHook( _tableau, false );
    _tableau->performDegeneratePivot();
    _activeEntryStrategy->postPivotHook( _tableau, false );

    ASSERT( !_tableau->isBasic( fix._variable ) );
    _tableau->setNonBasicAssignment( fix._variable, fix._value, true );
}

bool Engine::processInputQuery( InputQuery &inputQuery )
{
    return processInputQuery( inputQuery, GlobalConfiguration::PREPROCESS_INPUT_QUERY );
}

bool Engine::processInputQuery( InputQuery &inputQuery, bool preprocess )
{
    log( "processInputQuery starting\n" );

    try
    {
        struct timespec start = TimeUtils::sampleMicro();

        // Inform the PL constraints of the initial variable bounds
        for ( const auto &plConstraint : inputQuery.getPiecewiseLinearConstraints() )
        {
            List<unsigned> variables = plConstraint->getParticipatingVariables();
            for ( unsigned variable : variables )
            {
                plConstraint->notifyLowerBound( variable, inputQuery.getLowerBound( variable ) );
                plConstraint->notifyUpperBound( variable, inputQuery.getUpperBound( variable ) );
            }
        }

        printf( "Engine::processInputQuery: Input query (before preprocessing): "
                "%u equations, %u variables\n",
                inputQuery.getEquations().size(),
                inputQuery.getNumberOfVariables() );

        // If processing is enabled, invoke the preprocessor
        _preprocessingEnabled = preprocess;
        if ( _preprocessingEnabled )
            _preprocessedQuery = _preprocessor.preprocess
                ( inputQuery, GlobalConfiguration::PREPROCESSOR_ELIMINATE_VARIABLES );
        else
            _preprocessedQuery = inputQuery;

        printf( "Engine::processInputQuery: Input query (after preprocessing): "
                "%u equations, %u variables\n\n",
                _preprocessedQuery.getEquations().size(),
                _preprocessedQuery.getNumberOfVariables() );

        printf( "Input bounds:\n" );
        for ( unsigned i = 0; i < inputQuery.getNumInputVariables(); ++i )
        {
            unsigned variable = inputQuery.inputVariableByIndex( i );
            double lb, ub;
            bool fixed = false;
            if ( _preprocessingEnabled )
            {
                // Fixed variables are easy: return the value they've been fixed to.
                if ( _preprocessor.variableIsFixed( variable ) )
                {
                    fixed = true;
                    lb = _preprocessor.getFixedValue( variable );
                    ub = lb;
                }
                else
                {
                    // Has the variable been merged into another?
                    if ( _preprocessor.variableIsMerged( variable ) )
                        variable = _preprocessor.getMergedIndex( variable );

                    // We know which variable to look for, but it may have been assigned
                    // a new index, due to variable elimination
                    variable = _preprocessor.getNewIndex( variable );

                    lb = _preprocessedQuery.getLowerBound( variable );
                    ub = _preprocessedQuery.getUpperBound( variable );
                }
            }
            else
            {
                lb = inputQuery.getLowerBound( variable );
                ub = inputQuery.getUpperBound( variable );
            }

            printf( "\tx%u: [%8.4lf, %8.4lf] %s\n", i, lb, ub, fixed ? "[FIXED]" : "" );
        }
        printf( "\n" );

        unsigned infiniteBounds = _preprocessedQuery.countInfiniteBounds();
        if ( infiniteBounds != 0 )
        {
            _exitCode = Engine::ERROR;
            throw ReluplexError( ReluplexError::UNBOUNDED_VARIABLES_NOT_YET_SUPPORTED,
                                 Stringf( "Error! Have %u infinite bounds", infiniteBounds ).ascii() );
        }

        _degradationChecker.storeEquations( _preprocessedQuery );

        const List<Equation> equations( _preprocessedQuery.getEquations() );

        unsigned m = equations.size();
        unsigned n = _preprocessedQuery.getNumberOfVariables();
        _tableau->setDimensions( m, n );

        adjustWorkMemorySize();

        double *constraintMatrix = new double[n*m];
        std::fill_n( constraintMatrix, n*m, 0.0 );
        if ( !constraintMatrix )
            throw ReluplexError( ReluplexError::ALLOCATION_FAILED, "Engine::constraintMatrix" );

        unsigned equationIndex = 0;
        for ( const auto &equation : equations )
        {
            if ( equation._type != Equation::EQ )
            {
                _exitCode = Engine::ERROR;
                throw ReluplexError( ReluplexError::NON_EQUALITY_INPUT_EQUATIONS_NOT_YET_SUPPORTED );
            }

            _tableau->setRightHandSide( equationIndex, equation._scalar );

            for ( const auto &addend : equation._addends )
                constraintMatrix[equationIndex*n + addend._variable] = addend._coefficient;

            ++equationIndex;
        }

        _tableau->setConstraintMatrix( constraintMatrix );
        delete[] constraintMatrix;

        for ( unsigned i = 0; i < n; ++i )
        {
            _tableau->setLowerBound( i, _preprocessedQuery.getLowerBound( i ) );
            _tableau->setUpperBound( i, _preprocessedQuery.getUpperBound( i ) );
        }

        _tableau->registerToWatchAllVariables( _rowBoundTightener );
        _tableau->registerResizeWatcher( _rowBoundTightener );

        _tableau->registerToWatchAllVariables( _constraintBoundTightener );
        _tableau->registerResizeWatcher( _constraintBoundTightener );

        _rowBoundTightener->setDimensions();
        _constraintBoundTightener->setDimensions();

        // Register the constraint bound tightener to all the PL constraints
        for ( auto &plConstraint : _preprocessedQuery.getPiecewiseLinearConstraints() )
            plConstraint->registerConstraintBoundTightener( _constraintBoundTightener );

        _plConstraints = _preprocessedQuery.getPiecewiseLinearConstraints();
        for ( const auto &constraint : _plConstraints )
        {
            constraint->registerAsWatcher( _tableau );
            constraint->setStatistics( &_statistics );
        }

        // Placeholder: better constraint matrix analysis as part
        // of the preprocessing phase.

        AutoConstraintMatrixAnalyzer analyzer;
        analyzer->analyze( _tableau->getSparseA(), _tableau->getM(), _tableau->getN() );

        if ( analyzer->getRank() != _tableau->getM() )
        {
            printf( "Warning!! Contraint matrix rank is %u (out of %u)\n",
                    analyzer->getRank(), _tableau->getM() );
        }
        List<unsigned> independentColumns = analyzer->getIndependentColumns();
        _tableau->initializeTableau( independentColumns );

        _costFunctionManager->initialize();
        _tableau->registerCostFunctionManager( _costFunctionManager );
        _activeEntryStrategy->initialize( _tableau );

        _statistics.setNumPlConstraints( _plConstraints.size() );

        struct timespec end = TimeUtils::sampleMicro();
        _statistics.setPreprocessingTime( TimeUtils::timePassed( start, end ) );

        log( "processInputQuery done\n" );
    }
    catch ( const InfeasibleQueryException & )
    {
        _exitCode = Engine::UNSAT;
        return false;
    }

    _smtCore.storeDebuggingSolution( _preprocessedQuery._debuggingSolution );

    return true;
}

void Engine::extractSolution( InputQuery &inputQuery )
{
    for ( unsigned i = 0; i < inputQuery.getNumberOfVariables(); ++i )
    {
        if ( _preprocessingEnabled )
        {
            // Fixed variables are easy: return the value they've been fixed to.
            if ( _preprocessor.variableIsFixed( i ) )
            {
                inputQuery.setSolutionValue( i, _preprocessor.getFixedValue( i ) );
                continue;
            }

            // Has the variable been merged into another?
            unsigned variable = i;
            if ( _preprocessor.variableIsMerged( i ) )
                variable = _preprocessor.getMergedIndex( i );

            // We know which variable to look for, but it may have been assigned
            // a new index, due to variable elimination
            unsigned finalIndex = _preprocessor.getNewIndex( variable );

            // Finally, set the assigned value
            inputQuery.setSolutionValue( i, _tableau->getValue( finalIndex ) );
        }
        else
        {
            inputQuery.setSolutionValue( i, _tableau->getValue( i ) );
        }
    }
}

bool Engine::allVarsWithinBounds() const
{
    return !_tableau->existsBasicOutOfBounds();
}

void Engine::collectViolatedPlConstraints()
{
    _violatedPlConstraints.clear();
    for ( const auto &constraint : _plConstraints )
    {
        if ( constraint->isActive() && !constraint->satisfied() )
            _violatedPlConstraints.append( constraint );
    }
}

bool Engine::allPlConstraintsHold()
{
    return _violatedPlConstraints.empty();
}

void Engine::selectViolatedPlConstraint()
{
    ASSERT( !_violatedPlConstraints.empty() );

    _plConstraintToFix = _smtCore.chooseViolatedConstraintForFixing( _violatedPlConstraints );

    ASSERT( _plConstraintToFix );
}

void Engine::reportPlViolation()
{
    _smtCore.reportViolatedConstraint( _plConstraintToFix );
}

void Engine::storeState( EngineState &state, bool storeAlsoTableauState ) const
{
    if ( storeAlsoTableauState )
    {
        _tableau->storeState( state._tableauState );
        state._tableauStateIsStored = true;
    }
    else
        state._tableauStateIsStored = false;

    for ( const auto &constraint : _plConstraints )
        state._plConstraintToState[constraint] = constraint->duplicateConstraint();

    state._numPlConstraintsDisabledByValidSplits = _numPlConstraintsDisabledByValidSplits;
}

void Engine::restoreState( const EngineState &state )
{
    log( "Restore state starting" );

    if ( !state._tableauStateIsStored )
        throw ReluplexError( ReluplexError::RESTORING_ENGINE_FROM_INVALID_STATE );

    log( "\tRestoring tableau state" );
    _tableau->restoreState( state._tableauState );

    log( "\tRestoring constraint states" );
    for ( auto &constraint : _plConstraints )
    {
        if ( !state._plConstraintToState.exists( constraint ) )
            throw ReluplexError( ReluplexError::MISSING_PL_CONSTRAINT_STATE );

        constraint->restoreState( state._plConstraintToState[constraint] );
    }

    _numPlConstraintsDisabledByValidSplits = state._numPlConstraintsDisabledByValidSplits;

    // Make sure the data structures are initialized to the correct size
    _rowBoundTightener->setDimensions();
    _constraintBoundTightener->setDimensions();
    adjustWorkMemorySize();
    _activeEntryStrategy->resizeHook( _tableau );
    _costFunctionManager->initialize();

    // Reset the violation counts in the SMT core
    _smtCore.resetReportedViolations();
}

void Engine::setNumPlConstraintsDisabledByValidSplits( unsigned numConstraints )
{
    _numPlConstraintsDisabledByValidSplits = numConstraints;
}

bool Engine::attemptToMergeVariables( unsigned x1, unsigned x2 )
{
    /*
      First, we need to ensure that the variables are both non-basic.
    */

    unsigned n = _tableau->getN();
    unsigned m = _tableau->getM();

    if ( _tableau->isBasic( x1 ) )
    {
        TableauRow x1Row( n - m );
        _tableau->getTableauRow( _tableau->variableToIndex( x1 ), &x1Row );

        bool found = false;
        double bestCoefficient = 0.0;
        unsigned nonBasic = 0;
        for ( unsigned i = 0; i < n - m; ++i )
        {
            if ( x1Row._row[i]._var != x2 )
            {
                double contender = FloatUtils::abs( x1Row._row[i]._coefficient );
                if ( FloatUtils::gt( contender, bestCoefficient ) )
                {
                    found = true;
                    nonBasic = x1Row._row[i]._var;
                    bestCoefficient = contender;
                }
            }
        }

        if ( !found )
            return false;

        _tableau->setEnteringVariableIndex( _tableau->variableToIndex( nonBasic ) );
        _tableau->setLeavingVariableIndex( _tableau->variableToIndex( x1 ) );

        // Make sure the change column and pivot row are up-to-date - strategies
        // such as projected steepest edge need these for their internal updates.
        _tableau->computeChangeColumn();
        _tableau->computePivotRow();

        _activeEntryStrategy->prePivotHook( _tableau, false );
        _tableau->performDegeneratePivot();
        _activeEntryStrategy->postPivotHook( _tableau, false );
    }

    if ( _tableau->isBasic( x2 ) )
    {
        TableauRow x2Row( n - m );
        _tableau->getTableauRow( _tableau->variableToIndex( x2 ), &x2Row );

        bool found = false;
        double bestCoefficient = 0.0;
        unsigned nonBasic = 0;
        for ( unsigned i = 0; i < n - m; ++i )
        {
            if ( x2Row._row[i]._var != x1 )
            {
                double contender = FloatUtils::abs( x2Row._row[i]._coefficient );
                if ( FloatUtils::gt( contender, bestCoefficient ) )
                {
                    found = true;
                    nonBasic = x2Row._row[i]._var;
                    bestCoefficient = contender;
                }
            }
        }

        if ( !found )
            return false;

        _tableau->setEnteringVariableIndex( _tableau->variableToIndex( nonBasic ) );
        _tableau->setLeavingVariableIndex( _tableau->variableToIndex( x2 ) );

        // Make sure the change column and pivot row are up-to-date - strategies
        // such as projected steepest edge need these for their internal updates.
        _tableau->computeChangeColumn();
        _tableau->computePivotRow();

        _activeEntryStrategy->prePivotHook( _tableau, false );
        _tableau->performDegeneratePivot();
        _activeEntryStrategy->postPivotHook( _tableau, false );
    }

    // Both variables are now non-basic, so we can merge their columns
    _tableau->mergeColumns( x1, x2 );
    DEBUG( _tableau->verifyInvariants() );

    // Reset the entry strategy
    _activeEntryStrategy->initialize( _tableau );

    return true;
}

void Engine::applySplit( const PiecewiseLinearCaseSplit &split )
{
    log( "" );
    log( "Applying a split. " );

    DEBUG( _tableau->verifyInvariants() );

    List<Tightening> bounds = split.getBoundTightenings();
    List<Equation> equations = split.getEquations();
    for ( auto &equation : equations )
    {
        /*
          First, adjust the equation if any variables have been merged.
          E.g., if the equation is x1 + x2 + x3 = 0, and x1 and x2 have been
          merged, the equation becomes 2x1 + x3 = 0
        */
        for ( auto &addend : equation._addends )
            addend._variable = _tableau->getVariableAfterMerging( addend._variable );

        List<Equation::Addend>::iterator addend;
        List<Equation::Addend>::iterator otherAddend;

        addend = equation._addends.begin();
        while ( addend != equation._addends.end() )
        {
            otherAddend = addend;
            ++otherAddend;

            while ( otherAddend != equation._addends.end() )
            {
                if ( otherAddend->_variable == addend->_variable )
                {
                    addend->_coefficient += otherAddend->_coefficient;
                    otherAddend = equation._addends.erase( otherAddend );
                }
                else
                    ++otherAddend;
            }

            if ( FloatUtils::isZero( addend->_coefficient ) )
                addend = equation._addends.erase( addend );
            else
                ++addend;
        }

        /*
          In the general case, we just add the new equation to the tableau.
          However, we also support a very common case: equations of the form
          x1 = x2, which are common, e.g., with ReLUs. For these equations we
          may be able to merge two columns of the tableau.
        */
        unsigned x1, x2;
        bool canMergeColumns =
            // Only if the flag is on
            GlobalConfiguration::USE_COLUMN_MERGING_EQUATIONS &&
            // Only if the equation has the correct form
            equation.isVariableMergingEquation( x1, x2 ) &&
            // And only if the variables are not out of bounds
            ( !_tableau->isBasic( x1 ) ||
              !_tableau->basicOutOfBounds( _tableau->variableToIndex( x1 ) ) )
            &&
            ( !_tableau->isBasic( x2 ) ||
              !_tableau->basicOutOfBounds( _tableau->variableToIndex( x2 ) ) );

        bool columnsSuccessfullyMerged = false;
        if ( canMergeColumns )
            columnsSuccessfullyMerged = attemptToMergeVariables( x1, x2 );

        if ( !columnsSuccessfullyMerged )
        {
            // General case: add a new equation to the tableau
            unsigned auxVariable = _tableau->addEquation( equation );
            _activeEntryStrategy->resizeHook( _tableau );

            switch ( equation._type )
            {
            case Equation::GE:
                bounds.append( Tightening( auxVariable, 0.0, Tightening::UB ) );
                break;

            case Equation::LE:
                bounds.append( Tightening( auxVariable, 0.0, Tightening::LB ) );
                break;

            case Equation::EQ:
                bounds.append( Tightening( auxVariable, 0.0, Tightening::LB ) );
                bounds.append( Tightening( auxVariable, 0.0, Tightening::UB ) );
                break;

            default:
                ASSERT( false );
                break;
            }
        }
    }

    adjustWorkMemorySize();

    _rowBoundTightener->resetBounds();
    _constraintBoundTightener->resetBounds();

    for ( auto &bound : bounds )
    {
        unsigned variable = _tableau->getVariableAfterMerging( bound._variable );

        if ( bound._type == Tightening::LB )
        {
            log( Stringf( "x%u: lower bound set to %.3lf", variable, bound._value ) );
            _tableau->tightenLowerBound( variable, bound._value );
        }
        else
        {
            log( Stringf( "x%u: upper bound set to %.3lf", variable, bound._value ) );
            _tableau->tightenUpperBound( variable, bound._value );
        }
    }

    DEBUG( _tableau->verifyInvariants() );
    log( "Done with split\n" );
}

void Engine::applyAllRowTightenings()
{
    List<Tightening> rowTightenings;
    _rowBoundTightener->getRowTightenings( rowTightenings );

    for ( const auto &tightening : rowTightenings )
    {
        if ( tightening._type == Tightening::LB )
            _tableau->tightenLowerBound( tightening._variable, tightening._value );
        else
            _tableau->tightenUpperBound( tightening._variable, tightening._value );
    }
}

void Engine::applyAllConstraintTightenings()
{
    List<Tightening> entailedTightenings;

    _constraintBoundTightener->getConstraintTightenings( entailedTightenings );

    for ( const auto &tightening : entailedTightenings )
    {
        _statistics.incNumBoundsProposedByPlConstraints();

        if ( tightening._type == Tightening::LB )
            _tableau->tightenLowerBound( tightening._variable, tightening._value );
        else
            _tableau->tightenUpperBound( tightening._variable, tightening._value );
    }
}

void Engine::applyAllBoundTightenings()
{
    struct timespec start = TimeUtils::sampleMicro();

    applyAllRowTightenings();
    applyAllConstraintTightenings();

    struct timespec end = TimeUtils::sampleMicro();
    _statistics.addTimeForApplyingStoredTightenings( TimeUtils::timePassed( start, end ) );
}

bool Engine::applyAllValidConstraintCaseSplits()
{
    struct timespec start = TimeUtils::sampleMicro();

    bool appliedSplit = false;
    for ( auto &constraint : _plConstraints )
        if ( applyValidConstraintCaseSplit( constraint ) )
            appliedSplit = true;

    struct timespec end = TimeUtils::sampleMicro();
    _statistics.addTimeForValidCaseSplit( TimeUtils::timePassed( start, end ) );

    return appliedSplit;
}

bool Engine::applyValidConstraintCaseSplit( PiecewiseLinearConstraint *constraint )
{
    if ( constraint->isActive() && constraint->phaseFixed() )
    {
        String constraintString;
        constraint->dump( constraintString );
        log( Stringf( "A constraint has become valid. Dumping constraint: %s",
                      constraintString.ascii() ) );

        constraint->setActiveConstraint( false );
        PiecewiseLinearCaseSplit validSplit = constraint->getValidCaseSplit();
        _smtCore.recordImpliedValidSplit( validSplit );
        applySplit( validSplit );
        ++_numPlConstraintsDisabledByValidSplits;

        return true;
    }

    return false;
}

bool Engine::shouldCheckDegradation()
{
    return _statistics.getNumMainLoopIterations() %
        GlobalConfiguration::DEGRADATION_CHECKING_FREQUENCY == 0 ;
}

bool Engine::highDegradation()
{
    struct timespec start = TimeUtils::sampleMicro();

    double degradation = _degradationChecker.computeDegradation( *_tableau );
    _statistics.setCurrentDegradation( degradation );

    bool result = FloatUtils::gt( degradation, GlobalConfiguration::DEGRADATION_THRESHOLD );

    struct timespec end = TimeUtils::sampleMicro();
    _statistics.addTimeForDegradationChecking( TimeUtils::timePassed( start, end ) );

    // Debug
    if ( result )
        printf( "High degradation found!\n" );
    //

    return result;
}

void Engine::tightenBoundsOnConstraintMatrix()
{
    struct timespec start = TimeUtils::sampleMicro();

    if ( _statistics.getNumMainLoopIterations() %
         GlobalConfiguration::BOUND_TIGHTING_ON_CONSTRAINT_MATRIX_FREQUENCY == 0 )
    {
        _rowBoundTightener->examineConstraintMatrix( true );
        _statistics.incNumBoundTighteningOnConstraintMatrix();
    }

    struct timespec end = TimeUtils::sampleMicro();
    _statistics.addTimeForConstraintMatrixBoundTightening( TimeUtils::timePassed( start, end ) );
}

void Engine::explicitBasisBoundTightening()
{
    struct timespec start = TimeUtils::sampleMicro();

    bool saturation = GlobalConfiguration::EXPLICIT_BOUND_TIGHTENING_UNTIL_SATURATION;

    _statistics.incNumBoundTighteningsOnExplicitBasis();

    switch ( GlobalConfiguration::EXPLICIT_BASIS_BOUND_TIGHTENING_TYPE )
    {
    case GlobalConfiguration::COMPUTE_INVERTED_BASIS_MATRIX:
        _rowBoundTightener->examineInvertedBasisMatrix( saturation );
        break;

    case GlobalConfiguration::USE_IMPLICIT_INVERTED_BASIS_MATRIX:
        _rowBoundTightener->examineImplicitInvertedBasisMatrix( saturation );
        break;
    }

    struct timespec end = TimeUtils::sampleMicro();
    _statistics.addTimeForExplicitBasisBoundTightening( TimeUtils::timePassed( start, end ) );
}

void Engine::performPrecisionRestoration( PrecisionRestorer::RestoreBasics restoreBasics )
{
    struct timespec start = TimeUtils::sampleMicro();

    // debug
    double before = _degradationChecker.computeDegradation( *_tableau );
    //

    _precisionRestorer.restorePrecision( *this, *_tableau, _smtCore, restoreBasics );
    struct timespec end = TimeUtils::sampleMicro();
    _statistics.addTimeForPrecisionRestoration( TimeUtils::timePassed( start, end ) );

    _statistics.incNumPrecisionRestorations();
    _rowBoundTightener->clear();
    _constraintBoundTightener->resetBounds();

    // debug
    double after = _degradationChecker.computeDegradation( *_tableau );
    printf( "Performing precision restoration. Degradation before: %.15lf. After: %.15lf\n",
            before,
            after );
    //

    if ( highDegradation() && ( restoreBasics == PrecisionRestorer::RESTORE_BASICS ) )
    {
        // First round, with basic restoration, still resulted in high degradation.
        // Try again!
        start = TimeUtils::sampleMicro();
        _precisionRestorer.restorePrecision( *this, *_tableau, _smtCore,
                                             PrecisionRestorer::DO_NOT_RESTORE_BASICS );
        end = TimeUtils::sampleMicro();
        _statistics.addTimeForPrecisionRestoration( TimeUtils::timePassed( start, end ) );
        _statistics.incNumPrecisionRestorations();

        _rowBoundTightener->clear();
        _constraintBoundTightener->resetBounds();

        // debug
        double afterSecond = _degradationChecker.computeDegradation( *_tableau );
        printf( "Performing 2nd precision restoration. Degradation before: %.15lf. After: %.15lf\n",
                after,
                afterSecond );

        if ( highDegradation() )
            throw ReluplexError( ReluplexError::RESTORATION_FAILED_TO_RESTORE_PRECISION );
    }
}

void Engine::storeInitialEngineState()
{
    _precisionRestorer.storeInitialEngineState( *this );
}

bool Engine::basisRestorationNeeded() const
{
    return
        _basisRestorationRequired == Engine::STRONG_RESTORATION_NEEDED ||
        _basisRestorationRequired == Engine::WEAK_RESTORATION_NEEDED;
}

const Statistics *Engine::getStatistics() const
{
    return &_statistics;
}

void Engine::log( const String &message )
{
    if ( GlobalConfiguration::ENGINE_LOGGING )
        printf( "Engine: %s\n", message.ascii() );
}

void Engine::checkBoundCompliancyWithDebugSolution()
{
    if ( _smtCore.checkSkewFromDebuggingSolution() )
    {
        // The stack is compliant, we should not have learned any non-compliant bounds
        for ( const auto &var : _preprocessedQuery._debuggingSolution )
        {
            // printf( "Looking at var %u\n", var.first );

            if ( FloatUtils::gt( _tableau->getLowerBound( var.first ), var.second, 1e-5 ) )
            {
                printf( "Error! The stack is compliant, but learned an non-compliant bound: "
                        "Solution for %u is %.15lf, but learned lower bound %.15lf\n",
                        var.first,
                        var.second,
                        _tableau->getLowerBound( var.first ) );
                throw ReluplexError( ReluplexError::DEBUGGING_ERROR );
            }

            if ( FloatUtils::lt( _tableau->getUpperBound( var.first ), var.second, 1e-5 ) )
            {
                printf( "Error! The stack is compliant, but learned an non-compliant bound: "
                        "Solution for %u is %.15lf, but learned upper bound %.15lf\n",
                        var.first,
                        var.second,
                        _tableau->getUpperBound( var.first ) );

                throw ReluplexError( ReluplexError::DEBUGGING_ERROR );
            }
        }
    }
}

void Engine::quitSignal()
{
    _quitRequested = true;
}

Engine::ExitCode Engine::getExitCode() const
{
    return _exitCode;
}

<<<<<<< HEAD
void Engine::performSymbolicBoundTightening()
{
    if ( !_preprocessedQuery._sbt )
        return;

    _preprocessedQuery._sbt->clearReluStatuses();
    unsigned numTightenedBounds = 0;

    // printf( "\nSBT DEBUG: dumping states of all (%u) ReLUs:\n", _plConstraints.size() );
    // for ( const auto &constraint : _plConstraints )
    // {
    //     String reluString;
    //     constraint->dump( reluString );
    //     printf( "\t%s\n", reluString.ascii() );
    // }

    struct timespec start = TimeUtils::sampleMicro();

    // The SBT is provided as part of the input query, and it already
    // knows the original network topology and weights.

    // Step 1: tell the SBT about input bounds; maybe they were tightened
    unsigned sanity = 0;
    for ( const auto &inputVariable : _preprocessedQuery.getInputVariables() )
    {
        // We assume the ordering is correct (i.e., input are 0, 1, 2, 3, 4) but really something more robust is needed

        if ( inputVariable != sanity )
        {
            printf( "Error! Sanity failed, input variable with strange index\n" );
            exit( 1 );
        }
        ++sanity;

        double min, max;
        if ( _preprocessor.variableIsFixed( inputVariable ) )
        {
            min = _preprocessor.getFixedValue( inputVariable );
            max = min;
        }
        else if ( _preprocessor.variableIsMerged( inputVariable ) )
        {
            unsigned variable = _preprocessor.getMergedIndex( inputVariable );
            min = _tableau->getLowerBound( variable );
            max = _tableau->getUpperBound( variable );
        }
        else
        {
            min = _tableau->getLowerBound( inputVariable );
            max = _tableau->getUpperBound( inputVariable );
        }

        // printf( "Input variable: %u. Range: [%lf, %lf]\n", inputVariable, min, max );

        _preprocessedQuery._sbt->setInputLowerBound( inputVariable, min );
        _preprocessedQuery._sbt->setInputUpperBound( inputVariable, max );
    }

    // Step 2: tell the SBT about the state of the ReLUs
    for ( const auto &constraint : _plConstraints )
    {
        ReluConstraint *relu = (ReluConstraint *)constraint;
        unsigned b = relu->getB();
        SymbolicBoundTightener::NodeIndex nodeIndex = _preprocessedQuery._sbt->nodeIndexFromB( b );
        _preprocessedQuery._sbt->setReluStatus( nodeIndex._layer, nodeIndex._neuron, relu->getPhaseStatus() );
    }

    // Step 3: perfrom the bound tightening
    _preprocessedQuery._sbt->run();

    // Stpe 4: extract any tighter bounds that were discovered
    for ( const auto &pair : _preprocessedQuery._sbt->_nodeIndexToFVar )
    {
        unsigned layer = pair.first._layer;
        unsigned neuron = pair.first._neuron;
        unsigned var = pair.second;

        // if ( _preprocessor.variableIsFixed( var ) )
        // {
        //     // We've learned a bound for a fixed variable, disregard
        //     printf( "Learned bound for a fixed var! This shouldnt happen\n" );
        //     exit( 1 );
        // }

        // unsigned varIndex = _preprocessor.getNewIndex( var );

        double lb = _preprocessedQuery._sbt->getLowerBound( layer, neuron );
        double ub = _preprocessedQuery._sbt->getUpperBound( layer, neuron );

        double currentLb = _tableau->getLowerBound( var );
        double currentUb = _tableau->getUpperBound( var );

        _tableau->tightenLowerBound( var, lb );
        _tableau->tightenUpperBound( var, ub );

        if ( FloatUtils::lt( ub, currentUb ) )
        {
            // printf( "\tTighter uB: %lf --> %lf. Layer: %u, Neuron: %u, Var: %u\n", currentUb, ub,
            //         layer, neuron, var );
            ++numTightenedBounds;
        }

        if ( FloatUtils::gt( lb, currentLb ) )
        {
            // printf( "\tTighter lb: %lf --> %lf. Layer: %u, Neuron: %u, Var: %u\n", currentLb, lb,
            //         layer, neuron, var );
            ++numTightenedBounds;
        }
    }

    struct timespec end = TimeUtils::sampleMicro();

    _statistics.addTimeForSBT( TimeUtils::timePassed( start, end ) );

    _statistics.addNumBoundsTightenedInSBT( numTightenedBounds );

    // if ( numTightenedBounds == 0 )
    // {
    //     printf( "\n\tSBT bad!!\n" );
    // }
    // else
    // {
    //     printf( "\n\tSBT good!!\n" );
    // }

    // printf( "\n" );
=======
bool Engine::shouldExitDueToTimeout( unsigned timeout ) const
{
    enum {
        MILLISECONDS_TO_SECONDS = 1000,
    };

    // A timeout value of 0 means no time limit
    if ( timeout == 0 )
        return false;

    return _statistics.getTotalTime() / MILLISECONDS_TO_SECONDS > timeout;
>>>>>>> bcc41050
}

//
// Local Variables:
// compile-command: "make -C ../.. "
// tags-file-name: "../../TAGS"
// c-basic-offset: 4
// End:
//<|MERGE_RESOLUTION|>--- conflicted
+++ resolved
@@ -1340,7 +1340,6 @@
     return _exitCode;
 }
 
-<<<<<<< HEAD
 void Engine::performSymbolicBoundTightening()
 {
     if ( !_preprocessedQuery._sbt )
@@ -1467,7 +1466,8 @@
     // }
 
     // printf( "\n" );
-=======
+}
+
 bool Engine::shouldExitDueToTimeout( unsigned timeout ) const
 {
     enum {
@@ -1479,7 +1479,6 @@
         return false;
 
     return _statistics.getTotalTime() / MILLISECONDS_TO_SECONDS > timeout;
->>>>>>> bcc41050
 }
 
 //
