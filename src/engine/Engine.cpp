--- conflicted
+++ resolved
@@ -199,9 +199,6 @@
     for ( auto &nlConstraint : _nlConstraints )
         nlConstraint->registerBoundManager( &_boundManager );
 
-    tightenBoundsOnConstraintMatrix();
-    _boundManager.propagateTightenings();
-
     // Before encoding, make sure all valid constraints are applied.
     applyAllValidConstraintCaseSplits();
 
@@ -521,19 +518,12 @@
     {
         // We have violated piecewise-linear constraints.
         performConstraintFixingStep();
-<<<<<<< HEAD
-        // Finally, take this opportunity to tighten any bounds
-        // and perform any valid case splits.
-        tightenBoundsOnConstraintMatrix();
-        _boundManager.propagateTightenings();
-=======
 
         // Finally, take this opporunity to tighten any bounds
         // and perform any valid case splits.
         tightenBoundsOnConstraintMatrix();
         _boundManager.propagateTightenings();
 
->>>>>>> f774ae1f
         // For debugging purposes
         checkBoundCompliancyWithDebugSolution();
 
