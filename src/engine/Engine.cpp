--- conflicted
+++ resolved
@@ -2486,12 +2486,8 @@
 void Engine::performSimulation()
 {
     if ( _simulationSize == 0 || !_networkLevelReasoner ||
-<<<<<<< HEAD
-         _milpSolverBoundTighteningType == MILPSolverBoundTighteningType::NONE || _produceUNSATProofs )
-=======
          _milpSolverBoundTighteningType == MILPSolverBoundTighteningType::NONE ||
          _produceUNSATProofs )
->>>>>>> a457558a
     {
         ENGINE_LOG( Stringf( "Skip simulation..." ).ascii() );
         return;
@@ -2517,19 +2513,11 @@
     _networkLevelReasoner->simulate( &simulations );
 }
 
-<<<<<<< HEAD
-unsigned int Engine::performSymbolicBoundTightening( InputQuery *inputQuery )
-=======
 unsigned Engine::performSymbolicBoundTightening( InputQuery *inputQuery )
->>>>>>> a457558a
 {
     if ( _symbolicBoundTighteningType == SymbolicBoundTighteningType::NONE ||
          ( !_networkLevelReasoner ) || _produceUNSATProofs )
         return 0;
-<<<<<<< HEAD
-
-=======
->>>>>>> a457558a
 
     struct timespec start = TimeUtils::sampleMicro();
 
