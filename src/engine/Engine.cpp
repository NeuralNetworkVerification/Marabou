/*********************                                                        */
/*! \file Engine.cpp
 ** \verbatim
 ** Top contributors (to current version):
 **   Guy Katz, Duligur Ibeling, Andrew Wu
 ** This file is part of the Marabou project.
 ** Copyright (c) 2017-2019 by the authors listed in the file AUTHORS
 ** in the top-level source directory) and their institutional affiliations.
 ** All rights reserved. See the file COPYING in the top-level source
 ** directory for licensing information.\endverbatim
 **
 ** \brief [[ Add one-line brief description here ]]
 **
 ** [[ Add lengthier description here ]]
 **/

#include "AutoConstraintMatrixAnalyzer.h"
#include "Debug.h"
#include "Engine.h"
#include "EngineState.h"
#include "FactTracker.h"
#include "InfeasibleQueryException.h"
#include "InputQuery.h"
#include "MStringf.h"
#include "MalformedBasisException.h"
#include "PiecewiseLinearConstraint.h"
#include "Preprocessor.h"
#include "ReluplexError.h"
#include "SmtCore.h"
#include "TableauRow.h"
#include "TimeUtils.h"
#include <string>
#include <fstream>
#include <chrono>
#include <ctime>

std::string getTimeInNanoseconds(){
  std::chrono::time_point<std::chrono::system_clock> now = std::chrono::system_clock::now();
  auto duration = now.time_since_epoch();
  auto nanoseconds = std::chrono::duration_cast<std::chrono::nanoseconds>(duration);
  return std::to_string(nanoseconds.count());
}

Engine::Engine()
    : _rowBoundTightener( *_tableau )
    , _symbolicBoundTightener( NULL )
    , _smtCore( this )
    , _numPlConstraintsDisabledByValidSplits( 0 )
    , _preprocessingEnabled( false )
    , _work( NULL )
    , _basisRestorationRequired( Engine::RESTORATION_NOT_NEEDED )
    , _basisRestorationPerformed( Engine::NO_RESTORATION_PERFORMED )
    , _costFunctionManager( _tableau )
    , _quitRequested( false )
    , _exitCode( Engine::NOT_DONE )
    , _constraintBoundTightener( *_tableau )
    , _numVisitedStatesAtPreviousRestoration( 0 )
{
    _factTracker._smtCore = &_smtCore;
    _factTracker.setStatistics( &_statistics );
    _smtCore.setStatistics( &_statistics );
    _smtCore.setFactTracker( &_factTracker );
    _tableau->setStatistics( &_statistics );
    _tableau->setFactTracker( &_factTracker );
    _rowBoundTightener->setStatistics( &_statistics );
    _rowBoundTightener->setFactTracker( &_factTracker );
    _constraintBoundTightener->setStatistics( &_statistics );
    _preprocessor.setStatistics( &_statistics );

    _activeEntryStrategy = _projectedSteepestEdgeRule;
    _activeEntryStrategy->setStatistics( &_statistics );

    _statistics.stampStartingTime();
}

Engine::~Engine()
{
    if ( _work )
    {
        delete[] _work;
        _work = NULL;
    }

    if ( _symbolicBoundTightener )
    {
        delete _symbolicBoundTightener;
        _symbolicBoundTightener = NULL;
    }
}

void Engine::adjustWorkMemorySize()
{
    if ( _work )
    {
        delete[] _work;
        _work = NULL;
    }

    _work = new double[_tableau->getM()];
    if ( !_work )
        throw ReluplexError( ReluplexError::ALLOCATION_FAILED, "Engine::work" );
}

bool Engine::solve( unsigned timeoutInSeconds, std::string fileprefix/*=""*/, bool crossValidation/*=false*/ )
{
    SignalHandler::getInstance()->initialize();
    SignalHandler::getInstance()->registerClient( this );

    storeInitialEngineState();

    printf( "\nEngine::solve: Initial statistics\n" );
    mainLoopStatistics();
    printf( "\n---\n" );

    struct timespec mainLoopStart = TimeUtils::sampleMicro();
    while ( true )
    {
        // for(unsigned var=0; var<_tableau->getN(); var++){
        //   ASSERT(_factTracker.hasFactAffectingBound(var, FactTracker::LB));
        //   ASSERT(_factTracker.hasFactAffectingBound(var, FactTracker::UB));
        // }
        // for(unsigned id=0; id<_tableau->getM(); id++){
        //   ASSERT(_factTracker.hasFactAffectingEquation(id));
        // }
        struct timespec mainLoopEnd = TimeUtils::sampleMicro();
        _statistics.addTimeMainLoop( TimeUtils::timePassed( mainLoopStart, mainLoopEnd ) );
        mainLoopStart = mainLoopEnd;

        if ( shouldExitDueToTimeout( timeoutInSeconds ) )
        {
            printf( "\n\nEngine: quitting due to timeout...\n\n" );
            printf( "Final statistics:\n" );
            _statistics.print();

            _exitCode = Engine::TIMEOUT;
            _statistics.timeout();
            return false;
        }

        if ( _quitRequested )
        {
            printf( "\n\nEngine: quitting due to external request...\n\n" );
            printf( "Final statistics:\n" );
            _statistics.print();

            _exitCode = Engine::TIMEOUT;
            return false;
        }

        try
        {
            DEBUG( _tableau->verifyInvariants() );

            mainLoopStatistics();

            // If the basis has become malformed, we need to restore it
            if ( basisRestorationNeeded() )
            {
                if ( _basisRestorationRequired == Engine::STRONG_RESTORATION_NEEDED )
                {
                    performPrecisionRestoration( PrecisionRestorer::RESTORE_BASICS );
                    _basisRestorationPerformed = Engine::PERFORMED_STRONG_RESTORATION;
                }
                else
                {
                    performPrecisionRestoration( PrecisionRestorer::DO_NOT_RESTORE_BASICS );
                    _basisRestorationPerformed = Engine::PERFORMED_WEAK_RESTORATION;
                }

                _numVisitedStatesAtPreviousRestoration = _statistics.getNumVisitedTreeStates();
                _basisRestorationRequired = Engine::RESTORATION_NOT_NEEDED;
                continue;
            }

            // Restoration is not required
            _basisRestorationPerformed = Engine::NO_RESTORATION_PERFORMED;

            // Possible restoration due to preceision degradation
            if ( shouldCheckDegradation() && highDegradation() )
            {
                performPrecisionRestoration( PrecisionRestorer::RESTORE_BASICS );
                continue;
            }

            if ( _tableau->basisMatrixAvailable() )
                explicitBasisBoundTightening();

            // Perform any SmtCore-initiated case splits
            if ( _smtCore.needToSplit() )
            {
                _smtCore.performSplit();

                do
                {
                    performSymbolicBoundTightening();
                }
                while ( applyAllValidConstraintCaseSplits() );
                continue;
            }

            if ( !_tableau->allBoundsValid() )
            {
                // Some variable bounds are invalid, so the query is unsat
                unsigned failureVar = _tableau->getInvalidBoundsVariable();
                List<const Fact*> failureExplanations;
                // ASSERT( ( _factTracker.hasFactAffectingBound( failureVar, FactTracker::LB ) ));
                failureExplanations.append( _factTracker.getFactAffectingBound( failureVar, FactTracker::LB ) );
                // ASSERT ( _factTracker.hasFactAffectingBound( failureVar, FactTracker::UB ) );
                failureExplanations.append( _factTracker.getFactAffectingBound( failureVar, FactTracker::UB ) );
                throw InfeasibleQueryException( failureExplanations );
            }

            if ( allVarsWithinBounds() )
            {
                // The linear portion of the problem has been solved.
                // Check the status of the PL constraints
                collectViolatedPlConstraints();

                // If all constraints are satisfied, we are possibly done
                if ( allPlConstraintsHold() )
                {
                    if ( _tableau->getBasicAssignmentStatus() !=
                         ITableau::BASIC_ASSIGNMENT_JUST_COMPUTED )
                    {
                        printf( "Before declaring SAT, recomputing...\n" );
                        // Make sure that the assignment is precise before declaring success
                        _tableau->computeAssignment();
                        continue;
                    }

                    printf( "\nEngine::solve: SAT assignment found\n" );
                    _statistics.print();
                    _exitCode = Engine::SAT;
                    return true;
                }

                // We have violated piecewise-linear constraints.
                performConstraintFixingStep();

                // Finally, take this opporunity to tighten any bounds
                // and perform any valid case splits.
                tightenBoundsOnConstraintMatrix();
                applyAllBoundTightenings();
                // For debugging purposes
                checkBoundCompliancyWithDebugSolution();

                while ( applyAllValidConstraintCaseSplits() )
                    performSymbolicBoundTightening();

                continue;
            }

            // We have out-of-bounds variables.
            performSimplexStep();
            continue;
        }
        catch ( const MalformedBasisException & )
        {
            // Debug
            printf( "MalformedBasisException caught!\n" );
            //

            if ( _basisRestorationPerformed == Engine::NO_RESTORATION_PERFORMED )
            {
                if ( _numVisitedStatesAtPreviousRestoration != _statistics.getNumVisitedTreeStates() )
                {
                    // We've tried a strong restoration before, and it didn't work. Do a weak restoration
                    _basisRestorationRequired = Engine::WEAK_RESTORATION_NEEDED;
                }
                else
                {
                    _basisRestorationRequired = Engine::STRONG_RESTORATION_NEEDED;
                }
            }
            else if ( _basisRestorationPerformed == Engine::PERFORMED_STRONG_RESTORATION )
                _basisRestorationRequired = Engine::WEAK_RESTORATION_NEEDED;
            else
            {
                printf( "Engine: Cannot restore tableau!\n" );
                _exitCode = Engine::ERROR;
                return false;
            }
        }
        catch ( const InfeasibleQueryException & e)
        {
            auto explanations = e.getExplanations();
            auto splits = _factTracker.getConstraintsAndSplitsCausingFacts(explanations);
            List<PiecewiseLinearCaseSplit> soFar;

            _smtCore.allSplitsSoFar(soFar, false);
            Set<unsigned> splitSet;
            for(auto split : splits)
                splitSet.insert( split.first() );

            unsigned blameSize = splits.size();
            if (blameSize==0) blameSize=_statistics.getCurrentStackDepth();
            printf("BLAME %u %u %u %u\n", splits.size(),
              blameSize, _statistics.getCurrentStackDepth(), _smtCore.printBackjumpLevelForTest(splitSet));
            // printf("CONTRADICTION #facts=%u, #splits_causing=%u, #splits_excluding_implied=%u, #splits_including_implied=%d\n",
            //   explanations.size(),
            //   splits.size(),
            //   _statistics.getCurrentStackDepth(),
            //   soFar.size());

            /*_smtCore.allSplitsSoFar(soFar);
            printf("CONTRADICTION #facts=%u, #splits_causing=%u, #splits_excluding_implied=%u, #splits_including_implied=%d\n",
              explanations.size(),
              splits.size(),
              _statistics.getCurrentStackDepth(),
              soFar.size());
            if(splits.size()>0&&splits.size()<=_statistics.getCurrentStackDepth()){
                Set<unsigned> splitSet;
                for(auto split : splits)
                    splitSet.insert( split.first() );
                _smtCore.printBackjumpLevelForTest( splitSet );
                printf("\nBlamed splits: ");
                for(auto plcSplit : soFar)
                    if( splitSet.exists( plcSplit.getConstraintID() ) )
                        plcSplit.dump();
                printf("\n");
            }
            printf("Explaining Facts:\nDumping equations and bounds\n");
            for ( const Fact* explanation : explanations ){
                printf("\t");
                explanation->dump();
            }*/
            if ( explanations.size() && !crossValidation ){
                dumpInfeasibleSystemToSMTForTest( explanations, fileprefix+"_" );
                InputQuery crossValidationQuery = _tempInputQueryForTest;
                List<Equation> infeasibleSystem;
                _smtCore.getBlamedSplitFacts( splitSet, infeasibleSystem );
                for ( Equation eq: infeasibleSystem )
                    crossValidationQuery.addEquation( eq );
                crossValidationQuery.saveQuery( String( "cv_query/" + fileprefix+"_"+getTimeInNanoseconds() + ".txt" ) );
            }

            // The current query is unsat, and we need to pop.
            // If we're at level 0, the whole query is unsat.
            if ( !_smtCore.popSplit(explanations) )
            {
                printf( "\nEngine::solve: UNSAT query\n" );
                _statistics.print();
                _exitCode = Engine::UNSAT;
                return false;
            }
        }
        catch ( ... )
        {
            _exitCode = Engine::ERROR;
            printf( "Engine: Unknown error!\n" );
            return false;
        }
    }
}

void Engine::mainLoopStatistics()
{
    struct timespec start = TimeUtils::sampleMicro();

    unsigned activeConstraints = 0;
    for ( const auto &constraint : _plConstraints )
        if ( constraint->isActive() )
            ++activeConstraints;

    _statistics.setNumActivePlConstraints( activeConstraints );
    _statistics.setNumPlValidSplits( _numPlConstraintsDisabledByValidSplits );
    _statistics.setNumPlSMTSplits( _plConstraints.size() -
                                   activeConstraints - _numPlConstraintsDisabledByValidSplits );

    if ( _statistics.getNumMainLoopIterations() % GlobalConfiguration::STATISTICS_PRINTING_FREQUENCY == 0 )
        _statistics.print();

    _statistics.incNumMainLoopIterations();

    struct timespec end = TimeUtils::sampleMicro();
    _statistics.addTimeForStatistics( TimeUtils::timePassed( start, end ) );
}

void Engine::performConstraintFixingStep()
{
    // Statistics
    _statistics.incNumConstraintFixingSteps();
    struct timespec start = TimeUtils::sampleMicro();

    // Select a violated constraint as the target
    selectViolatedPlConstraint();

    // Report the violated constraint to the SMT engine
    reportPlViolation();

    // Attempt to fix the constraint
    fixViolatedPlConstraintIfPossible();

    struct timespec end = TimeUtils::sampleMicro();
    _statistics.addTimeConstraintFixingSteps( TimeUtils::timePassed( start, end ) );
}

void Engine::performSimplexStep()
{
    // Statistics
    _statistics.incNumSimplexSteps();
    struct timespec start = TimeUtils::sampleMicro();

    /*
      In order to increase numerical stability, we attempt to pick a
      "good" entering/leaving combination, by trying to avoid tiny pivot
      values. We do this as follows:

      1. Pick an entering variable according to the strategy in use.
      2. Find the entailed leaving variable.
      3. If the combination is bad, go back to (1) and find the
         next-best entering variable.
    */

    if ( _costFunctionManager->costFunctionInvalid() )
        _costFunctionManager->computeCoreCostFunction();
    else
        _costFunctionManager->adjustBasicCostAccuracy();

    DEBUG({
            // Since we're performing a simplex step, there are out-of-bounds variables.
            // Therefore, if the cost function is fresh, it should not be zero.
            if ( _costFunctionManager->costFunctionJustComputed() )
            {
                const double *costFunction = _costFunctionManager->getCostFunction();
                unsigned size = _tableau->getN() - _tableau->getM();
                bool found = false;
                for ( unsigned i = 0; i < size; ++i )
                {
                    if ( !FloatUtils::isZero( costFunction[i] ) )
                    {
                        found = true;
                        break;
                    }
                }

                if ( !found )
                {
                    printf( "Error! Have OOB vars but cost function is zero.\n"
                            "Recomputing cost function. New one is:\n" );
                    _costFunctionManager->computeCoreCostFunction();
                    _costFunctionManager->dumpCostFunction();
                    throw ReluplexError( ReluplexError::DEBUGGING_ERROR,
                                         "Have OOB vars but cost function is zero" );
                }
            }
        });

    // Obtain all eligible entering varaibles
    List<unsigned> enteringVariableCandidates;
    _tableau->getEntryCandidates( enteringVariableCandidates );

    unsigned bestLeaving = 0;
    double bestChangeRatio = 0.0;
    Set<unsigned> excludedEnteringVariables;
    bool haveCandidate = false;
    unsigned bestEntering = 0;
    double bestPivotEntry = 0.0;
    unsigned tries = GlobalConfiguration::MAX_SIMPLEX_PIVOT_SEARCH_ITERATIONS;

    while ( tries > 0 )
    {
        --tries;

        // Attempt to pick the best entering variable from the available candidates
        if ( !_activeEntryStrategy->select( _tableau,
                                            enteringVariableCandidates,
                                            excludedEnteringVariables ) )
        {
            // No additional candidates can be found.
            break;
        }

        // We have a candidate!
        haveCandidate = true;

        // We don't want to re-consider this candidate in future
        // iterations
        excludedEnteringVariables.insert( _tableau->getEnteringVariableIndex() );

        // Pick a leaving variable
        _tableau->computeChangeColumn();
        _tableau->pickLeavingVariable();

        // A fake pivot always wins
        if ( _tableau->performingFakePivot() )
        {
            bestEntering = _tableau->getEnteringVariableIndex();
            bestLeaving = _tableau->getLeavingVariableIndex();
            bestChangeRatio = _tableau->getChangeRatio();
            memcpy( _work, _tableau->getChangeColumn(), sizeof(double) * _tableau->getM() );
            break;
        }

        // Is the newly found pivot better than the stored one?
        unsigned leavingIndex = _tableau->getLeavingVariableIndex();
        double pivotEntry = FloatUtils::abs( _tableau->getChangeColumn()[leavingIndex] );
        if ( pivotEntry > bestPivotEntry )
        {
            bestEntering = _tableau->getEnteringVariableIndex();
            bestPivotEntry = pivotEntry;
            bestLeaving = leavingIndex;
            bestChangeRatio = _tableau->getChangeRatio();
            memcpy( _work, _tableau->getChangeColumn(), sizeof(double) * _tableau->getM() );
        }

        // If the pivot is greater than the sought-after threshold, we
        // are done.
        if ( bestPivotEntry >= GlobalConfiguration::ACCEPTABLE_SIMPLEX_PIVOT_THRESHOLD )
            break;
        else
            _statistics.incNumSimplexPivotSelectionsIgnoredForStability();
    }

    // If we don't have any candidates, this simplex step has failed.
    if ( !haveCandidate )
    {
        if ( _tableau->getBasicAssignmentStatus() != ITableau::BASIC_ASSIGNMENT_JUST_COMPUTED )
        {
            // This failure might have resulted from a corrupt basic assignment.
            _tableau->computeAssignment();
            struct timespec end = TimeUtils::sampleMicro();
            _statistics.addTimeSimplexSteps( TimeUtils::timePassed( start, end ) );
            return;
        }
        else if ( !_costFunctionManager->costFunctionJustComputed() )
        {
            // This failure might have resulted from a corrupt cost function.
            ASSERT( _costFunctionManager->getCostFunctionStatus() ==
                    ICostFunctionManager::COST_FUNCTION_UPDATED );
            _costFunctionManager->invalidateCostFunction();
            struct timespec end = TimeUtils::sampleMicro();
            _statistics.addTimeSimplexSteps( TimeUtils::timePassed( start, end ) );
            return;
        }
        else
        {
            // Cost function is fresh --- failure is real.
            struct timespec end = TimeUtils::sampleMicro();
            _statistics.addTimeSimplexSteps( TimeUtils::timePassed( start, end ) );
            printf("SIMPLEX CONTRADICTION\n");
            List<const Fact*> explanation = _tableau->getExplanationsForSaturatedTableauRow();
            /*
              TODO: explanations probably include fact that created leavingIndex equation,
              and bounds of variables with non-zero coefficients in the equation

              Guy: I'm afraid it may not be so simple. AFAIK, the standard way for "explaining"
              simplex UNSATs is via Farkas' lemma. This will basically give you a set of equations that
              are responsible for the failure - and then you can grab the facts leading to those equations, plus
              the varibale bounds of all variables involved in those equations.

              For now, it may be easier to not have an explanation for this case - i.e., just backtrack.

              For now, we go over all rows to find a contradiction row. And backtrack for that row. This is not
              a minimal explanation, but it is a sufficient one.
            */

            throw InfeasibleQueryException( explanation );
        }
    }

    // Set the best choice in the tableau
    _tableau->setEnteringVariableIndex( bestEntering );
    _tableau->setLeavingVariableIndex( bestLeaving );
    _tableau->setChangeColumn( _work );
    _tableau->setChangeRatio( bestChangeRatio );

    bool fakePivot = _tableau->performingFakePivot();

    if ( !fakePivot &&
         bestPivotEntry < GlobalConfiguration::ACCEPTABLE_SIMPLEX_PIVOT_THRESHOLD )
    {
        /*
          Despite our efforts, we are stuck with a small pivot. If basis factorization
          isn't fresh, refresh it and terminate this step - perhaps in the next iteration
          a better pivot will be found
        */
        if ( !_tableau->basisMatrixAvailable() )
        {
            _tableau->refreshBasisFactorization();
            return;
        }

        _statistics.incNumSimplexUnstablePivots();
    }

    if ( !fakePivot )
    {
        _tableau->computePivotRow();
        _rowBoundTightener->examinePivotRow();
    }

    // Perform the actual pivot
    _activeEntryStrategy->prePivotHook( _tableau, fakePivot );
    _tableau->performPivot();
    _activeEntryStrategy->postPivotHook( _tableau, fakePivot );

    struct timespec end = TimeUtils::sampleMicro();
    _statistics.addTimeSimplexSteps( TimeUtils::timePassed( start, end ) );
}

void Engine::fixViolatedPlConstraintIfPossible()
{
    List<PiecewiseLinearConstraint::Fix> fixes;

    if ( GlobalConfiguration::USE_SMART_FIX )
        fixes = _plConstraintToFix->getSmartFixes( _tableau );
    else
        fixes = _plConstraintToFix->getPossibleFixes();

    // First, see if we can fix without pivoting. We are looking for a fix concerning a
    // non-basic variable, that doesn't set that variable out-of-bounds.
    for ( const auto &fix : fixes )
    {
        if ( !_tableau->isBasic( fix._variable ) )
        {
			if ( _tableau->checkValueWithinBounds( fix._variable, fix._value ) )
			{
                _tableau->setNonBasicAssignment( fix._variable, fix._value, true );
                return;
			}
        }
    }

    // No choice, have to pivot. Look for a fix concerning a basic variable, that
    // doesn't set that variable out-of-bounds. If smart-fix is enabled and implemented,
    // we should probably not reach this point.
    bool found = false;
    auto it = fixes.begin();
    while ( !found && it != fixes.end() )
    {
        if ( _tableau->isBasic( it->_variable ) )
        {
			if ( _tableau->checkValueWithinBounds( it->_variable, it->_value ) )
			{
                found = true;
            }
        }
        if ( !found )
        {
            ++it;
        }
    }

    // If we couldn't find an eligible fix, give up
    if ( !found )
        return;

    PiecewiseLinearConstraint::Fix fix = *it;
    ASSERT( _tableau->isBasic( fix._variable ) );

    TableauRow row( _tableau->getN() - _tableau->getM() );
    _tableau->getTableauRow( _tableau->variableToIndex( fix._variable ), &row );

    // Pick the variable with the largest coefficient in this row for pivoting,
    // to increase numerical stability.
    unsigned bestCandidate = row._row[0]._var;
    double bestValue = FloatUtils::abs( row._row[0]._coefficient );

    unsigned n = _tableau->getN();
    unsigned m = _tableau->getM();
    for ( unsigned i = 1; i < n - m; ++i )
    {
        double contenderValue = FloatUtils::abs( row._row[i]._coefficient );
        if ( FloatUtils::gt( contenderValue, bestValue ) )
        {
            bestValue = contenderValue;
            bestCandidate = row._row[i]._var;
        }
    }

    if ( FloatUtils::isZero( bestValue ) )
    {
        // This can happen, e.g., if we have an equation x = 5, and is legal behavior.
        return;
    }

    // Switch between nonBasic and the variable we need to fix
    _tableau->setEnteringVariableIndex( _tableau->variableToIndex( bestCandidate ) );
    _tableau->setLeavingVariableIndex( _tableau->variableToIndex( fix._variable ) );

    // Make sure the change column and pivot row are up-to-date - strategies
    // such as projected steepest edge need these for their internal updates.
    _tableau->computeChangeColumn();
    _tableau->computePivotRow();

    _activeEntryStrategy->prePivotHook( _tableau, false );
    _tableau->performDegeneratePivot();
    _activeEntryStrategy->postPivotHook( _tableau, false );

    ASSERT( !_tableau->isBasic( fix._variable ) );
    _tableau->setNonBasicAssignment( fix._variable, fix._value, true );
}

bool Engine::processInputQuery( InputQuery &inputQuery )
{
    _tempInputQueryForTest = inputQuery;
    _crossValidationCountForTest = 0U;
    return processInputQuery( inputQuery, GlobalConfiguration::PREPROCESS_INPUT_QUERY );
}

bool Engine::processInputQuery( InputQuery &inputQuery, bool preprocess )
{
    log( "processInputQuery starting\n" );

    try
    {
        struct timespec start = TimeUtils::sampleMicro();

        // Inform the PL constraints of the initial variable bounds
        for ( const auto &plConstraint : inputQuery.getPiecewiseLinearConstraints() )
        {
            List<unsigned> variables = plConstraint->getParticipatingVariables();
            for ( unsigned variable : variables )
            {
                plConstraint->notifyLowerBound( variable, inputQuery.getLowerBound( variable ) );
                plConstraint->notifyUpperBound( variable, inputQuery.getUpperBound( variable ) );
            }
        }

        printf( "Engine::processInputQuery: Input query (before preprocessing): "
                "%u equations, %u variables\n",
                inputQuery.getEquations().size(),
                inputQuery.getNumberOfVariables() );

        // If processing is enabled, invoke the preprocessor
        _preprocessingEnabled = preprocess;
        if ( _preprocessingEnabled )
            _preprocessedQuery = _preprocessor.preprocess
                ( inputQuery, GlobalConfiguration::PREPROCESSOR_ELIMINATE_VARIABLES );
        else
            _preprocessedQuery = inputQuery;

        printf( "Engine::processInputQuery: Input query (after preprocessing): "
                "%u equations, %u variables\n\n",
                _preprocessedQuery.getEquations().size(),
                _preprocessedQuery.getNumberOfVariables() );

        printf( "Input bounds:\n" );
        for ( unsigned i = 0; i < inputQuery.getNumInputVariables(); ++i )
        {
            unsigned variable = inputQuery.inputVariableByIndex( i );
            double lb, ub;
            bool fixed = false;
            if ( _preprocessingEnabled )
            {
                // Fixed variables are easy: return the value they've been fixed to.
                if ( _preprocessor.variableIsFixed( variable ) )
                {
                    fixed = true;
                    lb = _preprocessor.getFixedValue( variable );
                    ub = lb;
                }
                else
                {
                    // Has the variable been merged into another?
                    if ( _preprocessor.variableIsMerged( variable ) )
                        variable = _preprocessor.getMergedIndex( variable );

                    // We know which variable to look for, but it may have been assigned
                    // a new index, due to variable elimination
                    variable = _preprocessor.getNewIndex( variable );

                    lb = _preprocessedQuery.getLowerBound( variable );
                    ub = _preprocessedQuery.getUpperBound( variable );
                }
            }
            else
            {
                lb = inputQuery.getLowerBound( variable );
                ub = inputQuery.getUpperBound( variable );
            }

            printf( "\tx%u: [%8.4lf, %8.4lf] %s\n", i, lb, ub, fixed ? "[FIXED]" : "" );
        }
        printf( "\n" );

        unsigned infiniteBounds = _preprocessedQuery.countInfiniteBounds();
        if ( infiniteBounds != 0 )
        {
            _exitCode = Engine::ERROR;
            throw ReluplexError( ReluplexError::UNBOUNDED_VARIABLES_NOT_YET_SUPPORTED,
                                 Stringf( "Error! Have %u infinite bounds", infiniteBounds ).ascii() );
        }

        const List<Equation> &equations( _preprocessedQuery.getEquations() );
        unsigned m = equations.size();
        unsigned n = _preprocessedQuery.getNumberOfVariables();

        _degradationChecker.storeEquations( _preprocessedQuery );

        /*
          Process the returned equations, to detect any redundancies, i.e. equations that
          are a linear combination of other equations. Such equations can be removed
        */

        // Step 1: create a constraint matrix from the equations
        double *constraintMatrix = new double[n*m];
        if ( !constraintMatrix )
            throw ReluplexError( ReluplexError::ALLOCATION_FAILED, "Engine::constraintMatrix" );
        std::fill_n( constraintMatrix, n*m, 0.0 );

        unsigned equationIndex = 0;
        for ( const auto &equation : equations )
        {
            if ( equation._type != Equation::EQ )
            {
                _exitCode = Engine::ERROR;
                throw ReluplexError( ReluplexError::NON_EQUALITY_INPUT_EQUATIONS_NOT_YET_SUPPORTED );
            }

            for ( const auto &addend : equation._addends )
                constraintMatrix[equationIndex*n + addend._variable] = addend._coefficient;

            ++equationIndex;
        }

        // Step 2: analyze the matrix to identify redundant rows and independent columns
        AutoConstraintMatrixAnalyzer analyzer;
        analyzer->analyze( constraintMatrix, m, n );

        log( Stringf( "Number of redundant rows: %u out of %u",
                      analyzer->getRedundantRows().size(), m ) );

        // Step 3: remove any equations corresponding to redundant rows
        Set<unsigned> redundantRows = analyzer->getRedundantRows();

        if ( !redundantRows.empty() )
        {
            _preprocessedQuery.removeEquationsByIndex( redundantRows );
            m = equations.size();

            // Adjust A for the missing rows
            std::fill_n( constraintMatrix, n*m, 0.0 );

            unsigned equationIndex = 0;
            for ( const auto &equation : equations )
            {
                for ( const auto &addend : equation._addends )
                    constraintMatrix[equationIndex*n + addend._variable] = addend._coefficient;

                ++equationIndex;
            }
        }

        // Step 4: keep the independent columns for later basis initialization
        List<unsigned> independentColumns = analyzer->getIndependentColumns();
        ASSERT( independentColumns.size() == m );
        /* Done analyzing the constraint matrix for detetign dependencies */

        _tableau->setDimensions( m, n );

        adjustWorkMemorySize();

        equationIndex = 0;
        for ( const auto &equation : equations )
        {
            _tableau->setRightHandSide( equationIndex, equation._scalar );
            ++equationIndex;
        }

        _tableau->setConstraintMatrix( constraintMatrix );
        delete[] constraintMatrix;

        for ( unsigned i = 0; i < n; ++i )
        {
            _tableau->setLowerBound( i, _preprocessedQuery.getLowerBound( i ) );
            _tableau->setUpperBound( i, _preprocessedQuery.getUpperBound( i ) );
        }

        _tableau->registerToWatchAllVariables( _rowBoundTightener );
        _tableau->registerResizeWatcher( _rowBoundTightener );

        _tableau->registerToWatchAllVariables( _constraintBoundTightener );
        _tableau->registerResizeWatcher( _constraintBoundTightener );

        // Placeholder: better constraint matrix analysis as part
        // of the preprocessing phase.
        // Register the constraint bound tightener to all the PL constraints
        for ( auto &plConstraint : _preprocessedQuery.getPiecewiseLinearConstraints() )
            plConstraint->registerConstraintBoundTightener( _constraintBoundTightener );

        _plConstraints = _preprocessedQuery.getPiecewiseLinearConstraints();
        for ( const auto &constraint : _plConstraints )
        {
            constraint->registerAsWatcher( _tableau );
            constraint->setFactTracker( &_factTracker );
            constraint->setStatistics( &_statistics );
            _plConstraintFromID[constraint->getID()] = constraint;
        }
        _tableau->initializeTableau( independentColumns );

        _costFunctionManager->initialize();
        _tableau->registerCostFunctionManager( _costFunctionManager );
        _activeEntryStrategy->initialize( _tableau );

        _statistics.setNumPlConstraints( _plConstraints.size() );

        _factTracker.initializeFromTableau(*_tableau);

        // for(unsigned i=0; i<_tableau->getN(); i++){
        //   ASSERT(_factTracker.hasFactAffectingBound(i, FactTracker::LB));
        //   ASSERT(_factTracker.hasFactAffectingBound(i, FactTracker::UB));
        // }
        // for(unsigned var=0; var<_tableau->getN(); var++){
        //   ASSERT(_factTracker.hasFactAffectingBound(var, FactTracker::LB));
        //   ASSERT(_factTracker.hasFactAffectingBound(var, FactTracker::UB));
        // }
        // for(unsigned id=0; id<_tableau->getM(); id++){
        //   ASSERT(_factTracker.hasFactAffectingEquation(id));
        // }

        _rowBoundTightener->setDimensions();
        _constraintBoundTightener->setDimensions();

        if ( _preprocessedQuery._sbt )
            _symbolicBoundTightener = _preprocessedQuery._sbt;

        struct timespec end = TimeUtils::sampleMicro();
        _statistics.setPreprocessingTime( TimeUtils::timePassed( start, end ) );

        log( "processInputQuery done\n" );
    }
    catch ( const InfeasibleQueryException & )
    {
        _exitCode = Engine::UNSAT;
        return false;
    }

    _smtCore.storeDebuggingSolution( _preprocessedQuery._debuggingSolution );

    return true;
}

void Engine::extractSolution( InputQuery &inputQuery )
{
    for ( unsigned i = 0; i < inputQuery.getNumberOfVariables(); ++i )
    {
        if ( _preprocessingEnabled )
        {
            // Fixed variables are easy: return the value they've been fixed to.
            if ( _preprocessor.variableIsFixed( i ) )
            {
                inputQuery.setSolutionValue( i, _preprocessor.getFixedValue( i ) );
                continue;
            }

            // Has the variable been merged into another?
            unsigned variable = i;
            if ( _preprocessor.variableIsMerged( i ) )
                variable = _preprocessor.getMergedIndex( i );

            // We know which variable to look for, but it may have been assigned
            // a new index, due to variable elimination
            unsigned finalIndex = _preprocessor.getNewIndex( variable );

            // Finally, set the assigned value
            inputQuery.setSolutionValue( i, _tableau->getValue( finalIndex ) );
        }
        else
        {
            inputQuery.setSolutionValue( i, _tableau->getValue( i ) );
        }
    }
}

bool Engine::allVarsWithinBounds() const
{
    return !_tableau->existsBasicOutOfBounds();
}

void Engine::collectViolatedPlConstraints()
{
    _violatedPlConstraints.clear();
    for ( const auto &constraint : _plConstraints )
    {
        if ( constraint->isActive() && !constraint->satisfied() )
            _violatedPlConstraints.append( constraint );
    }
}

bool Engine::allPlConstraintsHold()
{
    return _violatedPlConstraints.empty();
}

void Engine::selectViolatedPlConstraint()
{
    ASSERT( !_violatedPlConstraints.empty() );

    _plConstraintToFix = _smtCore.chooseViolatedConstraintForFixing( _violatedPlConstraints );

    ASSERT( _plConstraintToFix );
}

void Engine::reportPlViolation()
{
    _smtCore.reportViolatedConstraint( _plConstraintToFix );
}

void Engine::storeState( EngineState &state, bool storeAlsoTableauState ) const
{
    if ( storeAlsoTableauState )
    {
        _tableau->storeState( state._tableauState );
        state._tableauStateIsStored = true;
    }
    else
        state._tableauStateIsStored = false;

    for ( const auto &constraint : _plConstraints )
        state._plConstraintToState[constraint] = constraint->duplicateConstraint();

    state._numPlConstraintsDisabledByValidSplits = _numPlConstraintsDisabledByValidSplits;
}

void Engine::restoreState( const EngineState &state )
{
    log( "Restore state starting" );

    if ( !state._tableauStateIsStored )
        throw ReluplexError( ReluplexError::RESTORING_ENGINE_FROM_INVALID_STATE );

    log( "\tRestoring tableau state" );
    _tableau->restoreState( state._tableauState );

    log( "\tRestoring constraint states" );
    for ( auto &constraint : _plConstraints )
    {
        if ( !state._plConstraintToState.exists( constraint ) )
            throw ReluplexError( ReluplexError::MISSING_PL_CONSTRAINT_STATE );

        constraint->restoreState( state._plConstraintToState[constraint] );
    }

    _numPlConstraintsDisabledByValidSplits = state._numPlConstraintsDisabledByValidSplits;

    // Make sure the data structures are initialized to the correct size
    // for(unsigned var=0; var<_tableau->getN(); var++){
    //   ASSERT(_factTracker.hasFactAffectingBound(var, FactTracker::LB));
    //   ASSERT(_factTracker.hasFactAffectingBound(var, FactTracker::UB));
    // }
    // for(unsigned id=0; id<_tableau->getM(); id++){
    //   ASSERT(_factTracker.hasFactAffectingEquation(id));
    // }
    _rowBoundTightener->setDimensions();
    _constraintBoundTightener->setDimensions();
    adjustWorkMemorySize();
    _activeEntryStrategy->resizeHook( _tableau );
    _costFunctionManager->initialize();

    // Reset the violation counts in the SMT core
    _smtCore.resetReportedViolations();
}

void Engine::setNumPlConstraintsDisabledByValidSplits( unsigned numConstraints )
{
    _numPlConstraintsDisabledByValidSplits = numConstraints;
}

bool Engine::attemptToMergeVariables( unsigned x1, unsigned x2 )
{
    /*
      First, we need to ensure that the variables are both non-basic.
    */

    unsigned n = _tableau->getN();
    unsigned m = _tableau->getM();

    if ( _tableau->isBasic( x1 ) )
    {
        TableauRow x1Row( n - m );
        _tableau->getTableauRow( _tableau->variableToIndex( x1 ), &x1Row );

        bool found = false;
        double bestCoefficient = 0.0;
        unsigned nonBasic = 0;
        for ( unsigned i = 0; i < n - m; ++i )
        {
            if ( x1Row._row[i]._var != x2 )
            {
                double contender = FloatUtils::abs( x1Row._row[i]._coefficient );
                if ( FloatUtils::gt( contender, bestCoefficient ) )
                {
                    found = true;
                    nonBasic = x1Row._row[i]._var;
                    bestCoefficient = contender;
                }
            }
        }

        if ( !found )
            return false;

        _tableau->setEnteringVariableIndex( _tableau->variableToIndex( nonBasic ) );
        _tableau->setLeavingVariableIndex( _tableau->variableToIndex( x1 ) );

        // Make sure the change column and pivot row are up-to-date - strategies
        // such as projected steepest edge need these for their internal updates.
        _tableau->computeChangeColumn();
        _tableau->computePivotRow();

        _activeEntryStrategy->prePivotHook( _tableau, false );
        _tableau->performDegeneratePivot();
        _activeEntryStrategy->postPivotHook( _tableau, false );
    }

    if ( _tableau->isBasic( x2 ) )
    {
        TableauRow x2Row( n - m );
        _tableau->getTableauRow( _tableau->variableToIndex( x2 ), &x2Row );

        bool found = false;
        double bestCoefficient = 0.0;
        unsigned nonBasic = 0;
        for ( unsigned i = 0; i < n - m; ++i )
        {
            if ( x2Row._row[i]._var != x1 )
            {
                double contender = FloatUtils::abs( x2Row._row[i]._coefficient );
                if ( FloatUtils::gt( contender, bestCoefficient ) )
                {
                    found = true;
                    nonBasic = x2Row._row[i]._var;
                    bestCoefficient = contender;
                }
            }
        }

        if ( !found )
            return false;

        _tableau->setEnteringVariableIndex( _tableau->variableToIndex( nonBasic ) );
        _tableau->setLeavingVariableIndex( _tableau->variableToIndex( x2 ) );

        // Make sure the change column and pivot row are up-to-date - strategies
        // such as projected steepest edge need these for their internal updates.
        _tableau->computeChangeColumn();
        _tableau->computePivotRow();

        _activeEntryStrategy->prePivotHook( _tableau, false );
        _tableau->performDegeneratePivot();
        _activeEntryStrategy->postPivotHook( _tableau, false );
    }

    // Both variables are now non-basic, so we can merge their columns
    _tableau->mergeColumns( x1, x2 );
    DEBUG( _tableau->verifyInvariants() );

    // Reset the entry strategy
    _activeEntryStrategy->initialize( _tableau );

    return true;
}

void Engine::applySplit( const PiecewiseLinearCaseSplit &split )
{
    log( "" );
    log( "Applying a split. " );

    DEBUG( _tableau->verifyInvariants() );

    List<Tightening> bounds = split.getBoundTightenings();
    List<Equation> equations = split.getEquations();
    for ( auto &equation : equations )
    {
        /*
          First, adjust the equation if any variables have been merged.
          E.g., if the equation is x1 + x2 + x3 = 0, and x1 and x2 have been
          merged, the equation becomes 2x1 + x3 = 0
        */
        for ( auto &addend : equation._addends )
            addend._variable = _tableau->getVariableAfterMerging( addend._variable );

        List<Equation::Addend>::iterator addend;
        List<Equation::Addend>::iterator otherAddend;

        addend = equation._addends.begin();
        while ( addend != equation._addends.end() )
        {
            otherAddend = addend;
            ++otherAddend;

            while ( otherAddend != equation._addends.end() )
            {
                if ( otherAddend->_variable == addend->_variable )
                {
                    addend->_coefficient += otherAddend->_coefficient;
                    otherAddend = equation._addends.erase( otherAddend );
                }
                else
                    ++otherAddend;
            }

            if ( FloatUtils::isZero( addend->_coefficient ) )
                addend = equation._addends.erase( addend );
            else
                ++addend;
        }

        /*
          In the general case, we just add the new equation to the tableau.
          However, we also support a very common case: equations of the form
          x1 = x2, which are common, e.g., with ReLUs. For these equations we
          may be able to merge two columns of the tableau.
        */
        unsigned x1, x2;
        bool isMergingEquation = equation.isVariableMergingEquation( x1, x2 );
        bool canMergeColumns =
            // Only if the flag is on
            GlobalConfiguration::USE_COLUMN_MERGING_EQUATIONS &&
            // Only if the equation has the correct form
            isMergingEquation &&
            // And only if the variables are not out of bounds
            ( !_tableau->isBasic( x1 ) ||
              !_tableau->basicOutOfBounds( _tableau->variableToIndex( x1 ) ) )
            &&
            ( !_tableau->isBasic( x2 ) ||
              !_tableau->basicOutOfBounds( _tableau->variableToIndex( x2 ) ) );

        bool columnsSuccessfullyMerged = false;
        double x1_lb, x2_lb, x1_ub, x2_ub;
        if ( canMergeColumns )
        {
            x1_lb = _tableau->getLowerBound( x1 );
            x2_lb = _tableau->getLowerBound( x2 );
            x1_ub = _tableau->getUpperBound( x1 );
            x2_ub = _tableau->getUpperBound( x2 );
            columnsSuccessfullyMerged = attemptToMergeVariables( x1, x2 );
        }
        if ( columnsSuccessfullyMerged )
        {
          // MAJOR TODO: fact tracking when equations merged
          // probably; when x_1 and x_2 are merged and now referred to as x_1
          // create a new fact corresponding to the equation, whose explanation is
          // the old fact of x_1 and the old fact of x_2
          // Get bounds before merge
          // ASSERT( _factTracker.hasFactAffectingBound( x2, FactTracker::UB ) );
          // ASSERT( _factTracker.hasFactAffectingBound( x2, FactTracker::LB ) );

          const Fact* fact_x2_lb = _factTracker.getFactAffectingBound( x2, FactTracker::LB );
          const Fact* fact_x2_ub = _factTracker.getFactAffectingBound( x2, FactTracker::UB );

            if ( x1_lb < x2_lb )
            {
                Tightening x1_new_lb( x1, x2_lb, Tightening::LB );
                List<const Fact*> explanations = fact_x2_lb->getExplanations();
                for ( const Fact* explanation : explanations )
                {
                    x1_new_lb.addExplanation( explanation );
                }
                _factTracker.addBoundFact( x1, x1_new_lb );
            }

            if ( x1_ub > x2_ub )
            {
                Tightening x1_new_ub( x1, x2_ub, Tightening::UB );
                List<const Fact*> explanations = fact_x2_ub->getExplanations();
                for ( const Fact* explanation: explanations )
                {
                    x1_new_ub.addExplanation( explanation );
                }
                _factTracker.addBoundFact( x1, x1_new_ub );
            }

            // Even though x2 is merged, facts about x2 are still useful in fact tracker.
        }
        if ( !columnsSuccessfullyMerged )
        {
            // General case: add a new equation to the tableau
            // for(unsigned var=0; var<_tableau->getN(); var++){
            //   ASSERT(_factTracker.hasFactAffectingBound(var, FactTracker::LB));
            //   ASSERT(_factTracker.hasFactAffectingBound(var, FactTracker::UB));
            // }
            // for(unsigned id=0; id<_tableau->getM(); id++){
            //   ASSERT(_factTracker.hasFactAffectingEquation(id));
            // }

            // Junyao: here can save the computation for initializing bounds for auxVariable in addEquation
            unsigned auxVariable = _tableau->addEquation( equation );
            _activeEntryStrategy->resizeHook( _tableau );

            Tightening newAuxBound(0,0,Tightening::LB);
            switch ( equation._type )
            {
            // in general, new aux variable bound setCausingSplitInfo should be same
            // as current equation that is causing it
            case Equation::GE:
                newAuxBound = Tightening( auxVariable, 0.0, Tightening::UB );
                if ( equation.isCausedBySplit() )
                    newAuxBound.setCausingSplitInfo( equation.getCausingConstraintID(), equation.getCausingSplitID(), equation.getSplitLevelCausing() );
                else{
                    for ( const Fact* explanation : equation.getExplanations() )
                        newAuxBound.addExplanation( explanation );
                }
                bounds.append( newAuxBound );
                break;

            case Equation::LE:
                newAuxBound = Tightening( auxVariable, 0.0, Tightening::LB );
                if ( equation.isCausedBySplit() )
                    newAuxBound.setCausingSplitInfo( equation.getCausingConstraintID(), equation.getCausingSplitID(), equation.getSplitLevelCausing() );
                else{
                    for ( const Fact* explanation : equation.getExplanations() )
                        newAuxBound.addExplanation( explanation );
                }
                bounds.append( newAuxBound );
                break;

            case Equation::EQ:
                newAuxBound = Tightening( auxVariable, 0.0, Tightening::UB );
                if ( equation.isCausedBySplit() )
                    newAuxBound.setCausingSplitInfo( equation.getCausingConstraintID(), equation.getCausingSplitID(), equation.getSplitLevelCausing() );
                else{
                    for ( const Fact* explanation : equation.getExplanations() )
                        newAuxBound.addExplanation( explanation );
                }
                bounds.append( newAuxBound );
                newAuxBound = Tightening( auxVariable, 0.0, Tightening::LB );
                if ( equation.isCausedBySplit() )
                    newAuxBound.setCausingSplitInfo( equation.getCausingConstraintID(), equation.getCausingSplitID(), equation.getSplitLevelCausing() );
                else{
                    for ( const Fact* explanation : equation.getExplanations() )
                        newAuxBound.addExplanation( explanation );
                }
                bounds.append( newAuxBound );
                break;

            default:
                ASSERT( false );
                break;
            }
        }
    }

    adjustWorkMemorySize();
    // for(unsigned var=0; var<_tableau->getN(); var++){
    //   ASSERT(_factTracker.hasFactAffectingBound(var, FactTracker::LB));
    //   ASSERT(_factTracker.hasFactAffectingBound(var, FactTracker::UB));
    // }
    // for(unsigned id=0; id<_tableau->getM(); id++){
    //   ASSERT(_factTracker.hasFactAffectingEquation(id));
    // }
    _rowBoundTightener->resetBounds();
    _constraintBoundTightener->resetBounds();

    for ( auto &bound : bounds )
    {
        unsigned variable = _tableau->getVariableAfterMerging( bound._variable );
        if ( bound._type == Tightening::LB )
        {
            // add fact for this bound only if it is indeed tighter
            if( FloatUtils::gt( bound._value, _tableau->getLowerBound( variable ) ) )
            {
                log( Stringf( "x%u: lower bound set to %.3lf", variable, bound._value ) );
                _factTracker.addBoundFact( variable, bound );
                _tableau->tightenLowerBound( variable, bound._value );
            }
        }
        else
        {
            // add fact for this bound only if it is indeed tighter
            if( FloatUtils::lt( bound._value, _tableau->getUpperBound( variable ) ) )
            {
                log( Stringf( "x%u: upper bound set to %.3lf", variable, bound._value ) );
                _factTracker.addBoundFact( variable, bound );
                _tableau->tightenUpperBound( variable, bound._value );
            }
        }
    }

    DEBUG( _tableau->verifyInvariants() );
    log( "Done with split\n" );
}

void Engine::applyAllRowTightenings()
{
    List<Tightening> rowTightenings;
    _rowBoundTightener->getRowTightenings( rowTightenings );

    for ( const auto &tightening : rowTightenings )
    {
        if ( tightening._type == Tightening::LB )
        {
            if ( FloatUtils::gt( tightening._value, _tableau->getLowerBound( tightening._variable ) ) )
            {
                _factTracker.addBoundFact( tightening._variable, tightening );
                _tableau->tightenLowerBound( tightening._variable, tightening._value );
            }
        }
        else
        {
            if( FloatUtils::lt( tightening._value, _tableau->getUpperBound( tightening._variable ) ) )
            {
                _factTracker.addBoundFact( tightening._variable, tightening );
                _tableau->tightenUpperBound( tightening._variable, tightening._value );
            }
        }
    }
}

void Engine::applyAllConstraintTightenings()
{
    List<Tightening> entailedTightenings;

    _constraintBoundTightener->getConstraintTightenings( entailedTightenings );

    for ( const auto &tightening : entailedTightenings )
    {
        _statistics.incNumBoundsProposedByPlConstraints();

        if ( tightening._type == Tightening::LB )
        {
            if ( FloatUtils::gt( tightening._value, _tableau->getLowerBound( tightening._variable ) ) )
            {
                _factTracker.addBoundFact( tightening._variable, tightening );
                _tableau->tightenLowerBound( tightening._variable, tightening._value );
            }
        }
        else
        {
            if( FloatUtils::lt( tightening._value, _tableau->getUpperBound( tightening._variable ) ) )
            {
                _factTracker.addBoundFact( tightening._variable, tightening );
                _tableau->tightenUpperBound( tightening._variable, tightening._value );
            }
        }
    }
}

void Engine::applyAllBoundTightenings()
{
    struct timespec start = TimeUtils::sampleMicro();

    applyAllRowTightenings();
    applyAllConstraintTightenings();

    struct timespec end = TimeUtils::sampleMicro();
    _statistics.addTimeForApplyingStoredTightenings( TimeUtils::timePassed( start, end ) );
}

bool Engine::applyAllValidConstraintCaseSplits()
{
    struct timespec start = TimeUtils::sampleMicro();

    bool appliedSplit = false;
    for ( auto &constraint : _plConstraints ){
        if ( applyValidConstraintCaseSplit( constraint ) ){
          // printf("VALID %u\n", constraint->getID());
          appliedSplit = true;
        }
    }

    struct timespec end = TimeUtils::sampleMicro();
    _statistics.addTimeForValidCaseSplit( TimeUtils::timePassed( start, end ) );

    return appliedSplit;
}

bool Engine::applyValidConstraintCaseSplit( PiecewiseLinearConstraint *constraint )
{
    if ( constraint->isActive() && constraint->phaseFixed() )
    {
        String constraintString;
        constraint->dump( constraintString );
        log( Stringf( "A constraint has become valid. Dumping constraint: %s",
                      constraintString.ascii() ) );

        constraint->setActiveConstraint( false );
        PiecewiseLinearCaseSplit validSplit = constraint->getValidCaseSplit();
        _smtCore.recordImpliedValidSplit( validSplit );
        applySplit( validSplit );
        ++_numPlConstraintsDisabledByValidSplits;

        return true;
    }

    return false;
}

bool Engine::shouldCheckDegradation()
{
    return _statistics.getNumMainLoopIterations() %
        GlobalConfiguration::DEGRADATION_CHECKING_FREQUENCY == 0 ;
}

bool Engine::highDegradation()
{
    struct timespec start = TimeUtils::sampleMicro();

    double degradation = _degradationChecker.computeDegradation( *_tableau );
    _statistics.setCurrentDegradation( degradation );

    bool result = FloatUtils::gt( degradation, GlobalConfiguration::DEGRADATION_THRESHOLD );

    struct timespec end = TimeUtils::sampleMicro();
    _statistics.addTimeForDegradationChecking( TimeUtils::timePassed( start, end ) );

    // Debug
    if ( result )
        printf( "High degradation found!\n" );
    //

    return result;
}

void Engine::tightenBoundsOnConstraintMatrix()
{
    struct timespec start = TimeUtils::sampleMicro();

    if ( _statistics.getNumMainLoopIterations() %
         GlobalConfiguration::BOUND_TIGHTING_ON_CONSTRAINT_MATRIX_FREQUENCY == 0 )
    {
        _rowBoundTightener->examineConstraintMatrix( true );
        _statistics.incNumBoundTighteningOnConstraintMatrix();
    }

    struct timespec end = TimeUtils::sampleMicro();
    _statistics.addTimeForConstraintMatrixBoundTightening( TimeUtils::timePassed( start, end ) );
}

void Engine::explicitBasisBoundTightening()
{
    struct timespec start = TimeUtils::sampleMicro();

    bool saturation = GlobalConfiguration::EXPLICIT_BOUND_TIGHTENING_UNTIL_SATURATION;

    _statistics.incNumBoundTighteningsOnExplicitBasis();

    // Junyao: always use COMPUTE_INVERTED_BASIS_MATRIX for CDCL
    switch ( GlobalConfiguration::EXPLICIT_BASIS_BOUND_TIGHTENING_TYPE )
    {
    case GlobalConfiguration::COMPUTE_INVERTED_BASIS_MATRIX:
        _rowBoundTightener->examineInvertedBasisMatrix( saturation );
        break;

    case GlobalConfiguration::USE_IMPLICIT_INVERTED_BASIS_MATRIX:
        _rowBoundTightener->examineImplicitInvertedBasisMatrix( saturation );
        break;
    }

    struct timespec end = TimeUtils::sampleMicro();
    _statistics.addTimeForExplicitBasisBoundTightening( TimeUtils::timePassed( start, end ) );
}

void Engine::performPrecisionRestoration( PrecisionRestorer::RestoreBasics restoreBasics )
{
    struct timespec start = TimeUtils::sampleMicro();

    // debug
    double before = _degradationChecker.computeDegradation( *_tableau );
    //

    _precisionRestorer.restorePrecision( *this, *_tableau, _smtCore, restoreBasics );
    struct timespec end = TimeUtils::sampleMicro();
    _statistics.addTimeForPrecisionRestoration( TimeUtils::timePassed( start, end ) );

    _statistics.incNumPrecisionRestorations();
    // for(unsigned var=0; var<_tableau->getN(); var++){
    //   ASSERT(_factTracker.hasFactAffectingBound(var, FactTracker::LB));
    //   ASSERT(_factTracker.hasFactAffectingBound(var, FactTracker::UB));
    // }
    // for(unsigned id=0; id<_tableau->getM(); id++){
    //   ASSERT(_factTracker.hasFactAffectingEquation(id));
    // }
    _rowBoundTightener->resetBounds();
    _constraintBoundTightener->resetBounds();

    // debug
    double after = _degradationChecker.computeDegradation( *_tableau );
    printf( "Performing precision restoration. Degradation before: %.15lf. After: %.15lf\n",
            before,
            after );
    //

    if ( highDegradation() && ( restoreBasics == PrecisionRestorer::RESTORE_BASICS ) )
    {
        // First round, with basic restoration, still resulted in high degradation.
        // Try again!
        start = TimeUtils::sampleMicro();
        _precisionRestorer.restorePrecision( *this, *_tableau, _smtCore,
                                             PrecisionRestorer::DO_NOT_RESTORE_BASICS );
        end = TimeUtils::sampleMicro();
        _statistics.addTimeForPrecisionRestoration( TimeUtils::timePassed( start, end ) );
        _statistics.incNumPrecisionRestorations();
        // for(unsigned var=0; var<_tableau->getN(); var++){
        //   ASSERT(_factTracker.hasFactAffectingBound(var, FactTracker::LB));
        //   ASSERT(_factTracker.hasFactAffectingBound(var, FactTracker::UB));
        // }
        // for(unsigned id=0; id<_tableau->getM(); id++){
        //   ASSERT(_factTracker.hasFactAffectingEquation(id));
        // }
        _rowBoundTightener->resetBounds();
        _constraintBoundTightener->resetBounds();

        // debug
        double afterSecond = _degradationChecker.computeDegradation( *_tableau );
        printf( "Performing 2nd precision restoration. Degradation before: %.15lf. After: %.15lf\n",
                after,
                afterSecond );

        if ( highDegradation() )
            throw ReluplexError( ReluplexError::RESTORATION_FAILED_TO_RESTORE_PRECISION );
    }
}

void Engine::storeInitialEngineState()
{
    _precisionRestorer.storeInitialEngineState( *this );
}

bool Engine::basisRestorationNeeded() const
{
    return
        _basisRestorationRequired == Engine::STRONG_RESTORATION_NEEDED ||
        _basisRestorationRequired == Engine::WEAK_RESTORATION_NEEDED;
}

const Statistics *Engine::getStatistics() const
{
    return &_statistics;
}

Statistics *Engine::getStatisticsForTest()
{
    return &_statistics;
}

SmtCore *Engine::getSmtCoreForTest()
{
    return &_smtCore;
}

FactTracker *Engine::getFactTrackerForTest()
{
    return &_factTracker;
}

void Engine::checkAllBoundsValidForTest( unsigned &failureVar )
{
    ASSERT( !_tableau->allBoundsValid() );
    failureVar = _tableau->getInvalidBoundsVariable();
}

void Engine::examineConstraintMatrixForTest()
{
    _rowBoundTightener->examineConstraintMatrix( true );
}

void Engine::applyAllBoundTighteningsForTest()
{
    struct timespec start = TimeUtils::sampleMicro();

    applyAllRowTightenings();
    applyAllConstraintTightenings();

    struct timespec end = TimeUtils::sampleMicro();
    _statistics.addTimeForApplyingStoredTightenings( TimeUtils::timePassed( start, end ) );
}

void Engine::dumpInfeasibleSystemToSMTForTest( List<const Fact*> &explanations, std::string fileprefix )
{
    List<Equation> infeasibleSystem;

    for( const Fact* fact : explanations )
    {
        if( fact->isEquation() )
        {
            const Equation* equation = dynamic_cast<const Equation*>( fact );
            infeasibleSystem.append( *equation );
        }
        else
        {
            const Tightening* bound = dynamic_cast<const Tightening*>( fact );
            if( bound->_type == Tightening::UB )
            {
                Equation equation( Equation::LE );
                equation.addAddend( 1, bound->_variable );
                equation.setScalar( bound->_value );
                infeasibleSystem.append( equation );
            }
            else
            {
                Equation equation( Equation::GE );
                equation.addAddend( 1, bound->_variable );
                equation.setScalar( bound->_value );
                infeasibleSystem.append( equation );
            }
        }
    }

<<<<<<< HEAD
    std::fstream fs("smt/"+fileprefix+"_"+getTimeInNanoseconds()+".txt", std::ios::in | std::ios::app );
=======
    std::string timestr = getTimeInNanoseconds(); 
    std::fstream fs("smt/"+timestr+".txt", std::ios::in | std::ios::app );
>>>>>>> 1cd63022
    std::string s_equations, s_variables;
    Set<unsigned> variables;

    for( Equation eq : infeasibleSystem )
    {
        std::string s_eq, s_op;
        for( Equation::Addend addend : eq._addends )
        {
            variables.insert( addend._variable );

            if( s_eq.length() )
                s_eq = "(+ " + s_eq + " (* x" + std::to_string( addend._variable ) + " " + std::to_string( addend._coefficient ) + "))";
            else
                s_eq = "(* x" + std::to_string( addend._variable ) + " " + std::to_string( addend._coefficient ) + ")";
        }

        if( eq._type == Equation::LE )
            s_op = "<=";
        else if( eq._type == Equation::GE )
            s_op = ">=";
        else
            s_op = "=";

        s_eq = "(assert (" + s_op + " " + s_eq + " " + std::to_string( eq._scalar ) + "))";

        s_equations = s_equations + s_eq + "\n";
    }

    for( unsigned var : variables )
        s_variables = s_variables + "(declare-const x" + std::to_string( var ) + " Real)" + "\n";

    fs << s_variables << s_equations << "(check-sat)" << std::endl << "(reset)" << std::endl;
    fs.close();

    InputQuery infeasibleQuery;
    infeasibleQuery.setNumberOfVariables( _tempInputQueryForTest.getNumberOfVariables() );
    for ( Equation eq: infeasibleSystem )
        infeasibleQuery.addEquation( eq );
    infeasibleQuery.saveQuery( String( "smt/" + timestr + "ForMarabou.txt" ) );
}

void Engine::log( const String &message )
{
    if ( GlobalConfiguration::ENGINE_LOGGING )
        printf( "Engine: %s\n", message.ascii() );
}

void Engine::checkBoundCompliancyWithDebugSolution()
{
    if ( _smtCore.checkSkewFromDebuggingSolution() )
    {
        // The stack is compliant, we should not have learned any non-compliant bounds
        for ( const auto &var : _preprocessedQuery._debuggingSolution )
        {
            // printf( "Looking at var %u\n", var.first );

            if ( FloatUtils::gt( _tableau->getLowerBound( var.first ), var.second, 1e-5 ) )
            {
                printf( "Error! The stack is compliant, but learned an non-compliant bound: "
                        "Solution for %u is %.15lf, but learned lower bound %.15lf\n",
                        var.first,
                        var.second,
                        _tableau->getLowerBound( var.first ) );
                throw ReluplexError( ReluplexError::DEBUGGING_ERROR );
            }

            if ( FloatUtils::lt( _tableau->getUpperBound( var.first ), var.second, 1e-5 ) )
            {
                printf( "Error! The stack is compliant, but learned an non-compliant bound: "
                        "Solution for %u is %.15lf, but learned upper bound %.15lf\n",
                        var.first,
                        var.second,
                        _tableau->getUpperBound( var.first ) );

                throw ReluplexError( ReluplexError::DEBUGGING_ERROR );
            }
        }
    }
}

void Engine::quitSignal()
{
    _quitRequested = true;
}

Engine::ExitCode Engine::getExitCode() const
{
    return _exitCode;
}

void Engine::performSymbolicBoundTightening()
{
    if ( ( !GlobalConfiguration::USE_SYMBOLIC_BOUND_TIGHTENING ) ||
         ( !_symbolicBoundTightener ) )
        return;

    struct timespec start = TimeUtils::sampleMicro();

    unsigned numTightenedBounds = 0;

    // Clear any previously stored information
    _symbolicBoundTightener->clearReluStatuses();

    // Step 1: tell the SBT about input bounds; maybe they were tightened
    unsigned inputVariableIndex = 0;
    for ( const auto &inputVariable : _preprocessedQuery.getInputVariables() )
    {
        // We assume the input variables are the first variables
        if ( inputVariable != inputVariableIndex )
        {
            throw ReluplexError( ReluplexError::SYMBOLIC_BOUND_TIGHTENER_FAULTY_INPUT,
                                 Stringf( "Sanity check failed, input variable %u with unexpected index %u", inputVariableIndex, inputVariable ).ascii() );
        }
        ++inputVariableIndex;

        double min = _tableau->getLowerBound( inputVariable );
        double max = _tableau->getUpperBound( inputVariable );

        _symbolicBoundTightener->setInputLowerBound( inputVariable, min );
        _symbolicBoundTightener->setInputUpperBound( inputVariable, max );
    }

    // Step 2: tell the SBT about the state of the ReLU constraints
    for ( const auto &constraint : _plConstraints )
    {
        if ( !constraint->supportsSymbolicBoundTightening() )
            throw ReluplexError( ReluplexError::SYMBOLIC_BOUND_TIGHTENER_UNSUPPORTED_CONSTRAINT_TYPE );

        ReluConstraint *relu = (ReluConstraint *)constraint;
        unsigned b = relu->getB();
        SymbolicBoundTightener::NodeIndex nodeIndex = _symbolicBoundTightener->nodeIndexFromB( b );
        _symbolicBoundTightener->setReluStatus( nodeIndex._layer, nodeIndex._neuron, relu->getPhaseStatus() );
    }

    // Step 3: perfrom the bound tightening
    _symbolicBoundTightener->run();

    // Stpe 4: extract any tighter bounds that were discovered
    for ( const auto &pair : _symbolicBoundTightener->getNodeIndexToFMapping() )
    {
        unsigned layer = pair.first._layer;
        unsigned neuron = pair.first._neuron;
        unsigned var = pair.second;

        double lb = _symbolicBoundTightener->getLowerBound( layer, neuron );
        double ub = _symbolicBoundTightener->getUpperBound( layer, neuron );

        double currentLb = _tableau->getLowerBound( var );
        double currentUb = _tableau->getUpperBound( var );

        _tableau->tightenLowerBound( var, lb );
        _tableau->tightenUpperBound( var, ub );

        if ( FloatUtils::lt( ub, currentUb ) )
            ++numTightenedBounds;

        if ( FloatUtils::gt( lb, currentLb ) )
            ++numTightenedBounds;
    }

    struct timespec end = TimeUtils::sampleMicro();
    _statistics.addTimeForSymbolicBoundTightening( TimeUtils::timePassed( start, end ) );
    _statistics.incNumTighteningsFromSymbolicBoundTightening( numTightenedBounds );
}

bool Engine::shouldExitDueToTimeout( unsigned timeout ) const
{
    enum {
        MILLISECONDS_TO_SECONDS = 1000,
    };

    // A timeout value of 0 means no time limit
    if ( timeout == 0 )
        return false;

    return _statistics.getTotalTime() / MILLISECONDS_TO_SECONDS > timeout;
}

//
// Local Variables:
// compile-command: "make -C ../.. "
// tags-file-name: "../../TAGS"
// c-basic-offset: 4
// End:
//<|MERGE_RESOLUTION|>--- conflicted
+++ resolved
@@ -1689,12 +1689,8 @@
         }
     }
 
-<<<<<<< HEAD
-    std::fstream fs("smt/"+fileprefix+"_"+getTimeInNanoseconds()+".txt", std::ios::in | std::ios::app );
-=======
-    std::string timestr = getTimeInNanoseconds(); 
-    std::fstream fs("smt/"+timestr+".txt", std::ios::in | std::ios::app );
->>>>>>> 1cd63022
+    std::string timestr = getTimeInNanoseconds();
+    std::fstream fs("smt/"+fileprefix+"_"+timestr+".txt", std::ios::in | std::ios::app );
     std::string s_equations, s_variables;
     Set<unsigned> variables;
 
@@ -1733,7 +1729,7 @@
     infeasibleQuery.setNumberOfVariables( _tempInputQueryForTest.getNumberOfVariables() );
     for ( Equation eq: infeasibleSystem )
         infeasibleQuery.addEquation( eq );
-    infeasibleQuery.saveQuery( String( "smt/" + timestr + "ForMarabou.txt" ) );
+    infeasibleQuery.saveQuery( String( "smt/" + fileprefix+"_"+timestr + "ForMarabou.txt" ) );
 }
 
 void Engine::log( const String &message )
