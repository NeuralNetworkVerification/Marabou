--- conflicted
+++ resolved
@@ -4064,7 +4064,12 @@
     return Vector<int>( clause.begin(), clause.end() );
 }
 
-<<<<<<< HEAD
+void Engine::solveWithCadical()
+{
+    _smtCore.solveWithCadical();
+}
+
+
 Set<int> Engine::reduceClauseWithProof( const SparseUnsortedList &explanation,
                                         const Vector<int> &clause ) const
 {
@@ -4164,9 +4169,4 @@
     Vector<int> clauseVec( clause.begin(), clause.end() );
 
     return checkLinearCombinationForClause( explanationLinearCombination, gub, glb, clauseVec );
-=======
-void Engine::solveWithCadical()
-{
-    _smtCore.solveWithCadical();
->>>>>>> 1aa45177
 }