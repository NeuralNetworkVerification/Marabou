--- conflicted
+++ resolved
@@ -98,12 +98,6 @@
     SignalHandler::getInstance()->initialize();
     SignalHandler::getInstance()->registerClient( this );
 
-<<<<<<< HEAD
-=======
-    if ( _solveWithMILP )
-        return solveWithMILPEncoding( timeoutInSeconds );
-
->>>>>>> f36ffe07
     updateDirections();
     storeInitialEngineState();
 
@@ -2007,15 +2001,6 @@
                 constraint->updateDirection();
 }
 
-<<<<<<< HEAD
-//
-// Local Variables:
-// compile-command: "make -C ../.. "
-// tags-file-name: "../../TAGS"
-// c-basic-offset: 4
-// End:
-//
-=======
 PiecewiseLinearConstraint *Engine::pickSplitPLConstraintBasedOnPolarity()
 {
     ENGINE_LOG( Stringf( "Using Polarity-based heuristics..." ).ascii() );
@@ -2289,5 +2274,4 @@
             inputQuery.setSolutionValue( i, assignment[variableName] );
         }
     }
-}
->>>>>>> f36ffe07
+}