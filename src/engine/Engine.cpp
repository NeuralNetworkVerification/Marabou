--- conflicted
+++ resolved
@@ -3347,15 +3347,6 @@
     if ( explanation.empty() )
         return isUpper ? _groundBoundManager.getUpperBound( var ) : _groundBoundManager.getLowerBound( var );
 
-<<<<<<< HEAD
-=======
-    SparseUnsortedList explanation = SparseUnsortedList( explanationVec.size() );
-    explanationVec.empty() ? explanation.initializeToEmpty() : explanation.initialize( explanationVec.data(), explanationVec.size() );
-
-    if ( explanation.empty() )
-        return isUpper ? _groundBoundManager.getUpperBound( var ) : _groundBoundManager.getLowerBound( var );
-
->>>>>>> 83499499
     return UNSATCertificateUtils::computeBound( var, isUpper, explanation, _tableau->getSparseA(),
                                                 _groundBoundManager.getUpperBounds(), _groundBoundManager.getLowerBounds(),
                                                 _tableau->getN() );
@@ -3617,17 +3608,10 @@
     SparseUnsortedList lowerBoundExplanation( 0 );
 
     if ( !_boundManager.isExplanationTrivial( infeasibleVar, BoundType::UPPER ) )
-<<<<<<< HEAD
-        upperBoundExplanation = _boundManager.getExplanation( infeasibleVar, BoundType::UPPER );
-
-    if ( !_boundManager.isExplanationTrivial( infeasibleVar, BoundType::LOWER ) )
-        lowerBoundExplanation= _boundManager.getExplanation( infeasibleVar, BoundType::LOWER );
-=======
         _boundManager.getExplanation( infeasibleVar, BoundType::UPPER, upperBoundExplanation );
 
     if( !_boundManager.isExplanationTrivial( infeasibleVar, BoundType::LOWER ) )
         _boundManager.getExplanation( infeasibleVar, BoundType::LOWER, lowerBoundExplanation );
->>>>>>> 83499499
 
     if ( upperBoundExplanation.empty() && lowerBoundExplanation.empty() )
         return Vector<double>( 0 );
@@ -3671,7 +3655,7 @@
 }
 
 void Engine::extractBounds( InputQuery &inputQuery )
-{    
+{
     for ( unsigned i = 0; i < inputQuery.getNumberOfVariables(); ++i )
     {
         if ( _preprocessingEnabled )
