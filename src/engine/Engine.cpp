--- conflicted
+++ resolved
@@ -1934,7 +1934,6 @@
                 constraint->updateDirection();
 }
 
-<<<<<<< HEAD
 bool Engine::restoreSmtState( SmtState & smtState )
 {
     try
@@ -1991,11 +1990,11 @@
 void Engine::storeSmtState( SmtState & smtState )
 {
     _smtCore.storeSmtState( smtState );
-=======
+}
+
 void Engine::setConstraintViolationThreshold( unsigned threshold )
 {
     _smtCore.setConstraintViolationThreshold( threshold );
->>>>>>> 55462ed9
 }
 
 //
