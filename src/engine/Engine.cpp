/*********************                                                        */
/*! \file Engine.cpp
 ** \verbatim
 ** Top contributors (to current version):
 **   Guy Katz, Duligur Ibeling, Andrew Wu, Omri Isac
 ** This file is part of the Marabou project.
 ** Copyright (c) 2017-2019 by the authors listed in the file AUTHORS
 ** in the top-level source directory) and their institutional affiliations.
 ** All rights reserved. See the file COPYING in the top-level source
 ** directory for licensing information.\endverbatim
 **
 ** \brief [[ Add one-line brief description here ]]
 **
 ** [[ Add lengthier description here ]]
 **/

#include "Engine.h"

#include "AutoConstraintMatrixAnalyzer.h"
#include "Debug.h"
#include "DisjunctionConstraint.h"
#include "EngineState.h"
#include "InfeasibleQueryException.h"
#include "InputQuery.h"
#include "MStringf.h"
#include "MalformedBasisException.h"
#include "MarabouError.h"
#include "NLRError.h"
#include "PiecewiseLinearConstraint.h"
#include "Preprocessor.h"
#include "TableauRow.h"
#include "TimeUtils.h"
#include "VariableOutOfBoundDuringOptimizationException.h"
#include "Vector.h"

#include <random>

Engine::Engine()
    : _context()
    , _boundManager( _context )
    , _tableau( _boundManager )
    , _preprocessedQuery( nullptr )
    , _rowBoundTightener( *_tableau )
    , _smtCore( this )
    , _numPlConstraintsDisabledByValidSplits( 0 )
    , _preprocessingEnabled( false )
    , _initialStateStored( false )
    , _work( NULL )
    , _basisRestorationRequired( Engine::RESTORATION_NOT_NEEDED )
    , _basisRestorationPerformed( Engine::NO_RESTORATION_PERFORMED )
    , _costFunctionManager( _tableau )
    , _quitRequested( false )
    , _exitCode( Engine::NOT_DONE )
    , _numVisitedStatesAtPreviousRestoration( 0 )
    , _networkLevelReasoner( NULL )
    , _verbosity( Options::get()->getInt( Options::VERBOSITY ) )
    , _lastNumVisitedStates( 0 )
    , _lastIterationWithProgress( 0 )
    , _symbolicBoundTighteningType( Options::get()->getSymbolicBoundTighteningType() )
    , _solveWithMILP( Options::get()->getBool( Options::SOLVE_WITH_MILP ) )
    , _lpSolverType( Options::get()->getLPSolverType() )
    , _gurobi( nullptr )
    , _milpEncoder( nullptr )
    , _soiManager( nullptr )
    , _simulationSize( Options::get()->getInt( Options::NUMBER_OF_SIMULATIONS ) )
    , _isGurobyEnabled( Options::get()->gurobiEnabled() )
    , _performLpTighteningAfterSplit(
          Options::get()->getBool( Options::PERFORM_LP_TIGHTENING_AFTER_SPLIT ) )
    , _milpSolverBoundTighteningType( Options::get()->getMILPSolverBoundTighteningType() )
    , _sncMode( false )
    , _queryId( "" )
    , _produceUNSATProofs( Options::get()->getBool( Options::PRODUCE_PROOFS ) )
    , _groundBoundManager( _context )
    , _UNSATCertificate( NULL )
{
    _smtCore.setStatistics( &_statistics );
    _tableau->setStatistics( &_statistics );
    _rowBoundTightener->setStatistics( &_statistics );
    _preprocessor.setStatistics( &_statistics );

    _activeEntryStrategy = _projectedSteepestEdgeRule;
    _activeEntryStrategy->setStatistics( &_statistics );
    _statistics.stampStartingTime();
    setRandomSeed( Options::get()->getInt( Options::SEED ) );

    _boundManager.registerEngine( this );
    _groundBoundManager.registerEngine( this );
    _statisticsPrintingFrequency = ( _lpSolverType == LPSolverType::NATIVE )
                                     ? GlobalConfiguration::STATISTICS_PRINTING_FREQUENCY
                                     : GlobalConfiguration::STATISTICS_PRINTING_FREQUENCY_GUROBI;

    _UNSATCertificateCurrentPointer =
        _produceUNSATProofs ? new ( true )
                                  CVC4::context::CDO<UnsatCertificateNode *>( &_context, NULL )
                            : NULL;
}

Engine::~Engine()
{
    if ( _work )
    {
        delete[] _work;
        _work = NULL;
    }

    if ( _UNSATCertificate )
    {
        delete _UNSATCertificate;
        _UNSATCertificate = NULL;
    }

    if ( _produceUNSATProofs && _UNSATCertificateCurrentPointer )
        _UNSATCertificateCurrentPointer->deleteSelf();
}

void Engine::setVerbosity( unsigned verbosity )
{
    _verbosity = verbosity;
}

void Engine::adjustWorkMemorySize()
{
    if ( _work )
    {
        delete[] _work;
        _work = NULL;
    }

    _work = new double[_tableau->getM()];
    if ( !_work )
        throw MarabouError( MarabouError::ALLOCATION_FAILED, "Engine::work" );
}

void Engine::applySnCSplit( PiecewiseLinearCaseSplit sncSplit, String queryId )
{
    _sncMode = true;
    _sncSplit = sncSplit;
    _queryId = queryId;
    preContextPushHook();
    _smtCore.pushContext();
    applySplit( sncSplit );
    _boundManager.propagateTightenings();
}

bool Engine::inSnCMode() const
{
    return _sncMode;
}

void Engine::setRandomSeed( unsigned seed )
{
    srand( seed );
}

InputQuery Engine::prepareSnCInputQuery()
{
    List<Tightening> bounds = _sncSplit.getBoundTightenings();
    List<Equation> equations = _sncSplit.getEquations();

    InputQuery sncIPQ = *_preprocessedQuery;
    for ( auto &equation : equations )
        sncIPQ.addEquation( equation );

    for ( auto &bound : bounds )
    {
        switch ( bound._type )
        {
        case Tightening::LB:
            sncIPQ.setLowerBound( bound._variable, bound._value );
            break;

        case Tightening::UB:
            sncIPQ.setUpperBound( bound._variable, bound._value );
        }
    }

    return sncIPQ;
}

void Engine::exportInputQueryWithError( String errorMessage )
{
    String ipqFileName = ( _queryId.length() > 0 ) ? _queryId + ".ipq" : "failedMarabouQuery.ipq";
    prepareSnCInputQuery().saveQuery( ipqFileName );
    printf( "Engine: %s!\nInput query has been saved as %s. Please attach the input query when you "
            "open the issue on GitHub.\n",
            errorMessage.ascii(),
            ipqFileName.ascii() );
}

bool Engine::solve( unsigned timeoutInSeconds )
{
    SignalHandler::getInstance()->initialize();
    SignalHandler::getInstance()->registerClient( this );

    // Register the boundManager with all the PL constraints
    for ( auto &plConstraint : _plConstraints )
        plConstraint->registerBoundManager( &_boundManager );
    for ( auto &nlConstraint : _nlConstraints )
        nlConstraint->registerBoundManager( &_boundManager );

    if ( _solveWithMILP )
        return solveWithMILPEncoding( timeoutInSeconds );

    updateDirections();
    if ( _lpSolverType == LPSolverType::NATIVE )
        storeInitialEngineState();
    else if ( _lpSolverType == LPSolverType::GUROBI )
    {
        ENGINE_LOG( "Encoding convex relaxation into Gurobi..." );
        _gurobi = std::unique_ptr<GurobiWrapper>( new GurobiWrapper() );
        _tableau->setGurobi( &( *_gurobi ) );
        _milpEncoder = std::unique_ptr<MILPEncoder>( new MILPEncoder( *_tableau ) );
        _milpEncoder->setStatistics( &_statistics );
        _milpEncoder->encodeInputQuery( *_gurobi, *_preprocessedQuery, true );
        ENGINE_LOG( "Encoding convex relaxation into Gurobi - done" );
    }

    mainLoopStatistics();
    if ( _verbosity > 0 )
    {
        printf( "\nEngine::solve: Initial statistics\n" );
        _statistics.print();
        printf( "\n---\n" );
    }

    applyAllValidConstraintCaseSplits();

    bool splitJustPerformed = true;
    struct timespec mainLoopStart = TimeUtils::sampleMicro();
    while ( true )
    {
        struct timespec mainLoopEnd = TimeUtils::sampleMicro();
        _statistics.incLongAttribute( Statistics::TIME_MAIN_LOOP_MICRO,
                                      TimeUtils::timePassed( mainLoopStart, mainLoopEnd ) );
        mainLoopStart = mainLoopEnd;

        if ( shouldExitDueToTimeout( timeoutInSeconds ) )
        {
            if ( _verbosity > 0 )
            {
                printf( "\n\nEngine: quitting due to timeout...\n\n" );
                printf( "Final statistics:\n" );
                _statistics.print();
            }

            _exitCode = Engine::TIMEOUT;
            _statistics.timeout();
            return false;
        }

        if ( _quitRequested )
        {
            if ( _verbosity > 0 )
            {
                printf( "\n\nEngine: quitting due to external request...\n\n" );
                printf( "Final statistics:\n" );
                _statistics.print();
            }

            _exitCode = Engine::QUIT_REQUESTED;
            return false;
        }

        try
        {
            DEBUG( _tableau->verifyInvariants() );

            mainLoopStatistics();
            if ( _verbosity > 1 &&
                 _statistics.getLongAttribute( Statistics::NUM_MAIN_LOOP_ITERATIONS ) %
                         _statisticsPrintingFrequency ==
                     0 )
                _statistics.print();

            if ( _lpSolverType == LPSolverType::NATIVE )
            {
                checkOverallProgress();
                // Check whether progress has been made recently

                if ( performPrecisionRestorationIfNeeded() )
                    continue;

                if ( _tableau->basisMatrixAvailable() )
                {
                    explicitBasisBoundTightening();
                    _boundManager.propagateTightenings();
                    applyAllValidConstraintCaseSplits();
                }
            }

            // If true, we just entered a new subproblem
            if ( splitJustPerformed )
            {
                performBoundTighteningAfterCaseSplit();
                informLPSolverOfBounds();
                splitJustPerformed = false;
            }

            // Perform any SmtCore-initiated case splits
            if ( _smtCore.needToSplit() )
            {
                _smtCore.performSplit();
                splitJustPerformed = true;
                continue;
            }

            if ( !_tableau->allBoundsValid() )
            {
                // Some variable bounds are invalid, so the query is unsat
                throw InfeasibleQueryException();
            }

            if ( allVarsWithinBounds() )
            {
                // It's possible that a disjunction constraint is fixed and additional constraints
                // are introduced, making the linear portion unsatisfied. So we need to make sure
                // there are no valid case splits that we do not know of.
                applyAllBoundTightenings();
                if ( applyAllValidConstraintCaseSplits() )
                    continue;

                // The linear portion of the problem has been solved.
                // Check the status of the PL constraints
                bool solutionFound = adjustAssignmentToSatisfyNonLinearConstraints();
                if ( solutionFound )
                {
                    mainLoopEnd = TimeUtils::sampleMicro();
                    _statistics.incLongAttribute(
                        Statistics::TIME_MAIN_LOOP_MICRO,
                        TimeUtils::timePassed( mainLoopStart, mainLoopEnd ) );
                    if ( _verbosity > 0 )
                    {
                        printf( "\nEngine::solve: sat assignment found\n" );
                        _statistics.print();
                    }

                    // Allows checking proofs produced for UNSAT leaves of satisfiable query search
                    // tree
                    if ( _produceUNSATProofs )
                    {
                        ASSERT( _UNSATCertificateCurrentPointer );
                        ( **_UNSATCertificateCurrentPointer ).setSATSolutionFlag();
                    }
                    _exitCode = Engine::SAT;
                    return true;
                }
                else
                    continue;
            }

            // We have out-of-bounds variables.
            if ( _lpSolverType == LPSolverType::NATIVE )
                performSimplexStep();
            else
            {
                ENGINE_LOG( "Checking LP feasibility with Gurobi..." );
                DEBUG( { checkGurobiBoundConsistency(); } );
                ASSERT( _lpSolverType == LPSolverType::GUROBI );
                LinearExpression dontCare;
                minimizeCostWithGurobi( dontCare );
            }
            continue;
        }
        catch ( const MalformedBasisException & )
        {
            _tableau->toggleOptimization( false );
            if ( !handleMalformedBasisException() )
            {
                ASSERT( _lpSolverType == LPSolverType::NATIVE );
                _exitCode = Engine::ERROR;
                exportInputQueryWithError( "Cannot restore tableau" );
                mainLoopEnd = TimeUtils::sampleMicro();
                _statistics.incLongAttribute( Statistics::TIME_MAIN_LOOP_MICRO,
                                              TimeUtils::timePassed( mainLoopStart, mainLoopEnd ) );
                return false;
            }
        }
        catch ( const InfeasibleQueryException & )
        {
            _tableau->toggleOptimization( false );
            // The current query is unsat, and we need to pop.
            // If we're at level 0, the whole query is unsat.
            if ( _produceUNSATProofs )
                explainSimplexFailure();

            if ( !_smtCore.popSplit() )
            {
                mainLoopEnd = TimeUtils::sampleMicro();
                _statistics.incLongAttribute( Statistics::TIME_MAIN_LOOP_MICRO,
                                              TimeUtils::timePassed( mainLoopStart, mainLoopEnd ) );
                if ( _verbosity > 0 )
                {
                    printf( "\nEngine::solve: unsat query\n" );
                    _statistics.print();
                }
                _exitCode = Engine::UNSAT;
                return false;
            }
            else
            {
                splitJustPerformed = true;
            }
        }
        catch ( const VariableOutOfBoundDuringOptimizationException & )
        {
            _tableau->toggleOptimization( false );
            continue;
        }
        catch ( MarabouError &e )
        {
            String message = Stringf(
                "Caught a MarabouError. Code: %u. Message: %s ", e.getCode(), e.getUserMessage() );
            _exitCode = Engine::ERROR;
            exportInputQueryWithError( message );
            mainLoopEnd = TimeUtils::sampleMicro();
            _statistics.incLongAttribute( Statistics::TIME_MAIN_LOOP_MICRO,
                                          TimeUtils::timePassed( mainLoopStart, mainLoopEnd ) );
            return false;
        }
        catch ( ... )
        {
            _exitCode = Engine::ERROR;
            exportInputQueryWithError( "Unknown error" );
            mainLoopEnd = TimeUtils::sampleMicro();
            _statistics.incLongAttribute( Statistics::TIME_MAIN_LOOP_MICRO,
                                          TimeUtils::timePassed( mainLoopStart, mainLoopEnd ) );
            return false;
        }
    }
}

void Engine::mainLoopStatistics()
{
    struct timespec start = TimeUtils::sampleMicro();

    unsigned activeConstraints = 0;
    for ( const auto &constraint : _plConstraints )
        if ( constraint->isActive() )
            ++activeConstraints;

    _statistics.setUnsignedAttribute( Statistics::NUM_ACTIVE_PL_CONSTRAINTS, activeConstraints );
    _statistics.setUnsignedAttribute( Statistics::NUM_PL_VALID_SPLITS,
                                      _numPlConstraintsDisabledByValidSplits );
    _statistics.setUnsignedAttribute( Statistics::NUM_PL_SMT_ORIGINATED_SPLITS,
                                      _plConstraints.size() - activeConstraints -
                                          _numPlConstraintsDisabledByValidSplits );

    _statistics.incLongAttribute( Statistics::NUM_MAIN_LOOP_ITERATIONS );

    struct timespec end = TimeUtils::sampleMicro();
    _statistics.incLongAttribute( Statistics::TOTAL_TIME_HANDLING_STATISTICS_MICRO,
                                  TimeUtils::timePassed( start, end ) );
}

void Engine::performBoundTighteningAfterCaseSplit()
{
    // Tighten bounds of a first hidden layer with MILP solver
    performMILPSolverBoundedTighteningForSingleLayer( 1 );
    do
    {
        performSymbolicBoundTightening();
    }
    while ( applyAllValidConstraintCaseSplits() );

    // Tighten bounds of an output layer with MILP solver
    if ( _networkLevelReasoner ) // to avoid failing of system test.
        performMILPSolverBoundedTighteningForSingleLayer(
            _networkLevelReasoner->getLayerIndexToLayer().size() - 1 );
}

bool Engine::adjustAssignmentToSatisfyNonLinearConstraints()
{
    ENGINE_LOG( "Linear constraints satisfied. Now trying to satisfy non-linear"
                " constraints..." );
    collectViolatedPlConstraints();

    // If all constraints are satisfied, we are possibly done
    if ( allPlConstraintsHold() && allNonlinearConstraintsHold() )
    {
        if ( _lpSolverType == LPSolverType::NATIVE &&
             _tableau->getBasicAssignmentStatus() != ITableau::BASIC_ASSIGNMENT_JUST_COMPUTED )
        {
            if ( _verbosity > 0 )
            {
                printf( "Before declaring sat, recomputing...\n" );
            }
            // Make sure that the assignment is precise before declaring success
            _tableau->computeAssignment();
            // If we actually have a real satisfying assignment,
            return false;
        }
        else
            return true;
    }
    else if ( !GlobalConfiguration::USE_DEEPSOI_LOCAL_SEARCH )
    {
        // We have violated piecewise-linear constraints.
        performConstraintFixingStep();

        // Finally, take this opporunity to tighten any bounds
        // and perform any valid case splits.
        tightenBoundsOnConstraintMatrix();
        _boundManager.propagateTightenings();
        // For debugging purposes
        checkBoundCompliancyWithDebugSolution();

        while ( applyAllValidConstraintCaseSplits() )
            performSymbolicBoundTightening();
        return false;
    }
    else
    {
        return performDeepSoILocalSearch();
    }
}

bool Engine::performPrecisionRestorationIfNeeded()
{
    // If the basis has become malformed, we need to restore it
    if ( basisRestorationNeeded() )
    {
        if ( _basisRestorationRequired == Engine::STRONG_RESTORATION_NEEDED )
        {
            performPrecisionRestoration( PrecisionRestorer::RESTORE_BASICS );
            _basisRestorationPerformed = Engine::PERFORMED_STRONG_RESTORATION;
        }
        else
        {
            performPrecisionRestoration( PrecisionRestorer::DO_NOT_RESTORE_BASICS );
            _basisRestorationPerformed = Engine::PERFORMED_WEAK_RESTORATION;
        }

        _numVisitedStatesAtPreviousRestoration =
            _statistics.getUnsignedAttribute( Statistics::NUM_VISITED_TREE_STATES );
        _basisRestorationRequired = Engine::RESTORATION_NOT_NEEDED;
        return true;
    }

    // Restoration is not required
    _basisRestorationPerformed = Engine::NO_RESTORATION_PERFORMED;

    // Possible restoration due to preceision degradation
    if ( shouldCheckDegradation() && highDegradation() )
    {
        performPrecisionRestoration( PrecisionRestorer::RESTORE_BASICS );
        return true;
    }

    return false;
}

bool Engine::handleMalformedBasisException()
{
    // Debug
    printf( "MalformedBasisException caught!\n" );
    //

    if ( _basisRestorationPerformed == Engine::NO_RESTORATION_PERFORMED )
    {
        if ( _numVisitedStatesAtPreviousRestoration !=
             _statistics.getUnsignedAttribute( Statistics::NUM_VISITED_TREE_STATES ) )
        {
            // We've tried a strong restoration before, and it didn't work. Do a weak restoration
            _basisRestorationRequired = Engine::WEAK_RESTORATION_NEEDED;
        }
        else
        {
            _basisRestorationRequired = Engine::STRONG_RESTORATION_NEEDED;
        }
        return true;
    }
    else if ( _basisRestorationPerformed == Engine::PERFORMED_STRONG_RESTORATION )
    {
        _basisRestorationRequired = Engine::WEAK_RESTORATION_NEEDED;
        return true;
    }
    else
        return false;
}

void Engine::performConstraintFixingStep()
{
    // Statistics
    _statistics.incLongAttribute( Statistics::NUM_CONSTRAINT_FIXING_STEPS );
    struct timespec start = TimeUtils::sampleMicro();

    // Select a violated constraint as the target
    selectViolatedPlConstraint();

    // Report the violated constraint to the SMT engine
    reportPlViolation();

    // Attempt to fix the constraint
    fixViolatedPlConstraintIfPossible();

    struct timespec end = TimeUtils::sampleMicro();
    _statistics.incLongAttribute( Statistics::TIME_CONSTRAINT_FIXING_STEPS_MICRO,
                                  TimeUtils::timePassed( start, end ) );
}

bool Engine::performSimplexStep()
{
    // Statistics
    _statistics.incLongAttribute( Statistics::NUM_SIMPLEX_STEPS );
    struct timespec start = TimeUtils::sampleMicro();

    /*
      In order to increase numerical stability, we attempt to pick a
      "good" entering/leaving combination, by trying to avoid tiny pivot
      values. We do this as follows:

      1. Pick an entering variable according to the strategy in use.
      2. Find the entailed leaving variable.
      3. If the combination is bad, go back to (1) and find the
         next-best entering variable.
    */

    if ( _tableau->isOptimizing() )
        _costFunctionManager->computeGivenCostFunction( _heuristicCost._addends );
    if ( _costFunctionManager->costFunctionInvalid() )
        _costFunctionManager->computeCoreCostFunction();
    else
        _costFunctionManager->adjustBasicCostAccuracy();

    DEBUG( {
        // Since we're performing a simplex step, there are out-of-bounds variables.
        // Therefore, if the cost function is fresh, it should not be zero.
        if ( _costFunctionManager->costFunctionJustComputed() )
        {
            const double *costFunction = _costFunctionManager->getCostFunction();
            unsigned size = _tableau->getN() - _tableau->getM();
            bool found = false;
            for ( unsigned i = 0; i < size; ++i )
            {
                if ( !FloatUtils::isZero( costFunction[i] ) )
                {
                    found = true;
                    break;
                }
            }

            if ( !found )
            {
                printf( "Error! Have OOB vars but cost function is zero.\n"
                        "Recomputing cost function. New one is:\n" );
                _costFunctionManager->computeCoreCostFunction();
                _costFunctionManager->dumpCostFunction();
                throw MarabouError( MarabouError::DEBUGGING_ERROR,
                                    "Have OOB vars but cost function is zero" );
            }
        }
    } );

    // Obtain all eligible entering variables
    List<unsigned> enteringVariableCandidates;
    _tableau->getEntryCandidates( enteringVariableCandidates );

    unsigned bestLeaving = 0;
    double bestChangeRatio = 0.0;
    Set<unsigned> excludedEnteringVariables;
    bool haveCandidate = false;
    unsigned bestEntering = 0;
    double bestPivotEntry = 0.0;
    unsigned tries = GlobalConfiguration::MAX_SIMPLEX_PIVOT_SEARCH_ITERATIONS;

    while ( tries > 0 )
    {
        --tries;

        // Attempt to pick the best entering variable from the available candidates
        if ( !_activeEntryStrategy->select(
                 _tableau, enteringVariableCandidates, excludedEnteringVariables ) )
        {
            // No additional candidates can be found.
            break;
        }

        // We have a candidate!
        haveCandidate = true;

        // We don't want to re-consider this candidate in future
        // iterations
        excludedEnteringVariables.insert( _tableau->getEnteringVariableIndex() );

        // Pick a leaving variable
        _tableau->computeChangeColumn();
        _tableau->pickLeavingVariable();

        // A fake pivot always wins
        if ( _tableau->performingFakePivot() )
        {
            bestEntering = _tableau->getEnteringVariableIndex();
            bestLeaving = _tableau->getLeavingVariableIndex();
            bestChangeRatio = _tableau->getChangeRatio();
            memcpy( _work, _tableau->getChangeColumn(), sizeof( double ) * _tableau->getM() );
            break;
        }

        // Is the newly found pivot better than the stored one?
        unsigned leavingIndex = _tableau->getLeavingVariableIndex();
        double pivotEntry = FloatUtils::abs( _tableau->getChangeColumn()[leavingIndex] );
        if ( pivotEntry > bestPivotEntry )
        {
            bestEntering = _tableau->getEnteringVariableIndex();
            bestPivotEntry = pivotEntry;
            bestLeaving = leavingIndex;
            bestChangeRatio = _tableau->getChangeRatio();
            memcpy( _work, _tableau->getChangeColumn(), sizeof( double ) * _tableau->getM() );
        }

        // If the pivot is greater than the sought-after threshold, we
        // are done.
        if ( bestPivotEntry >= GlobalConfiguration::ACCEPTABLE_SIMPLEX_PIVOT_THRESHOLD )
            break;
        else
            _statistics.incLongAttribute(
                Statistics::NUM_SIMPLEX_PIVOT_SELECTIONS_IGNORED_FOR_STABILITY );
    }

    // If we don't have any candidates, this simplex step has failed.
    if ( !haveCandidate )
    {
        if ( _tableau->getBasicAssignmentStatus() != ITableau::BASIC_ASSIGNMENT_JUST_COMPUTED )
        {
            // This failure might have resulted from a corrupt basic assignment.
            _tableau->computeAssignment();
            struct timespec end = TimeUtils::sampleMicro();
            _statistics.incLongAttribute( Statistics::TIME_SIMPLEX_STEPS_MICRO,
                                          TimeUtils::timePassed( start, end ) );
            return false;
        }
        else if ( !_costFunctionManager->costFunctionJustComputed() )
        {
            // This failure might have resulted from a corrupt cost function.
            ASSERT( _costFunctionManager->getCostFunctionStatus() ==
                    ICostFunctionManager::COST_FUNCTION_UPDATED );
            _costFunctionManager->invalidateCostFunction();
            struct timespec end = TimeUtils::sampleMicro();
            _statistics.incLongAttribute( Statistics::TIME_SIMPLEX_STEPS_MICRO,
                                          TimeUtils::timePassed( start, end ) );
            return false;
        }
        else
        {
            // Cost function is fresh --- failure is real.
            struct timespec end = TimeUtils::sampleMicro();
            _statistics.incLongAttribute( Statistics::TIME_SIMPLEX_STEPS_MICRO,
                                          TimeUtils::timePassed( start, end ) );
            if ( _tableau->isOptimizing() )
            {
                // The current solution is optimal.
                return true;
            }
            else
                throw InfeasibleQueryException();
        }
    }

    // Set the best choice in the tableau
    _tableau->setEnteringVariableIndex( bestEntering );
    _tableau->setLeavingVariableIndex( bestLeaving );
    _tableau->setChangeColumn( _work );
    _tableau->setChangeRatio( bestChangeRatio );

    bool fakePivot = _tableau->performingFakePivot();

    if ( !fakePivot && bestPivotEntry < GlobalConfiguration::ACCEPTABLE_SIMPLEX_PIVOT_THRESHOLD )
    {
        /*
          Despite our efforts, we are stuck with a small pivot. If basis factorization
          isn't fresh, refresh it and terminate this step - perhaps in the next iteration
          a better pivot will be found
        */
        if ( !_tableau->basisMatrixAvailable() )
        {
            _tableau->refreshBasisFactorization();
            return false;
        }

        _statistics.incLongAttribute( Statistics::NUM_SIMPLEX_UNSTABLE_PIVOTS );
    }

    if ( !fakePivot )
    {
        _tableau->computePivotRow();
        _rowBoundTightener->examinePivotRow();
    }

    // Perform the actual pivot
    _activeEntryStrategy->prePivotHook( _tableau, fakePivot );
    _tableau->performPivot();
    _activeEntryStrategy->postPivotHook( _tableau, fakePivot );
    _boundManager.propagateTightenings();
    _costFunctionManager->invalidateCostFunction();

    struct timespec end = TimeUtils::sampleMicro();
    _statistics.incLongAttribute( Statistics::TIME_SIMPLEX_STEPS_MICRO,
                                  TimeUtils::timePassed( start, end ) );
    return false;
}

void Engine::fixViolatedPlConstraintIfPossible()
{
    List<PiecewiseLinearConstraint::Fix> fixes;

    if ( GlobalConfiguration::USE_SMART_FIX )
        fixes = _plConstraintToFix->getSmartFixes( _tableau );
    else
        fixes = _plConstraintToFix->getPossibleFixes();

    // First, see if we can fix without pivoting. We are looking for a fix concerning a
    // non-basic variable, that doesn't set that variable out-of-bounds.
    for ( const auto &fix : fixes )
    {
        if ( !_tableau->isBasic( fix._variable ) )
        {
            if ( _tableau->checkValueWithinBounds( fix._variable, fix._value ) )
            {
                _tableau->setNonBasicAssignment( fix._variable, fix._value, true );
                return;
            }
        }
    }

    // No choice, have to pivot. Look for a fix concerning a basic variable, that
    // doesn't set that variable out-of-bounds. If smart-fix is enabled and implemented,
    // we should probably not reach this point.
    bool found = false;
    auto it = fixes.begin();
    while ( !found && it != fixes.end() )
    {
        if ( _tableau->isBasic( it->_variable ) )
        {
            if ( _tableau->checkValueWithinBounds( it->_variable, it->_value ) )
            {
                found = true;
            }
        }
        if ( !found )
        {
            ++it;
        }
    }

    // If we couldn't find an eligible fix, give up
    if ( !found )
        return;

    PiecewiseLinearConstraint::Fix fix = *it;
    ASSERT( _tableau->isBasic( fix._variable ) );

    TableauRow row( _tableau->getN() - _tableau->getM() );
    _tableau->getTableauRow( _tableau->variableToIndex( fix._variable ), &row );

    // Pick the variable with the largest coefficient in this row for pivoting,
    // to increase numerical stability.
    unsigned bestCandidate = row._row[0]._var;
    double bestValue = FloatUtils::abs( row._row[0]._coefficient );

    unsigned n = _tableau->getN();
    unsigned m = _tableau->getM();
    for ( unsigned i = 1; i < n - m; ++i )
    {
        double contenderValue = FloatUtils::abs( row._row[i]._coefficient );
        if ( FloatUtils::gt( contenderValue, bestValue ) )
        {
            bestValue = contenderValue;
            bestCandidate = row._row[i]._var;
        }
    }

    if ( FloatUtils::isZero( bestValue ) )
    {
        // This can happen, e.g., if we have an equation x = 5, and is legal behavior.
        return;
    }

    // Switch between nonBasic and the variable we need to fix
    _tableau->setEnteringVariableIndex( _tableau->variableToIndex( bestCandidate ) );
    _tableau->setLeavingVariableIndex( _tableau->variableToIndex( fix._variable ) );

    // Make sure the change column and pivot row are up-to-date - strategies
    // such as projected steepest edge need these for their internal updates.
    _tableau->computeChangeColumn();
    _tableau->computePivotRow();

    _activeEntryStrategy->prePivotHook( _tableau, false );
    _tableau->performDegeneratePivot();
    _activeEntryStrategy->postPivotHook( _tableau, false );

    ASSERT( !_tableau->isBasic( fix._variable ) );
    _tableau->setNonBasicAssignment( fix._variable, fix._value, true );
}

bool Engine::processInputQuery( InputQuery &inputQuery )
{
    return processInputQuery( inputQuery, GlobalConfiguration::PREPROCESS_INPUT_QUERY );
}

bool Engine::calculateBounds( InputQuery &inputQuery )
{
    ENGINE_LOG( "calculateBounds starting\n" );
    struct timespec start = TimeUtils::sampleMicro();

    try
    {
        informConstraintsOfInitialBounds( inputQuery );
        invokePreprocessor( inputQuery, true );
        if ( _verbosity > 0 )
            printInputBounds( inputQuery );

        initializeNetworkLevelReasoning();

        performSymbolicBoundTightening( &( *_preprocessedQuery ) );
        performSimulation();
        performMILPSolverBoundedTightening( &( *_preprocessedQuery ) );

        if ( _networkLevelReasoner && Options::get()->getBool( Options::DUMP_BOUNDS ) )
            _networkLevelReasoner->dumpBounds();

        struct timespec end = TimeUtils::sampleMicro();
        _statistics.setLongAttribute( Statistics::CALCULATE_BOUNDS_TIME_MICRO,
                                      TimeUtils::timePassed( start, end ) );
        if ( !_tableau->allBoundsValid() )
        {
            // Some variable bounds are invalid, so the query is unsat
            throw InfeasibleQueryException();
        }
    }
    catch ( const InfeasibleQueryException & )
    {
        ENGINE_LOG( "calculateBounds done\n" );

        struct timespec end = TimeUtils::sampleMicro();
        _statistics.setLongAttribute( Statistics::CALCULATE_BOUNDS_TIME_MICRO,
                                      TimeUtils::timePassed( start, end ) );

        _exitCode = Engine::UNSAT;
        printf( "unsat\n" );

        return false;
    }

    ENGINE_LOG( "calculateBounds done\n" );

    return true;
}

void Engine::informConstraintsOfInitialBounds( InputQuery &inputQuery ) const
{
    for ( const auto &plConstraint : inputQuery.getPiecewiseLinearConstraints() )
    {
        List<unsigned> variables = plConstraint->getParticipatingVariables();
        for ( unsigned variable : variables )
        {
            plConstraint->notifyLowerBound( variable, inputQuery.getLowerBound( variable ) );
            plConstraint->notifyUpperBound( variable, inputQuery.getUpperBound( variable ) );
        }
    }

    for ( const auto &nlConstraint : inputQuery.getNonlinearConstraints() )
    {
        List<unsigned> variables = nlConstraint->getParticipatingVariables();
        for ( unsigned variable : variables )
        {
            nlConstraint->notifyLowerBound( variable, inputQuery.getLowerBound( variable ) );
            nlConstraint->notifyUpperBound( variable, inputQuery.getUpperBound( variable ) );
        }
    }
}

void Engine::invokePreprocessor( const InputQuery &inputQuery, bool preprocess )
{
    if ( _verbosity > 0 )
        printf( "Engine::processInputQuery: Input query (before preprocessing): "
                "%u equations, %u variables\n",
                inputQuery.getEquations().size(),
                inputQuery.getNumberOfVariables() );

    // If processing is enabled, invoke the preprocessor
    _preprocessingEnabled = preprocess;
    if ( _preprocessingEnabled )
        _preprocessedQuery = _preprocessor.preprocess(
            inputQuery, GlobalConfiguration::PREPROCESSOR_ELIMINATE_VARIABLES );
    else
        _preprocessedQuery = std::unique_ptr<InputQuery>( new InputQuery( inputQuery ) );

    if ( _verbosity > 0 )
        printf( "Engine::processInputQuery: Input query (after preprocessing): "
                "%u equations, %u variables\n\n",
                _preprocessedQuery->getEquations().size(),
                _preprocessedQuery->getNumberOfVariables() );

    unsigned infiniteBounds = _preprocessedQuery->countInfiniteBounds();
    if ( infiniteBounds != 0 )
    {
        _exitCode = Engine::ERROR;
        throw MarabouError( MarabouError::UNBOUNDED_VARIABLES_NOT_YET_SUPPORTED,
                            Stringf( "Error! Have %u infinite bounds", infiniteBounds ).ascii() );
    }
}

void Engine::printInputBounds( const InputQuery &inputQuery ) const
{
    printf( "Input bounds:\n" );
    for ( unsigned i = 0; i < inputQuery.getNumInputVariables(); ++i )
    {
        unsigned variable = inputQuery.inputVariableByIndex( i );
        double lb, ub;
        bool fixed = false;
        if ( _preprocessingEnabled )
        {
            // Fixed variables are easy: return the value they've been fixed to.
            if ( _preprocessor.variableIsFixed( variable ) )
            {
                fixed = true;
                lb = _preprocessor.getFixedValue( variable );
                ub = lb;
            }
            else
            {
                // Has the variable been merged into another?
                while ( _preprocessor.variableIsMerged( variable ) )
                    variable = _preprocessor.getMergedIndex( variable );

                // We know which variable to look for, but it may have been assigned
                // a new index, due to variable elimination
                variable = _preprocessor.getNewIndex( variable );

                lb = _preprocessedQuery->getLowerBound( variable );
                ub = _preprocessedQuery->getUpperBound( variable );
            }
        }
        else
        {
            lb = inputQuery.getLowerBound( variable );
            ub = inputQuery.getUpperBound( variable );
        }

        printf( "\tx%u: [%8.4lf, %8.4lf] %s\n", i, lb, ub, fixed ? "[FIXED]" : "" );
    }
    printf( "\n" );
}

void Engine::storeEquationsInDegradationChecker()
{
    _degradationChecker.storeEquations( *_preprocessedQuery );
}

double *Engine::createConstraintMatrix()
{
    const List<Equation> &equations( _preprocessedQuery->getEquations() );
    unsigned m = equations.size();
    unsigned n = _preprocessedQuery->getNumberOfVariables();

    // Step 1: create a constraint matrix from the equations
    double *constraintMatrix = new double[n * m];
    if ( !constraintMatrix )
        throw MarabouError( MarabouError::ALLOCATION_FAILED, "Engine::constraintMatrix" );
    std::fill_n( constraintMatrix, n * m, 0.0 );

    unsigned equationIndex = 0;
    for ( const auto &equation : equations )
    {
        if ( equation._type != Equation::EQ )
        {
            _exitCode = Engine::ERROR;
            throw MarabouError( MarabouError::NON_EQUALITY_INPUT_EQUATION_DISCOVERED );
        }

        for ( const auto &addend : equation._addends )
            constraintMatrix[equationIndex * n + addend._variable] = addend._coefficient;

        ++equationIndex;
    }

    return constraintMatrix;
}

void Engine::removeRedundantEquations( const double *constraintMatrix )
{
    const List<Equation> &equations( _preprocessedQuery->getEquations() );
    unsigned m = equations.size();
    unsigned n = _preprocessedQuery->getNumberOfVariables();

    // Step 1: analyze the matrix to identify redundant rows
    AutoConstraintMatrixAnalyzer analyzer;
    analyzer->analyze( constraintMatrix, m, n );

    ENGINE_LOG(
        Stringf( "Number of redundant rows: %u out of %u", analyzer->getRedundantRows().size(), m )
            .ascii() );

    // Step 2: remove any equations corresponding to redundant rows
    Set<unsigned> redundantRows = analyzer->getRedundantRows();

    if ( !redundantRows.empty() )
    {
        _preprocessedQuery->removeEquationsByIndex( redundantRows );
        m = equations.size();
    }
}

void Engine::selectInitialVariablesForBasis( const double *constraintMatrix,
                                             List<unsigned> &initialBasis,
                                             List<unsigned> &basicRows )
{
    /*
      This method permutes rows and columns in the constraint matrix (prior
      to the addition of auxiliary variables), in order to obtain a set of
      column that constitue a lower triangular matrix. The variables
      corresponding to the columns of this matrix join the initial basis.

      (It is possible that not enough variables are obtained this way, in which
      case the initial basis will have to be augmented later).
    */

    const List<Equation> &equations( _preprocessedQuery->getEquations() );

    unsigned m = equations.size();
    unsigned n = _preprocessedQuery->getNumberOfVariables();

    // Trivial case, or if a trivial basis is requested
    if ( ( m == 0 ) || ( n == 0 ) || GlobalConfiguration::ONLY_AUX_INITIAL_BASIS )
    {
        for ( unsigned i = 0; i < m; ++i )
            basicRows.append( i );

        return;
    }

    unsigned *nnzInRow = new unsigned[m];
    unsigned *nnzInColumn = new unsigned[n];

    std::fill_n( nnzInRow, m, 0 );
    std::fill_n( nnzInColumn, n, 0 );

    unsigned *columnOrdering = new unsigned[n];
    unsigned *rowOrdering = new unsigned[m];

    for ( unsigned i = 0; i < m; ++i )
        rowOrdering[i] = i;

    for ( unsigned i = 0; i < n; ++i )
        columnOrdering[i] = i;

    // Initialize the counters
    for ( unsigned i = 0; i < m; ++i )
    {
        for ( unsigned j = 0; j < n; ++j )
        {
            if ( !FloatUtils::isZero( constraintMatrix[i * n + j] ) )
            {
                ++nnzInRow[i];
                ++nnzInColumn[j];
            }
        }
    }

    DEBUG( {
        for ( unsigned i = 0; i < m; ++i )
        {
            ASSERT( nnzInRow[i] > 0 );
        }
    } );

    unsigned numExcluded = 0;
    unsigned numTriangularRows = 0;
    unsigned temp;

    while ( numExcluded + numTriangularRows < n )
    {
        // Do we have a singleton row?
        unsigned singletonRow = m;
        for ( unsigned i = numTriangularRows; i < m; ++i )
        {
            if ( nnzInRow[i] == 1 )
            {
                singletonRow = i;
                break;
            }
        }

        if ( singletonRow < m )
        {
            // Have a singleton row! Swap it to the top and update counters
            temp = rowOrdering[singletonRow];
            rowOrdering[singletonRow] = rowOrdering[numTriangularRows];
            rowOrdering[numTriangularRows] = temp;

            temp = nnzInRow[numTriangularRows];
            nnzInRow[numTriangularRows] = nnzInRow[singletonRow];
            nnzInRow[singletonRow] = temp;

            // Find the non-zero entry in the row and swap it to the diagonal
            DEBUG( bool foundNonZero = false );
            for ( unsigned i = numTriangularRows; i < n - numExcluded; ++i )
            {
                if ( !FloatUtils::isZero( constraintMatrix[rowOrdering[numTriangularRows] * n +
                                                           columnOrdering[i]] ) )
                {
                    temp = columnOrdering[i];
                    columnOrdering[i] = columnOrdering[numTriangularRows];
                    columnOrdering[numTriangularRows] = temp;

                    temp = nnzInColumn[numTriangularRows];
                    nnzInColumn[numTriangularRows] = nnzInColumn[i];
                    nnzInColumn[i] = temp;

                    DEBUG( foundNonZero = true );
                    break;
                }
            }

            ASSERT( foundNonZero );

            // Remove all entries under the diagonal entry from the row counters
            for ( unsigned i = numTriangularRows + 1; i < m; ++i )
            {
                if ( !FloatUtils::isZero( constraintMatrix[rowOrdering[i] * n +
                                                           columnOrdering[numTriangularRows]] ) )
                    --nnzInRow[i];
            }

            ++numTriangularRows;
        }
        else
        {
            // No singleton rows. Exclude the densest column
            unsigned maxDensity = nnzInColumn[numTriangularRows];
            unsigned column = numTriangularRows;

            for ( unsigned i = numTriangularRows; i < n - numExcluded; ++i )
            {
                if ( nnzInColumn[i] > maxDensity )
                {
                    maxDensity = nnzInColumn[i];
                    column = i;
                }
            }

            // Update the row counters to account for the excluded column
            for ( unsigned i = numTriangularRows; i < m; ++i )
            {
                double element = constraintMatrix[rowOrdering[i] * n + columnOrdering[column]];
                if ( !FloatUtils::isZero( element ) )
                {
                    ASSERT( nnzInRow[i] > 1 );
                    --nnzInRow[i];
                }
            }

            columnOrdering[column] = columnOrdering[n - 1 - numExcluded];
            nnzInColumn[column] = nnzInColumn[n - 1 - numExcluded];
            ++numExcluded;
        }
    }

    // Final basis: diagonalized columns + non-diagonalized rows
    List<unsigned> result;

    for ( unsigned i = 0; i < numTriangularRows; ++i )
    {
        initialBasis.append( columnOrdering[i] );
    }

    for ( unsigned i = numTriangularRows; i < m; ++i )
    {
        basicRows.append( rowOrdering[i] );
    }

    // Cleanup
    delete[] nnzInRow;
    delete[] nnzInColumn;
    delete[] columnOrdering;
    delete[] rowOrdering;
}

void Engine::addAuxiliaryVariables()
{
    List<Equation> &equations( _preprocessedQuery->getEquations() );

    unsigned m = equations.size();
    unsigned originalN = _preprocessedQuery->getNumberOfVariables();
    unsigned n = originalN + m;

    _preprocessedQuery->setNumberOfVariables( n );

    // Add auxiliary variables to the equations and set their bounds
    unsigned count = 0;
    for ( auto &eq : equations )
    {
        unsigned auxVar = originalN + count;
        if ( _produceUNSATProofs )
            _preprocessedQuery->_lastAddendToAux.insert( eq._addends.back()._variable, auxVar );
        eq.addAddend( -1, auxVar );
        _preprocessedQuery->setLowerBound( auxVar, eq._scalar );
        _preprocessedQuery->setUpperBound( auxVar, eq._scalar );
        eq.setScalar( 0 );

        ++count;
    }
}

void Engine::augmentInitialBasisIfNeeded( List<unsigned> &initialBasis,
                                          const List<unsigned> &basicRows )
{
    unsigned m = _preprocessedQuery->getEquations().size();
    unsigned n = _preprocessedQuery->getNumberOfVariables();
    unsigned originalN = n - m;

    if ( initialBasis.size() != m )
    {
        for ( const auto &basicRow : basicRows )
            initialBasis.append( basicRow + originalN );
    }
}

void Engine::initializeTableau( const double *constraintMatrix, const List<unsigned> &initialBasis )
{
    const List<Equation> &equations( _preprocessedQuery->getEquations() );
    unsigned m = equations.size();
    unsigned n = _preprocessedQuery->getNumberOfVariables();

    _tableau->setDimensions( m, n );

    adjustWorkMemorySize();

    unsigned equationIndex = 0;
    for ( const auto &equation : equations )
    {
        _tableau->setRightHandSide( equationIndex, equation._scalar );
        ++equationIndex;
    }

    // Populate constriant matrix
    _tableau->setConstraintMatrix( constraintMatrix );

    _tableau->registerToWatchAllVariables( _rowBoundTightener );
    _tableau->registerResizeWatcher( _rowBoundTightener );

    _rowBoundTightener->setDimensions();

    initializeBoundsAndConstraintWatchersInTableau( n );

    _tableau->initializeTableau( initialBasis );

    _costFunctionManager->initialize();
    _tableau->registerCostFunctionManager( _costFunctionManager );
    _activeEntryStrategy->initialize( _tableau );
}

void Engine::initializeBoundsAndConstraintWatchersInTableau( unsigned numberOfVariables )
{
    _plConstraints = _preprocessedQuery->getPiecewiseLinearConstraints();
    for ( const auto &constraint : _plConstraints )
    {
        constraint->registerAsWatcher( _tableau );
        constraint->setStatistics( &_statistics );

        // Assuming aux var is use, add the constraint's auxiliary variable assigned to it in the
        // tableau, to the constraint
        if ( _produceUNSATProofs )
            for ( unsigned var : constraint->getNativeAuxVars() )
                if ( _preprocessedQuery->_lastAddendToAux.exists( var ) )
                    constraint->addTableauAuxVar( _preprocessedQuery->_lastAddendToAux.at( var ),
                                                  var );
    }

    _nlConstraints = _preprocessedQuery->getNonlinearConstraints();
    for ( const auto &constraint : _nlConstraints )
    {
        constraint->registerAsWatcher( _tableau );
        constraint->setStatistics( &_statistics );
    }

    for ( unsigned i = 0; i < numberOfVariables; ++i )
    {
        _tableau->setLowerBound( i, _preprocessedQuery->getLowerBound( i ) );
        _tableau->setUpperBound( i, _preprocessedQuery->getUpperBound( i ) );
    }
    _boundManager.storeLocalBounds();

    _statistics.setUnsignedAttribute( Statistics::NUM_PL_CONSTRAINTS, _plConstraints.size() );
}

void Engine::initializeNetworkLevelReasoning()
{
    _networkLevelReasoner = _preprocessedQuery->getNetworkLevelReasoner();

    if ( _networkLevelReasoner )
    {
        _networkLevelReasoner->setTableau( _tableau );
        if ( Options::get()->getBool( Options::DUMP_TOPOLOGY ) )
        {
            _networkLevelReasoner->dumpTopology( false );
            std::cout << std::endl;
        }
    }
}

bool Engine::processInputQuery( InputQuery &inputQuery, bool preprocess )
{
    ENGINE_LOG( "processInputQuery starting\n" );
    struct timespec start = TimeUtils::sampleMicro();

    try
    {
        informConstraintsOfInitialBounds( inputQuery );
        invokePreprocessor( inputQuery, preprocess );
        if ( _verbosity > 0 )
            printInputBounds( inputQuery );

        initializeNetworkLevelReasoning();
        if ( preprocess )
        {
            performSymbolicBoundTightening( &( *_preprocessedQuery ) );
            performSimulation();
            performMILPSolverBoundedTightening( &( *_preprocessedQuery ) );
        }

        if ( GlobalConfiguration::PL_CONSTRAINTS_ADD_AUX_EQUATIONS_AFTER_PREPROCESSING )
            for ( auto &plConstraint : _preprocessedQuery->getPiecewiseLinearConstraints() )
                plConstraint->addAuxiliaryEquationsAfterPreprocessing( *_preprocessedQuery );

        if ( GlobalConfiguration::NL_CONSTRAINTS_ADD_AUX_EQUATIONS_AFTER_PREPROCESSING )
            for ( auto &nlConstraint : _preprocessedQuery->getNonlinearConstraints() )
                nlConstraint->addAuxiliaryEquationsAfterPreprocessing( *_preprocessedQuery );

        if ( _produceUNSATProofs )
        {
            for ( auto &plConstraint : _preprocessedQuery->getPiecewiseLinearConstraints() )
            {
                if ( !UNSATCertificateUtils::getSupportedActivations().exists(
                         plConstraint->getType() ) )
                {
                    _produceUNSATProofs = false;
                    Options::get()->setBool( Options::PRODUCE_PROOFS, false );
                    String activationType =
                        plConstraint->serializeToString().tokenize( "," ).back();
                    printf(
                        "Turning off proof production since activation %s is not yet supported\n",
                        activationType.ascii() );
                    break;
                }
            }
        }

        if ( _lpSolverType == LPSolverType::NATIVE )
        {
            double *constraintMatrix = createConstraintMatrix();
            removeRedundantEquations( constraintMatrix );

            // The equations have changed, recreate the constraint matrix
            delete[] constraintMatrix;
            constraintMatrix = createConstraintMatrix();

            List<unsigned> initialBasis;
            List<unsigned> basicRows;
            selectInitialVariablesForBasis( constraintMatrix, initialBasis, basicRows );
            addAuxiliaryVariables();
            augmentInitialBasisIfNeeded( initialBasis, basicRows );

            storeEquationsInDegradationChecker();

            // The equations have changed, recreate the constraint matrix
            delete[] constraintMatrix;
            constraintMatrix = createConstraintMatrix();

            unsigned n = _preprocessedQuery->getNumberOfVariables();
            _boundManager.initialize( n );

            initializeTableau( constraintMatrix, initialBasis );
            _boundManager.initializeBoundExplainer( n, _tableau->getM() );
            delete[] constraintMatrix;

            if ( _produceUNSATProofs )
            {
                _UNSATCertificate = new UnsatCertificateNode( NULL, PiecewiseLinearCaseSplit() );
                _UNSATCertificateCurrentPointer->set( _UNSATCertificate );
                _UNSATCertificate->setVisited();
                _groundBoundManager.initialize( n );

                for ( unsigned i = 0; i < n; ++i )
                {
                    _groundBoundManager.setUpperBound( i, _preprocessedQuery->getUpperBound( i ) );
                    _groundBoundManager.setLowerBound( i, _preprocessedQuery->getLowerBound( i ) );
                }
            }
        }
        else
        {
            ASSERT( _lpSolverType == LPSolverType::GUROBI );

            ASSERT( GlobalConfiguration::USE_DEEPSOI_LOCAL_SEARCH == true );

            if ( _verbosity > 0 )
                printf( "Using Gurobi to solve LP...\n" );

            unsigned n = _preprocessedQuery->getNumberOfVariables();
            unsigned m = _preprocessedQuery->getEquations().size();
            // Only use BoundManager to store the bounds.
            _boundManager.initialize( n );
            _tableau->setDimensions( m, n );
            initializeBoundsAndConstraintWatchersInTableau( n );
        }

        for ( const auto &constraint : _plConstraints )
            constraint->registerTableau( _tableau );
        for ( const auto &constraint : _nlConstraints )
            constraint->registerTableau( _tableau );

        if ( _networkLevelReasoner && Options::get()->getBool( Options::DUMP_BOUNDS ) )
            _networkLevelReasoner->dumpBounds();

        if ( GlobalConfiguration::USE_DEEPSOI_LOCAL_SEARCH )
        {
            _soiManager = std::unique_ptr<SumOfInfeasibilitiesManager>(
                new SumOfInfeasibilitiesManager( *_preprocessedQuery, *_tableau ) );
            _soiManager->setStatistics( &_statistics );
        }

        if ( GlobalConfiguration::WARM_START )
            warmStart();

        decideBranchingHeuristics();

        struct timespec end = TimeUtils::sampleMicro();
        _statistics.setLongAttribute( Statistics::PREPROCESSING_TIME_MICRO,
                                      TimeUtils::timePassed( start, end ) );

        if ( !_tableau->allBoundsValid() )
        {
            // Some variable bounds are invalid, so the query is unsat
            throw InfeasibleQueryException();
        }
    }
    catch ( const InfeasibleQueryException & )
    {
        ENGINE_LOG( "processInputQuery done\n" );

        struct timespec end = TimeUtils::sampleMicro();
        _statistics.setLongAttribute( Statistics::PREPROCESSING_TIME_MICRO,
                                      TimeUtils::timePassed( start, end ) );

        _exitCode = Engine::UNSAT;
        return false;
    }

    ENGINE_LOG( "processInputQuery done\n" );

    DEBUG( {
        // Initially, all constraints should be active
        for ( const auto &plc : _plConstraints )
        {
            ASSERT( plc->isActive() );
        }
    } );

    _smtCore.storeDebuggingSolution( _preprocessedQuery->_debuggingSolution );
    return true;
}

void Engine::performMILPSolverBoundedTightening( InputQuery *inputQuery )
{
    if ( _produceUNSATProofs )
        return;

    if ( _networkLevelReasoner && Options::get()->gurobiEnabled() )
    {
        // Obtain from and store bounds into inputquery if it is not null.
        if ( inputQuery )
            _networkLevelReasoner->obtainCurrentBounds( *inputQuery );
        else
            _networkLevelReasoner->obtainCurrentBounds();

        // TODO: Remove this block after getting ready to support sigmoid with MILP Bound
        // Tightening.
        if ( Options::get()->getMILPSolverBoundTighteningType() !=
                 MILPSolverBoundTighteningType::NONE &&
             _preprocessedQuery->getNonlinearConstraints().size() > 0 )
            throw MarabouError( MarabouError::FEATURE_NOT_YET_SUPPORTED,
                                "Marabou doesn't support sigmoid with MILP Bound Tightening" );

        switch ( Options::get()->getMILPSolverBoundTighteningType() )
        {
        case MILPSolverBoundTighteningType::LP_RELAXATION:
        case MILPSolverBoundTighteningType::LP_RELAXATION_INCREMENTAL:
            _networkLevelReasoner->lpRelaxationPropagation();
            break;

        case MILPSolverBoundTighteningType::MILP_ENCODING:
        case MILPSolverBoundTighteningType::MILP_ENCODING_INCREMENTAL:
            _networkLevelReasoner->MILPPropagation();
            break;
        case MILPSolverBoundTighteningType::ITERATIVE_PROPAGATION:
            _networkLevelReasoner->iterativePropagation();
            break;
        case MILPSolverBoundTighteningType::NONE:
            return;
        }
        List<Tightening> tightenings;
        _networkLevelReasoner->getConstraintTightenings( tightenings );


        if ( inputQuery )
        {
            for ( const auto &tightening : tightenings )
            {
                if ( tightening._type == Tightening::LB &&
                     FloatUtils::gt( tightening._value,
                                     inputQuery->getLowerBound( tightening._variable ) ) )
                    inputQuery->setLowerBound( tightening._variable, tightening._value );
                if ( tightening._type == Tightening::UB &&
                     FloatUtils::lt( tightening._value,
                                     inputQuery->getUpperBound( tightening._variable ) ) )
                    inputQuery->setUpperBound( tightening._variable, tightening._value );
            }
        }
        else
        {
            for ( const auto &tightening : tightenings )
            {
                if ( tightening._type == Tightening::LB )
                    _tableau->tightenLowerBound( tightening._variable, tightening._value );

                else if ( tightening._type == Tightening::UB )
                    _tableau->tightenUpperBound( tightening._variable, tightening._value );
            }
        }
    }
}

void Engine::performMILPSolverBoundedTighteningForSingleLayer( unsigned targetIndex )
{
    if ( _produceUNSATProofs )
        return;

    if ( _networkLevelReasoner && _isGurobyEnabled && !_performLpTighteningAfterSplit &&
         _milpSolverBoundTighteningType != MILPSolverBoundTighteningType::NONE )
    {
        _networkLevelReasoner->obtainCurrentBounds();
        _networkLevelReasoner->clearConstraintTightenings();

        switch ( _milpSolverBoundTighteningType )
        {
        case MILPSolverBoundTighteningType::LP_RELAXATION:
            _networkLevelReasoner->LPTighteningForOneLayer( targetIndex );
            break;
        case MILPSolverBoundTighteningType::LP_RELAXATION_INCREMENTAL:
            return;

        case MILPSolverBoundTighteningType::MILP_ENCODING:
            _networkLevelReasoner->MILPTighteningForOneLayer( targetIndex );
            break;
        case MILPSolverBoundTighteningType::MILP_ENCODING_INCREMENTAL:
            return;

        case MILPSolverBoundTighteningType::ITERATIVE_PROPAGATION:
        case MILPSolverBoundTighteningType::NONE:
            return;
        }
        List<Tightening> tightenings;
        _networkLevelReasoner->getConstraintTightenings( tightenings );

        for ( const auto &tightening : tightenings )
        {
            if ( tightening._type == Tightening::LB )
                _tableau->tightenLowerBound( tightening._variable, tightening._value );

            else if ( tightening._type == Tightening::UB )
                _tableau->tightenUpperBound( tightening._variable, tightening._value );
        }
    }
}

void Engine::extractSolution( InputQuery &inputQuery, Preprocessor *preprocessor )
{
    Preprocessor *preprocessorInUse = nullptr;
    if ( preprocessor != nullptr )
        preprocessorInUse = preprocessor;
    else if ( _preprocessingEnabled )
        preprocessorInUse = &_preprocessor;

    for ( unsigned i = 0; i < inputQuery.getNumberOfVariables(); ++i )
    {
        if ( preprocessorInUse )
        {
            // Has the variable been merged into another?
            unsigned variable = i;
            while ( preprocessorInUse->variableIsMerged( variable ) )
                variable = preprocessorInUse->getMergedIndex( variable );

            // Fixed variables are easy: return the value they've been fixed to.
            if ( preprocessorInUse->variableIsFixed( variable ) )
            {
                inputQuery.setSolutionValue( i, preprocessorInUse->getFixedValue( variable ) );
                inputQuery.setLowerBound( i, preprocessorInUse->getFixedValue( variable ) );
                inputQuery.setUpperBound( i, preprocessorInUse->getFixedValue( variable ) );
                continue;
            }

            // We know which variable to look for, but it may have been assigned
            // a new index, due to variable elimination
            variable = preprocessorInUse->getNewIndex( variable );

            // Finally, set the assigned value
            inputQuery.setSolutionValue( i, _tableau->getValue( variable ) );
            inputQuery.setLowerBound( i, _tableau->getLowerBound( variable ) );
            inputQuery.setUpperBound( i, _tableau->getUpperBound( variable ) );
        }
        else
        {
            inputQuery.setSolutionValue( i, _tableau->getValue( i ) );
            inputQuery.setLowerBound( i, _tableau->getLowerBound( i ) );
            inputQuery.setUpperBound( i, _tableau->getUpperBound( i ) );
        }
    }

    if ( preprocessorInUse )
    {
        /*
          Recover the assignment of eliminated neurons (e.g., due to merging of WS layers)
        */
        preprocessorInUse->setSolutionValuesOfEliminatedNeurons( inputQuery );
    }
}

bool Engine::allVarsWithinBounds() const
{
    if ( _lpSolverType == LPSolverType::GUROBI )
    {
        ASSERT( _gurobi );
        return _gurobi->haveFeasibleSolution();
    }
    else
        return !_tableau->existsBasicOutOfBounds();
}

void Engine::collectViolatedPlConstraints()
{
    _violatedPlConstraints.clear();
    for ( const auto &constraint : _plConstraints )
    {
        if ( constraint->isActive() && !constraint->satisfied() )
            _violatedPlConstraints.append( constraint );
    }
}

bool Engine::allPlConstraintsHold()
{
    return _violatedPlConstraints.empty();
}

bool Engine::allNonlinearConstraintsHold()
{
    for ( const auto &constraint : _nlConstraints )
    {
        if ( !constraint->satisfied() )
            return false;
    }
    return true;
}

void Engine::selectViolatedPlConstraint()
{
    ASSERT( !_violatedPlConstraints.empty() );

    _plConstraintToFix = _smtCore.chooseViolatedConstraintForFixing( _violatedPlConstraints );

    ASSERT( _plConstraintToFix );
}

void Engine::reportPlViolation()
{
    _smtCore.reportViolatedConstraint( _plConstraintToFix );
}

void Engine::storeState( EngineState &state, TableauStateStorageLevel level ) const
{
    _tableau->storeState( state._tableauState, level );
    state._tableauStateStorageLevel = level;

    for ( const auto &constraint : _plConstraints )
        state._plConstraintToState[constraint] = constraint->duplicateConstraint();

    state._numPlConstraintsDisabledByValidSplits = _numPlConstraintsDisabledByValidSplits;
}

void Engine::restoreState( const EngineState &state )
{
    ENGINE_LOG( "Restore state starting" );

    if ( state._tableauStateStorageLevel == TableauStateStorageLevel::STORE_NONE )
        throw MarabouError( MarabouError::RESTORING_ENGINE_FROM_INVALID_STATE );

    ENGINE_LOG( "\tRestoring tableau state" );
    _tableau->restoreState( state._tableauState, state._tableauStateStorageLevel );

    ENGINE_LOG( "\tRestoring constraint states" );
    for ( auto &constraint : _plConstraints )
    {
        if ( !state._plConstraintToState.exists( constraint ) )
            throw MarabouError( MarabouError::MISSING_PL_CONSTRAINT_STATE );

        constraint->restoreState( state._plConstraintToState[constraint] );
    }

    _numPlConstraintsDisabledByValidSplits = state._numPlConstraintsDisabledByValidSplits;

    if ( _lpSolverType == LPSolverType::NATIVE )
    {
        // Make sure the data structures are initialized to the correct size
        _rowBoundTightener->setDimensions();
        adjustWorkMemorySize();
        _activeEntryStrategy->resizeHook( _tableau );
        _costFunctionManager->initialize();
    }

    // Reset the violation counts in the SMT core
    _smtCore.resetSplitConditions();
}

void Engine::setNumPlConstraintsDisabledByValidSplits( unsigned numConstraints )
{
    _numPlConstraintsDisabledByValidSplits = numConstraints;
}

bool Engine::attemptToMergeVariables( unsigned x1, unsigned x2 )
{
    /*
      First, we need to ensure that the variables are both non-basic.
    */

    unsigned n = _tableau->getN();
    unsigned m = _tableau->getM();

    if ( _tableau->isBasic( x1 ) )
    {
        TableauRow x1Row( n - m );
        _tableau->getTableauRow( _tableau->variableToIndex( x1 ), &x1Row );

        bool found = false;
        double bestCoefficient = 0.0;
        unsigned nonBasic = 0;
        for ( unsigned i = 0; i < n - m; ++i )
        {
            if ( x1Row._row[i]._var != x2 )
            {
                double contender = FloatUtils::abs( x1Row._row[i]._coefficient );
                if ( FloatUtils::gt( contender, bestCoefficient ) )
                {
                    found = true;
                    nonBasic = x1Row._row[i]._var;
                    bestCoefficient = contender;
                }
            }
        }

        if ( !found )
            return false;

        _tableau->setEnteringVariableIndex( _tableau->variableToIndex( nonBasic ) );
        _tableau->setLeavingVariableIndex( _tableau->variableToIndex( x1 ) );

        // Make sure the change column and pivot row are up-to-date - strategies
        // such as projected steepest edge need these for their internal updates.
        _tableau->computeChangeColumn();
        _tableau->computePivotRow();

        _activeEntryStrategy->prePivotHook( _tableau, false );
        _tableau->performDegeneratePivot();
        _activeEntryStrategy->postPivotHook( _tableau, false );
    }

    if ( _tableau->isBasic( x2 ) )
    {
        TableauRow x2Row( n - m );
        _tableau->getTableauRow( _tableau->variableToIndex( x2 ), &x2Row );

        bool found = false;
        double bestCoefficient = 0.0;
        unsigned nonBasic = 0;
        for ( unsigned i = 0; i < n - m; ++i )
        {
            if ( x2Row._row[i]._var != x1 )
            {
                double contender = FloatUtils::abs( x2Row._row[i]._coefficient );
                if ( FloatUtils::gt( contender, bestCoefficient ) )
                {
                    found = true;
                    nonBasic = x2Row._row[i]._var;
                    bestCoefficient = contender;
                }
            }
        }

        if ( !found )
            return false;

        _tableau->setEnteringVariableIndex( _tableau->variableToIndex( nonBasic ) );
        _tableau->setLeavingVariableIndex( _tableau->variableToIndex( x2 ) );

        // Make sure the change column and pivot row are up-to-date - strategies
        // such as projected steepest edge need these for their internal updates.
        _tableau->computeChangeColumn();
        _tableau->computePivotRow();

        _activeEntryStrategy->prePivotHook( _tableau, false );
        _tableau->performDegeneratePivot();
        _activeEntryStrategy->postPivotHook( _tableau, false );
    }

    // Both variables are now non-basic, so we can merge their columns
    _tableau->mergeColumns( x1, x2 );
    DEBUG( _tableau->verifyInvariants() );

    // Reset the entry strategy
    _activeEntryStrategy->initialize( _tableau );

    return true;
}

void Engine::applySplit( const PiecewiseLinearCaseSplit &split )
{
    ENGINE_LOG( "" );
    ENGINE_LOG( "Applying a split. " );

    DEBUG( _tableau->verifyInvariants() );

    List<Tightening> bounds = split.getBoundTightenings();
    List<Equation> equations = split.getEquations();

    // We assume that case splits only apply new bounds but do not apply
    // new equations. This can always be made possible.
    if ( _lpSolverType != LPSolverType::NATIVE && equations.size() > 0 )
        throw MarabouError( MarabouError::FEATURE_NOT_YET_SUPPORTED,
                            "Can only update bounds when using non-native"
                            "simplex engine!" );

    for ( auto &equation : equations )
    {
        /*
          First, adjust the equation if any variables have been merged.
          E.g., if the equation is x1 + x2 + x3 = 0, and x1 and x2 have been
          merged, the equation becomes 2x1 + x3 = 0
        */
        for ( auto &addend : equation._addends )
            addend._variable = _tableau->getVariableAfterMerging( addend._variable );

        List<Equation::Addend>::iterator addend;
        List<Equation::Addend>::iterator otherAddend;

        addend = equation._addends.begin();
        while ( addend != equation._addends.end() )
        {
            otherAddend = addend;
            ++otherAddend;

            while ( otherAddend != equation._addends.end() )
            {
                if ( otherAddend->_variable == addend->_variable )
                {
                    addend->_coefficient += otherAddend->_coefficient;
                    otherAddend = equation._addends.erase( otherAddend );
                }
                else
                    ++otherAddend;
            }

            if ( FloatUtils::isZero( addend->_coefficient ) )
                addend = equation._addends.erase( addend );
            else
                ++addend;
        }

        /*
          In the general case, we just add the new equation to the tableau.
          However, we also support a very common case: equations of the form
          x1 = x2, which are common, e.g., with ReLUs. For these equations we
          may be able to merge two columns of the tableau.
        */
        unsigned x1, x2;
        bool canMergeColumns =
            // Only if the flag is on
            GlobalConfiguration::USE_COLUMN_MERGING_EQUATIONS &&
            // Only if the equation has the correct form
            equation.isVariableMergingEquation( x1, x2 ) &&
            // And only if the variables are not out of bounds
            ( !_tableau->isBasic( x1 ) ||
              !_tableau->basicOutOfBounds( _tableau->variableToIndex( x1 ) ) ) &&
            ( !_tableau->isBasic( x2 ) ||
              !_tableau->basicOutOfBounds( _tableau->variableToIndex( x2 ) ) );

        bool columnsSuccessfullyMerged = false;
        if ( canMergeColumns )
            columnsSuccessfullyMerged = attemptToMergeVariables( x1, x2 );

        if ( !columnsSuccessfullyMerged )
        {
            // General case: add a new equation to the tableau
            unsigned auxVariable = _tableau->addEquation( equation );
            _activeEntryStrategy->resizeHook( _tableau );

            switch ( equation._type )
            {
            case Equation::GE:
                bounds.append( Tightening( auxVariable, 0.0, Tightening::UB ) );
                break;

            case Equation::LE:
                bounds.append( Tightening( auxVariable, 0.0, Tightening::LB ) );
                break;

            case Equation::EQ:
                bounds.append( Tightening( auxVariable, 0.0, Tightening::LB ) );
                bounds.append( Tightening( auxVariable, 0.0, Tightening::UB ) );
                break;

            default:
                ASSERT( false );
                break;
            }
        }
    }

    if ( _lpSolverType == LPSolverType::NATIVE )
    {
        adjustWorkMemorySize();
    }

    for ( auto &bound : bounds )
    {
        unsigned variable = _tableau->getVariableAfterMerging( bound._variable );

        if ( bound._type == Tightening::LB )
        {
            ENGINE_LOG(
                Stringf( "x%u: lower bound set to %.3lf", variable, bound._value ).ascii() );
            if ( _produceUNSATProofs &&
                 FloatUtils::gt( bound._value, _boundManager.getLowerBound( bound._variable ) ) )
            {
                _boundManager.resetExplanation( variable, BoundType::LOWER );
                updateGroundLowerBound( variable, bound._value );
                _boundManager.tightenLowerBound( variable, bound._value );
            }
            else if ( !_produceUNSATProofs )
                _boundManager.tightenLowerBound( variable, bound._value );
        }
        else
        {
            ENGINE_LOG(
                Stringf( "x%u: upper bound set to %.3lf", variable, bound._value ).ascii() );
            if ( _produceUNSATProofs &&
                 FloatUtils::lt( bound._value, _boundManager.getUpperBound( bound._variable ) ) )
            {
                _boundManager.resetExplanation( variable, BoundType::UPPER );
                updateGroundUpperBound( variable, bound._value );
                _boundManager.tightenUpperBound( variable, bound._value );
            }
            else if ( !_produceUNSATProofs )
                _boundManager.tightenUpperBound( variable, bound._value );
        }
    }

    if ( _produceUNSATProofs && _UNSATCertificateCurrentPointer )
        ( **_UNSATCertificateCurrentPointer ).setVisited();

    DEBUG( _tableau->verifyInvariants() );
    ENGINE_LOG( "Done with split\n" );
}

void Engine::applyBoundTightenings()
{
    List<Tightening> tightenings;
    _boundManager.getTightenings( tightenings );

    for ( const auto &tightening : tightenings )
    {
        if ( tightening._type == Tightening::LB )
            _tableau->tightenLowerBound( tightening._variable, tightening._value );
        else
            _tableau->tightenUpperBound( tightening._variable, tightening._value );
    }
}

void Engine::applyAllRowTightenings()
{
    applyBoundTightenings();
}

void Engine::applyAllConstraintTightenings()
{
    applyBoundTightenings();
}

void Engine::applyAllBoundTightenings()
{
    struct timespec start = TimeUtils::sampleMicro();

    if ( _lpSolverType == LPSolverType::NATIVE )
        applyAllRowTightenings();
    applyAllConstraintTightenings();

    struct timespec end = TimeUtils::sampleMicro();
    _statistics.incLongAttribute( Statistics::TOTAL_TIME_APPLYING_STORED_TIGHTENINGS_MICRO,
                                  TimeUtils::timePassed( start, end ) );
}

bool Engine::applyAllValidConstraintCaseSplits()
{
    struct timespec start = TimeUtils::sampleMicro();

    bool appliedSplit = false;
    for ( auto &constraint : _plConstraints )
        if ( applyValidConstraintCaseSplit( constraint ) )
            appliedSplit = true;

    struct timespec end = TimeUtils::sampleMicro();
    _statistics.incLongAttribute( Statistics::TOTAL_TIME_PERFORMING_VALID_CASE_SPLITS_MICRO,
                                  TimeUtils::timePassed( start, end ) );

    return appliedSplit;
}

bool Engine::applyValidConstraintCaseSplit( PiecewiseLinearConstraint *constraint )
{
    if ( constraint->isActive() && constraint->phaseFixed() )
    {
        String constraintString;
        constraint->dump( constraintString );
        ENGINE_LOG( Stringf( "A constraint has become valid. Dumping constraint: %s",
                             constraintString.ascii() )
                        .ascii() );

        constraint->setActiveConstraint( false );
        PiecewiseLinearCaseSplit validSplit = constraint->getValidCaseSplit();
        _smtCore.recordImpliedValidSplit( validSplit );
        applySplit( validSplit );
        if ( _soiManager )
            _soiManager->removeCostComponentFromHeuristicCost( constraint );
        ++_numPlConstraintsDisabledByValidSplits;

        return true;
    }

    return false;
}

bool Engine::shouldCheckDegradation()
{
    return _statistics.getLongAttribute( Statistics::NUM_MAIN_LOOP_ITERATIONS ) %
               GlobalConfiguration::DEGRADATION_CHECKING_FREQUENCY ==
           0;
}

bool Engine::highDegradation()
{
    struct timespec start = TimeUtils::sampleMicro();

    double degradation = _degradationChecker.computeDegradation( *_tableau );
    _statistics.setDoubleAttribute( Statistics::CURRENT_DEGRADATION, degradation );
    if ( FloatUtils::gt( degradation,
                         _statistics.getDoubleAttribute( Statistics::MAX_DEGRADATION ) ) )
        _statistics.setDoubleAttribute( Statistics::MAX_DEGRADATION, degradation );

    bool result = FloatUtils::gt( degradation, GlobalConfiguration::DEGRADATION_THRESHOLD );

    struct timespec end = TimeUtils::sampleMicro();
    _statistics.incLongAttribute( Statistics::TOTAL_TIME_DEGRADATION_CHECKING,
                                  TimeUtils::timePassed( start, end ) );

    // Debug
    if ( result )
        printf( "High degradation found!\n" );
    //

    return result;
}

void Engine::tightenBoundsOnConstraintMatrix()
{
    struct timespec start = TimeUtils::sampleMicro();

    if ( _statistics.getLongAttribute( Statistics::NUM_MAIN_LOOP_ITERATIONS ) %
             GlobalConfiguration::BOUND_TIGHTING_ON_CONSTRAINT_MATRIX_FREQUENCY ==
         0 )
    {
        _rowBoundTightener->examineConstraintMatrix( true );
        _statistics.incLongAttribute( Statistics::NUM_BOUND_TIGHTENINGS_ON_CONSTRAINT_MATRIX );
    }

    struct timespec end = TimeUtils::sampleMicro();
    _statistics.incLongAttribute( Statistics::TOTAL_TIME_CONSTRAINT_MATRIX_BOUND_TIGHTENING_MICRO,
                                  TimeUtils::timePassed( start, end ) );
}

void Engine::explicitBasisBoundTightening()
{
    struct timespec start = TimeUtils::sampleMicro();

    bool saturation = GlobalConfiguration::EXPLICIT_BOUND_TIGHTENING_UNTIL_SATURATION;

    _statistics.incLongAttribute( Statistics::NUM_BOUND_TIGHTENINGS_ON_EXPLICIT_BASIS );

    switch ( GlobalConfiguration::EXPLICIT_BASIS_BOUND_TIGHTENING_TYPE )
    {
    case GlobalConfiguration::COMPUTE_INVERTED_BASIS_MATRIX:
        _rowBoundTightener->examineInvertedBasisMatrix( saturation );
        break;

    case GlobalConfiguration::USE_IMPLICIT_INVERTED_BASIS_MATRIX:
        _rowBoundTightener->examineImplicitInvertedBasisMatrix( saturation );
        break;

    case GlobalConfiguration::DISABLE_EXPLICIT_BASIS_TIGHTENING:
        break;
    }

    struct timespec end = TimeUtils::sampleMicro();
    _statistics.incLongAttribute( Statistics::TOTAL_TIME_EXPLICIT_BASIS_BOUND_TIGHTENING_MICRO,
                                  TimeUtils::timePassed( start, end ) );
}

void Engine::performPrecisionRestoration( PrecisionRestorer::RestoreBasics restoreBasics )
{
    struct timespec start = TimeUtils::sampleMicro();

    // debug
    double before = _degradationChecker.computeDegradation( *_tableau );
    //

    _precisionRestorer.restorePrecision( *this, *_tableau, _smtCore, restoreBasics );
    struct timespec end = TimeUtils::sampleMicro();
    _statistics.incLongAttribute( Statistics::TOTAL_TIME_PRECISION_RESTORATION,
                                  TimeUtils::timePassed( start, end ) );

    _statistics.incUnsignedAttribute( Statistics::NUM_PRECISION_RESTORATIONS );

    // debug
    double after = _degradationChecker.computeDegradation( *_tableau );
    if ( _verbosity > 0 )
        printf( "Performing precision restoration. Degradation before: %.15lf. After: %.15lf\n",
                before,
                after );
    //

    if ( highDegradation() && ( restoreBasics == PrecisionRestorer::RESTORE_BASICS ) )
    {
        // First round, with basic restoration, still resulted in high degradation.
        // Try again!
        start = TimeUtils::sampleMicro();
        _precisionRestorer.restorePrecision(
            *this, *_tableau, _smtCore, PrecisionRestorer::DO_NOT_RESTORE_BASICS );
        end = TimeUtils::sampleMicro();
        _statistics.incLongAttribute( Statistics::TOTAL_TIME_PRECISION_RESTORATION,
                                      TimeUtils::timePassed( start, end ) );
        _statistics.incUnsignedAttribute( Statistics::NUM_PRECISION_RESTORATIONS );

        // debug
        double afterSecond = _degradationChecker.computeDegradation( *_tableau );
        if ( _verbosity > 0 )
            printf(
                "Performing 2nd precision restoration. Degradation before: %.15lf. After: %.15lf\n",
                after,
                afterSecond );

        if ( highDegradation() )
            throw MarabouError( MarabouError::RESTORATION_FAILED_TO_RESTORE_PRECISION );
    }
}

void Engine::storeInitialEngineState()
{
    if ( !_initialStateStored )
    {
        _precisionRestorer.storeInitialEngineState( *this );
        _initialStateStored = true;
    }
}

bool Engine::basisRestorationNeeded() const
{
    return _basisRestorationRequired == Engine::STRONG_RESTORATION_NEEDED ||
           _basisRestorationRequired == Engine::WEAK_RESTORATION_NEEDED;
}

const Statistics *Engine::getStatistics() const
{
    return &_statistics;
}

InputQuery *Engine::getInputQuery()
{
    return &( *_preprocessedQuery );
}

void Engine::checkBoundCompliancyWithDebugSolution()
{
    if ( _smtCore.checkSkewFromDebuggingSolution() )
    {
        // The stack is compliant, we should not have learned any non-compliant bounds
        for ( const auto &var : _preprocessedQuery->_debuggingSolution )
        {
            // printf( "Looking at var %u\n", var.first );

            if ( FloatUtils::gt( _tableau->getLowerBound( var.first ), var.second, 1e-5 ) )
            {
                printf( "Error! The stack is compliant, but learned an non-compliant bound: "
                        "Solution for x%u is %.15lf, but learned lower bound %.15lf\n",
                        var.first,
                        var.second,
                        _tableau->getLowerBound( var.first ) );

                throw MarabouError( MarabouError::DEBUGGING_ERROR );
            }

            if ( FloatUtils::lt( _tableau->getUpperBound( var.first ), var.second, 1e-5 ) )
            {
                printf( "Error! The stack is compliant, but learned an non-compliant bound: "
                        "Solution for %u is %.15lf, but learned upper bound %.15lf\n",
                        var.first,
                        var.second,
                        _tableau->getUpperBound( var.first ) );

                throw MarabouError( MarabouError::DEBUGGING_ERROR );
            }
        }
    }
}

void Engine::quitSignal()
{
    _quitRequested = true;
}

Engine::ExitCode Engine::getExitCode() const
{
    return _exitCode;
}

std::atomic_bool *Engine::getQuitRequested()
{
    return &_quitRequested;
}

List<unsigned> Engine::getInputVariables() const
{
    return _preprocessedQuery->getInputVariables();
}

void Engine::performSimulation()
{
    if ( _simulationSize == 0 || !_networkLevelReasoner ||
         _milpSolverBoundTighteningType == MILPSolverBoundTighteningType::NONE ||
         _produceUNSATProofs )
    {
        ENGINE_LOG( Stringf( "Skip simulation..." ).ascii() );
        return;
    }

    // outer vector is for neuron
    // inner vector is for simulation value
    Vector<Vector<double>> simulations;

    std::mt19937 mt( GlobalConfiguration::SIMULATION_RANDOM_SEED );

    for ( unsigned i = 0; i < _networkLevelReasoner->getLayer( 0 )->getSize(); ++i )
    {
        std::uniform_real_distribution<double> distribution(
            _networkLevelReasoner->getLayer( 0 )->getLb( i ),
            _networkLevelReasoner->getLayer( 0 )->getUb( i ) );
        Vector<double> simulationInput( _simulationSize );

        for ( unsigned j = 0; j < _simulationSize; ++j )
            simulationInput[j] = distribution( mt );
        simulations.append( simulationInput );
    }
    _networkLevelReasoner->simulate( &simulations );
}

void Engine::performSymbolicBoundTightening( InputQuery *inputQuery )
{
    if ( _symbolicBoundTighteningType == SymbolicBoundTighteningType::NONE ||
         ( !_networkLevelReasoner ) || _produceUNSATProofs )
        return;

    struct timespec start = TimeUtils::sampleMicro();

    unsigned numTightenedBounds = 0;

    // Step 1: tell the NLR about the current bounds
    if ( inputQuery )
    {
        // Obtain from and store bounds into inputquery if it is not null.
        _networkLevelReasoner->obtainCurrentBounds( *inputQuery );
    }
    else
    {
        // Get bounds from Tableau.
        _networkLevelReasoner->obtainCurrentBounds();
    }

    // Step 2: perform SBT
    if ( _symbolicBoundTighteningType == SymbolicBoundTighteningType::SYMBOLIC_BOUND_TIGHTENING )
        _networkLevelReasoner->symbolicBoundPropagation();
    else if ( _symbolicBoundTighteningType == SymbolicBoundTighteningType::DEEP_POLY )
        _networkLevelReasoner->deepPolyPropagation();

    // Step 3: Extract the bounds
    List<Tightening> tightenings;
    _networkLevelReasoner->getConstraintTightenings( tightenings );

    if ( inputQuery )
    {
        for ( const auto &tightening : tightenings )
        {
            if ( tightening._type == Tightening::LB &&
                 FloatUtils::gt( tightening._value,
                                 inputQuery->getLowerBound( tightening._variable ) ) )
            {
                inputQuery->setLowerBound( tightening._variable, tightening._value );
                ++numTightenedBounds;
            }

            if ( tightening._type == Tightening::UB &&
                 FloatUtils::lt( tightening._value,
                                 inputQuery->getUpperBound( tightening._variable ) ) )
            {
                inputQuery->setUpperBound( tightening._variable, tightening._value );
                ++numTightenedBounds;
            }
        }
    }
    else
    {
        for ( const auto &tightening : tightenings )
        {
            if ( tightening._type == Tightening::LB &&
                 FloatUtils::gt( tightening._value,
                                 _tableau->getLowerBound( tightening._variable ) ) )
            {
                _tableau->tightenLowerBound( tightening._variable, tightening._value );
                ++numTightenedBounds;
            }

            if ( tightening._type == Tightening::UB &&
                 FloatUtils::lt( tightening._value,
                                 _tableau->getUpperBound( tightening._variable ) ) )
            {
                _tableau->tightenUpperBound( tightening._variable, tightening._value );
                ++numTightenedBounds;
            }
        }
    }

    struct timespec end = TimeUtils::sampleMicro();
    _statistics.incLongAttribute( Statistics::TOTAL_TIME_PERFORMING_SYMBOLIC_BOUND_TIGHTENING,
                                  TimeUtils::timePassed( start, end ) );
    _statistics.incLongAttribute( Statistics::NUM_TIGHTENINGS_FROM_SYMBOLIC_BOUND_TIGHTENING,
                                  numTightenedBounds );
}

bool Engine::shouldExitDueToTimeout( unsigned timeout ) const
{
    // A timeout value of 0 means no time limit
    if ( timeout == 0 )
        return false;

    return _statistics.getTotalTimeInMicro() / MICROSECONDS_TO_SECONDS > timeout;
}

void Engine::preContextPushHook()
{
    struct timespec start = TimeUtils::sampleMicro();
    _boundManager.storeLocalBounds();
    if ( _produceUNSATProofs )
        _groundBoundManager.storeLocalBounds();
    struct timespec end = TimeUtils::sampleMicro();

    _statistics.incLongAttribute( Statistics::TIME_CONTEXT_PUSH_HOOK,
                                  TimeUtils::timePassed( start, end ) );
}

void Engine::postContextPopHook()
{
    struct timespec start = TimeUtils::sampleMicro();

    _boundManager.restoreLocalBounds();
    if ( _produceUNSATProofs )
        _groundBoundManager.restoreLocalBounds();
    _tableau->postContextPopHook();

    struct timespec end = TimeUtils::sampleMicro();
    _statistics.incLongAttribute( Statistics::TIME_CONTEXT_POP_HOOK,
                                  TimeUtils::timePassed( start, end ) );
}

void Engine::reset()
{
    resetStatistics();
    _sncMode = false;
    clearViolatedPLConstraints();
    resetSmtCore();
    resetBoundTighteners();
    resetExitCode();
}

void Engine::resetStatistics()
{
    Statistics statistics;
    _statistics = statistics;
    _smtCore.setStatistics( &_statistics );
    _tableau->setStatistics( &_statistics );
    _rowBoundTightener->setStatistics( &_statistics );
    _preprocessor.setStatistics( &_statistics );
    _activeEntryStrategy->setStatistics( &_statistics );

    _statistics.stampStartingTime();
}

void Engine::clearViolatedPLConstraints()
{
    _violatedPlConstraints.clear();
    _plConstraintToFix = NULL;
}

void Engine::resetSmtCore()
{
    _smtCore.reset();
    _smtCore.initializeScoreTrackerIfNeeded( _plConstraints );
}

void Engine::resetExitCode()
{
    _exitCode = Engine::NOT_DONE;
}

void Engine::resetBoundTighteners()
{
}

void Engine::warmStart()
{
    // An NLR is required for a warm start
    if ( !_networkLevelReasoner )
        return;

    // First, choose an arbitrary assignment for the input variables
    unsigned numInputVariables = _preprocessedQuery->getNumInputVariables();
    unsigned numOutputVariables = _preprocessedQuery->getNumOutputVariables();

    if ( numInputVariables == 0 )
    {
        // Trivial case: all inputs are fixed, nothing to evaluate
        return;
    }

    double *inputAssignment = new double[numInputVariables];
    double *outputAssignment = new double[numOutputVariables];

    for ( unsigned i = 0; i < numInputVariables; ++i )
    {
        unsigned variable = _preprocessedQuery->inputVariableByIndex( i );
        inputAssignment[i] = _tableau->getLowerBound( variable );
    }

    // Evaluate the network for this assignment
    _networkLevelReasoner->evaluate( inputAssignment, outputAssignment );

    // Try to update as many variables as possible to match their assignment
    for ( unsigned i = 0; i < _networkLevelReasoner->getNumberOfLayers(); ++i )
    {
        const NLR::Layer *layer = _networkLevelReasoner->getLayer( i );
        unsigned layerSize = layer->getSize();
        const double *assignment = layer->getAssignment();

        for ( unsigned j = 0; j < layerSize; ++j )
        {
            if ( layer->neuronHasVariable( j ) )
            {
                unsigned variable = layer->neuronToVariable( j );
                if ( !_tableau->isBasic( variable ) )
                    _tableau->setNonBasicAssignment( variable, assignment[j], false );
            }
        }
    }

    // We did what we could for the non-basics; now let the tableau compute
    // the basic assignment
    _tableau->computeAssignment();

    delete[] outputAssignment;
    delete[] inputAssignment;
}

void Engine::checkOverallProgress()
{
    // Get fresh statistics
    unsigned numVisitedStates =
        _statistics.getUnsignedAttribute( Statistics::NUM_VISITED_TREE_STATES );
    unsigned long long currentIteration =
        _statistics.getLongAttribute( Statistics::NUM_MAIN_LOOP_ITERATIONS );

    if ( numVisitedStates > _lastNumVisitedStates )
    {
        // Progress has been made
        _lastNumVisitedStates = numVisitedStates;
        _lastIterationWithProgress = currentIteration;
    }
    else
    {
        // No progress has been made. If it's been too long, request a restoration
        if ( currentIteration >
             _lastIterationWithProgress + GlobalConfiguration::MAX_ITERATIONS_WITHOUT_PROGRESS )
        {
            ENGINE_LOG(
                "checkOverallProgress detected cycling. Requesting a precision restoration" );
            _basisRestorationRequired = Engine::STRONG_RESTORATION_NEEDED;
            _lastIterationWithProgress = currentIteration;
        }
    }
}

void Engine::updateDirections()
{
    if ( GlobalConfiguration::USE_POLARITY_BASED_DIRECTION_HEURISTICS )
        for ( const auto &constraint : _plConstraints )
            if ( constraint->supportPolarity() && constraint->isActive() &&
                 !constraint->phaseFixed() )
                constraint->updateDirection();
}

void Engine::decideBranchingHeuristics()
{
    DivideStrategy divideStrategy = Options::get()->getDivideStrategy();
    if ( divideStrategy == DivideStrategy::Auto )
    {
        if ( _preprocessedQuery->getInputVariables().size() <
             GlobalConfiguration::INTERVAL_SPLITTING_THRESHOLD )
        {
            divideStrategy = DivideStrategy::LargestInterval;
            if ( _verbosity >= 2 )
                printf( "Branching heuristics set to LargestInterval\n" );
        }
        else
        {
            if ( GlobalConfiguration::USE_DEEPSOI_LOCAL_SEARCH )
            {
                divideStrategy = DivideStrategy::PseudoImpact;
                if ( _verbosity >= 2 )
                    printf( "Branching heuristics set to PseudoImpact\n" );
            }
            else
            {
                divideStrategy = DivideStrategy::ReLUViolation;
                if ( _verbosity >= 2 )
                    printf( "Branching heuristics set to ReLUViolation\n" );
            }
        }
    }
    ASSERT( divideStrategy != DivideStrategy::Auto );
    _smtCore.setBranchingHeuristics( divideStrategy );
    _smtCore.initializeScoreTrackerIfNeeded( _plConstraints );
}

PiecewiseLinearConstraint *Engine::pickSplitPLConstraintBasedOnPolarity()
{
    ENGINE_LOG( Stringf( "Using Polarity-based heuristics..." ).ascii() );

    if ( !_networkLevelReasoner )
        throw MarabouError( MarabouError::NETWORK_LEVEL_REASONER_NOT_AVAILABLE );

    List<PiecewiseLinearConstraint *> constraints =
        _networkLevelReasoner->getConstraintsInTopologicalOrder();

    Map<double, PiecewiseLinearConstraint *> scoreToConstraint;
    for ( auto &plConstraint : constraints )
    {
        if ( plConstraint->supportPolarity() && plConstraint->isActive() &&
             !plConstraint->phaseFixed() )
        {
            plConstraint->updateScoreBasedOnPolarity();
            scoreToConstraint[plConstraint->getScore()] = plConstraint;
            if ( scoreToConstraint.size() >= GlobalConfiguration::POLARITY_CANDIDATES_THRESHOLD )
                break;
        }
    }
    if ( scoreToConstraint.size() > 0 )
    {
        ENGINE_LOG( Stringf( "Score of the picked ReLU: %f", ( *scoreToConstraint.begin() ).first )
                        .ascii() );
        return ( *scoreToConstraint.begin() ).second;
    }
    else
        return NULL;
}

PiecewiseLinearConstraint *Engine::pickSplitPLConstraintBasedOnTopology()
{
    // We push the first unfixed ReLU in the topology order to the _candidatePlConstraints
    ENGINE_LOG( Stringf( "Using EarliestReLU heuristics..." ).ascii() );

    if ( !_networkLevelReasoner )
        throw MarabouError( MarabouError::NETWORK_LEVEL_REASONER_NOT_AVAILABLE );

    List<PiecewiseLinearConstraint *> constraints =
        _networkLevelReasoner->getConstraintsInTopologicalOrder();

    for ( auto &plConstraint : constraints )
    {
        if ( plConstraint->isActive() && !plConstraint->phaseFixed() )
            return plConstraint;
    }
    return NULL;
}

PiecewiseLinearConstraint *Engine::pickSplitPLConstraintBasedOnIntervalWidth()
{
    // We push the first unfixed ReLU in the topology order to the _candidatePlConstraints
    ENGINE_LOG( Stringf( "Using LargestInterval heuristics..." ).ascii() );

    unsigned inputVariableWithLargestInterval = 0;
    double largestIntervalSoFar = 0;
    for ( const auto &variable : _preprocessedQuery->getInputVariables() )
    {
        double interval = _tableau->getUpperBound( variable ) - _tableau->getLowerBound( variable );
        if ( interval > largestIntervalSoFar )
        {
            inputVariableWithLargestInterval = variable;
            largestIntervalSoFar = interval;
        }
    }

    if ( largestIntervalSoFar == 0 )
        return NULL;
    else
    {
        double mid = ( _tableau->getLowerBound( inputVariableWithLargestInterval ) +
                       _tableau->getUpperBound( inputVariableWithLargestInterval ) ) /
                     2;
        PiecewiseLinearCaseSplit s1;
        s1.storeBoundTightening(
            Tightening( inputVariableWithLargestInterval, mid, Tightening::UB ) );
        PiecewiseLinearCaseSplit s2;
        s2.storeBoundTightening(
            Tightening( inputVariableWithLargestInterval, mid, Tightening::LB ) );

        List<PiecewiseLinearCaseSplit> splits;
        splits.append( s1 );
        splits.append( s2 );
        _disjunctionForSplitting =
            std::unique_ptr<DisjunctionConstraint>( new DisjunctionConstraint( splits ) );
        return _disjunctionForSplitting.get();
    }
}

PiecewiseLinearConstraint *Engine::pickSplitPLConstraint( DivideStrategy strategy )
{
    ENGINE_LOG( Stringf( "Picking a split PLConstraint..." ).ascii() );

    PiecewiseLinearConstraint *candidatePLConstraint = NULL;
    if ( strategy == DivideStrategy::PseudoImpact )
    {
        if ( _smtCore.getStackDepth() > 3 )
            candidatePLConstraint = _smtCore.getConstraintsWithHighestScore();
        else if ( _preprocessedQuery->getInputVariables().size() <
                  GlobalConfiguration::INTERVAL_SPLITTING_THRESHOLD )
            candidatePLConstraint = pickSplitPLConstraintBasedOnIntervalWidth();
        else
            candidatePLConstraint = pickSplitPLConstraintBasedOnPolarity();
    }
    else if ( strategy == DivideStrategy::Polarity )
        candidatePLConstraint = pickSplitPLConstraintBasedOnPolarity();
    else if ( strategy == DivideStrategy::EarliestReLU )
        candidatePLConstraint = pickSplitPLConstraintBasedOnTopology();
    else if ( strategy == DivideStrategy::LargestInterval &&
              ( _smtCore.getStackDepth() % GlobalConfiguration::INTERVAL_SPLITTING_FREQUENCY ==
                0 ) )
    {
        // Conduct interval splitting periodically.
        candidatePLConstraint = pickSplitPLConstraintBasedOnIntervalWidth();
    }
    ENGINE_LOG(
        Stringf( ( candidatePLConstraint ? "Picked..."
                                         : "Unable to pick using the current strategy..." ) )
            .ascii() );
    return candidatePLConstraint;
}

PiecewiseLinearConstraint *Engine::pickSplitPLConstraintSnC( SnCDivideStrategy strategy )
{
    PiecewiseLinearConstraint *candidatePLConstraint = NULL;
    if ( strategy == SnCDivideStrategy::Polarity )
        candidatePLConstraint = pickSplitPLConstraintBasedOnPolarity();
    else if ( strategy == SnCDivideStrategy::EarliestReLU )
        candidatePLConstraint = pickSplitPLConstraintBasedOnTopology();

    ENGINE_LOG( Stringf( "Done updating scores..." ).ascii() );
    ENGINE_LOG(
        Stringf( ( candidatePLConstraint ? "Picked..."
                                         : "Unable to pick using the current strategy..." ) )
            .ascii() );
    return candidatePLConstraint;
}

bool Engine::restoreSmtState( SmtState &smtState )
{
    try
    {
        ASSERT( _smtCore.getStackDepth() == 0 );

        // Step 1: all implied valid splits at root
        for ( auto &validSplit : smtState._impliedValidSplitsAtRoot )
        {
            applySplit( validSplit );
            _smtCore.recordImpliedValidSplit( validSplit );
        }

        tightenBoundsOnConstraintMatrix();
        _boundManager.propagateTightenings();
        // For debugging purposes
        checkBoundCompliancyWithDebugSolution();
        do
            performSymbolicBoundTightening();
        while ( applyAllValidConstraintCaseSplits() );

        // Step 2: replay the stack
        for ( auto &stackEntry : smtState._stack )
        {
            _smtCore.replaySmtStackEntry( stackEntry );
            // Do all the bound propagation, and set ReLU constraints to inactive (at
            // least the one corresponding to the _activeSplit applied above.
            tightenBoundsOnConstraintMatrix();

            // For debugging purposes
            checkBoundCompliancyWithDebugSolution();
            do
                performSymbolicBoundTightening();
            while ( applyAllValidConstraintCaseSplits() );
        }
        _boundManager.propagateTightenings();
    }
    catch ( const InfeasibleQueryException & )
    {
        // The current query is unsat, and we need to pop.
        // If we're at level 0, the whole query is unsat.
        if ( _produceUNSATProofs )
            explainSimplexFailure();

        if ( !_smtCore.popSplit() )
        {
            if ( _verbosity > 0 )
            {
                printf( "\nEngine::solve: UNSAT query\n" );
                _statistics.print();
            }
            _exitCode = Engine::UNSAT;
            for ( PiecewiseLinearConstraint *p : _plConstraints )
                p->setActiveConstraint( true );
            return false;
        }
    }
    return true;
}

void Engine::storeSmtState( SmtState &smtState )
{
    _smtCore.storeSmtState( smtState );
}

bool Engine::solveWithMILPEncoding( unsigned timeoutInSeconds )
{
    try
    {
        if ( _lpSolverType == LPSolverType::NATIVE && _tableau->basisMatrixAvailable() )
        {
            explicitBasisBoundTightening();
            applyAllBoundTightenings();
            applyAllValidConstraintCaseSplits();
        }

        while ( applyAllValidConstraintCaseSplits() )
        {
            performSymbolicBoundTightening();
        }
    }
    catch ( const InfeasibleQueryException & )
    {
        _exitCode = Engine::UNSAT;
        return false;
    }
    
    ENGINE_LOG( "Encoding the input query with Gurobi...\n" );
    _gurobi = std::unique_ptr<GurobiWrapper>( new GurobiWrapper() );
    _tableau->setGurobi( &( *_gurobi ) );
    _milpEncoder = std::unique_ptr<MILPEncoder>( new MILPEncoder( *_tableau ) );
    _milpEncoder->encodeInputQuery( *_gurobi, *_preprocessedQuery );
    ENGINE_LOG( "Query encoded in Gurobi...\n" );

    double timeoutForGurobi = ( timeoutInSeconds == 0 ? FloatUtils::infinity() : timeoutInSeconds );
    ENGINE_LOG( Stringf( "Gurobi timeout set to %f\n", timeoutForGurobi ).ascii() )

    if ( !_sncMode )
        _gurobi->setNumberOfThreads( Options::get()->getInt( Options::NUM_WORKERS ) );

    _gurobi->setTimeLimit( timeoutForGurobi );
<<<<<<< HEAD

=======
    if ( !_sncMode )
        _gurobi->setNumberOfThreads( Options::get()->getInt( Options::NUM_WORKERS ) );
>>>>>>> 727fba43
    _gurobi->setVerbosity( _verbosity > 1 );
    
    printf("TG: MILP solve starts.\n"); // TG: test purpose. it should be deleted.

    struct timespec start = TimeUtils::sampleMicro();
    _gurobi->solve();
    struct timespec end = TimeUtils::sampleMicro();
    unsigned long long passedTime = TimeUtils::timePassed( start, end );
    
    // for debug
    // _gurobi->dumpModel("gurobi.lp");
    // if ( _gurobi->haveFeasibleSolution())
    //     _gurobi->dumpModel("gurobi.sol");

    if ( _gurobi->haveFeasibleSolution() )
    {
<<<<<<< HEAD
        if ( _preprocessedQuery.getTranscendentalConstraints().size() > 0 )
        {
            IncrementalLinearization* incrLinear = new IncrementalLinearization( *_milpEncoder );
            _exitCode = incrLinear->solveWithIncrementalLinearization( *_gurobi, _preprocessedQuery.getTranscendentalConstraints(), timeoutForGurobi - passedTime / 1000000 );
            if ( _exitCode == IEngine::SAT )
                return true;
            else
                return false;
        }
        else
        {
            _exitCode = IEngine::SAT;
            return true;
=======
        if ( allNonlinearConstraintsHold() )
        {
            _exitCode = IEngine::SAT;
            return true;
        }
        else
        {
            _exitCode = IEngine::UNKNOWN;
            return false;
>>>>>>> 727fba43
        }
    }
    else if ( _gurobi->infeasible() )
        _exitCode = IEngine::UNSAT;
    else if ( _gurobi->timeout() )
        _exitCode = IEngine::TIMEOUT;
    else
        throw NLRError( NLRError::UNEXPECTED_RETURN_STATUS_FROM_GUROBI );
    return false;
}

bool Engine::preprocessingEnabled() const
{
    return _preprocessingEnabled;
}

Preprocessor *Engine::getPreprocessor()
{
    return &_preprocessor;
}

bool Engine::performDeepSoILocalSearch()
{
    ENGINE_LOG( "Performing local search..." );
    struct timespec start = TimeUtils::sampleMicro();
    ASSERT( allVarsWithinBounds() );

    // All the linear constraints have been satisfied at this point.
    // Update the cost function
    _soiManager->initializePhasePattern();

    LinearExpression initialPhasePattern = _soiManager->getCurrentSoIPhasePattern();

    if ( initialPhasePattern.isZero() )
    {
        while ( !_smtCore.needToSplit() )
            _smtCore.reportRejectedPhasePatternProposal();
        return false;
    }

    minimizeHeuristicCost( initialPhasePattern );
    ASSERT( allVarsWithinBounds() );
    _soiManager->updateCurrentPhasePatternForSatisfiedPLConstraints();
    // Always accept the first phase pattern.
    _soiManager->acceptCurrentPhasePattern();
    double costOfLastAcceptedPhasePattern =
        computeHeuristicCost( _soiManager->getCurrentSoIPhasePattern() );

    double costOfProposedPhasePattern = FloatUtils::infinity();
    bool lastProposalAccepted = true;
    while ( !_smtCore.needToSplit() )
    {
        struct timespec end = TimeUtils::sampleMicro();
        _statistics.incLongAttribute( Statistics::TOTAL_TIME_LOCAL_SEARCH_MICRO,
                                      TimeUtils::timePassed( start, end ) );
        start = end;

        if ( lastProposalAccepted )
        {
            /*
              Check whether the optimal solution to the last accepted phase
              is a real solution. We only check this when the last proposal
              was accepted, because rejected phase pattern must have resulted in
              increase in the SoI cost.

              HW: Another option is to only do this check when
              costOfLastAcceptedPhasePattern is 0, but this might be too strict.
              The overhead is low anyway.
            */
            collectViolatedPlConstraints();
            if ( allPlConstraintsHold() && allNonlinearConstraintsHold() )
            {
                if ( _lpSolverType == LPSolverType::NATIVE &&
                     _tableau->getBasicAssignmentStatus() !=
                         ITableau::BASIC_ASSIGNMENT_JUST_COMPUTED )
                {
                    if ( _verbosity > 0 )
                    {
                        printf( "Before declaring sat, recomputing...\n" );
                    }
                    // Make sure that the assignment is precise before declaring success
                    _tableau->computeAssignment();
                    // If we actually have a real satisfying assignment,
                    return false;
                }
                else
                {
                    ENGINE_LOG( "Performing local search - done" );
                    return true;
                }
            }
            else if ( FloatUtils::isZero( costOfLastAcceptedPhasePattern ) )
            {
                // Corner case: the SoI is minimal but there are still some PL
                // constraints (those not in the SoI) unsatisfied.
                // In this case, we bump up the score of PLConstraints not in
                // the SoI with the hope to branch on them early.
                bumpUpPseudoImpactOfPLConstraintsNotInSoI();
                while ( !_smtCore.needToSplit() )
                    _smtCore.reportRejectedPhasePatternProposal();
                return false;
            }
        }

        // No satisfying assignment found for the last accepted phase pattern,
        // propose an update to it.
        _soiManager->proposePhasePatternUpdate();
        minimizeHeuristicCost( _soiManager->getCurrentSoIPhasePattern() );
        _soiManager->updateCurrentPhasePatternForSatisfiedPLConstraints();
        costOfProposedPhasePattern =
            computeHeuristicCost( _soiManager->getCurrentSoIPhasePattern() );

        // We have the "local" effect of change the cost term of some
        // PLConstraints in the phase pattern. Use this information to influence
        // the branching decision.
        updatePseudoImpactWithSoICosts( costOfLastAcceptedPhasePattern,
                                        costOfProposedPhasePattern );

        // Decide whether to accept the last proposal.
        if ( _soiManager->decideToAcceptCurrentProposal( costOfLastAcceptedPhasePattern,
                                                         costOfProposedPhasePattern ) )
        {
            _soiManager->acceptCurrentPhasePattern();
            costOfLastAcceptedPhasePattern = costOfProposedPhasePattern;
            lastProposalAccepted = true;
        }
        else
        {
            _smtCore.reportRejectedPhasePatternProposal();
            lastProposalAccepted = false;
        }
    }

    ENGINE_LOG( "Performing local search - done" );
    return false;
}

void Engine::minimizeHeuristicCost( const LinearExpression &heuristicCost )
{
    ENGINE_LOG( "Optimizing w.r.t. the current heuristic cost..." );

    if ( _lpSolverType == LPSolverType::GUROBI )
    {
        minimizeCostWithGurobi( heuristicCost );

        ENGINE_LOG(
            Stringf( "Current heuristic cost: %f", _gurobi->getOptimalCostOrObjective() ).ascii() );
    }
    else
    {
        _tableau->toggleOptimization( true );

        _heuristicCost = heuristicCost;

        bool localOptimumReached = false;
        while ( !localOptimumReached )
        {
            DEBUG( _tableau->verifyInvariants() );

            mainLoopStatistics();
            if ( _verbosity > 1 &&
                 _statistics.getLongAttribute( Statistics::NUM_MAIN_LOOP_ITERATIONS ) %
                         _statisticsPrintingFrequency ==
                     0 )
                _statistics.print();

            if ( !allVarsWithinBounds() )
                throw VariableOutOfBoundDuringOptimizationException();

            if ( performPrecisionRestorationIfNeeded() )
                continue;

            ASSERT( allVarsWithinBounds() );

            localOptimumReached = performSimplexStep();
        }
        _tableau->toggleOptimization( false );
        ENGINE_LOG( Stringf( "Current heuristic cost: %f", computeHeuristicCost( heuristicCost ) )
                        .ascii() );
    }

    ENGINE_LOG( "Optimizing w.r.t. the current heuristic cost - done\n" );
}

double Engine::computeHeuristicCost( const LinearExpression &heuristicCost )
{
    return ( _costFunctionManager->computeGivenCostFunctionDirectly( heuristicCost._addends ) +
             heuristicCost._constant );
}

void Engine::updatePseudoImpactWithSoICosts( double costOfLastAcceptedPhasePattern,
                                             double costOfProposedPhasePattern )
{
    ASSERT( _soiManager );

    const List<PiecewiseLinearConstraint *> &constraintsUpdated =
        _soiManager->getConstraintsUpdatedInLastProposal();
    // Score is divided by the number of updated constraints in the last
    // proposal. In the Sum of Infeasibilities paper, only one constraint
    // is updated each time. But we might consider alternative proposal
    // strategy in the future.
    double score = ( fabs( costOfLastAcceptedPhasePattern - costOfProposedPhasePattern ) /
                     constraintsUpdated.size() );

    ASSERT( constraintsUpdated.size() > 0 );
    // Update the Pseudo-Impact estimation.
    for ( const auto &constraint : constraintsUpdated )
        _smtCore.updatePLConstraintScore( constraint, score );
}

void Engine::bumpUpPseudoImpactOfPLConstraintsNotInSoI()
{
    ASSERT( _soiManager );
    for ( const auto &plConstraint : _plConstraints )
    {
        if ( plConstraint->isActive() && !plConstraint->supportSoI() &&
             !plConstraint->phaseFixed() && !plConstraint->satisfied() )
            _smtCore.updatePLConstraintScore(
                plConstraint, GlobalConfiguration::SCORE_BUMP_FOR_PL_CONSTRAINTS_NOT_IN_SOI );
    }
}

void Engine::informLPSolverOfBounds()
{
    if ( _lpSolverType == LPSolverType::GUROBI )
    {
        struct timespec start = TimeUtils::sampleMicro();
        for ( unsigned i = 0; i < _preprocessedQuery->getNumberOfVariables(); ++i )
        {
            String variableName = _milpEncoder->getVariableNameFromVariable( i );
            _gurobi->setLowerBound( variableName, _tableau->getLowerBound( i ) );
            _gurobi->setUpperBound( variableName, _tableau->getUpperBound( i ) );
        }
        _gurobi->updateModel();
        struct timespec end = TimeUtils::sampleMicro();
        _statistics.incLongAttribute( Statistics::TIME_ADDING_CONSTRAINTS_TO_MILP_SOLVER_MICRO,
                                      TimeUtils::timePassed( start, end ) );
    }
    else
    {
        // Bounds are already up-to-date in Tableau when using native Simplex.
        return;
    }
}

bool Engine::minimizeCostWithGurobi( const LinearExpression &costFunction )
{
    ASSERT( _gurobi && _milpEncoder );

    struct timespec simplexStart = TimeUtils::sampleMicro();

    _milpEncoder->encodeCostFunction( *_gurobi, costFunction );
    _gurobi->setTimeLimit( FloatUtils::infinity() );
    _gurobi->solve();

    struct timespec simplexEnd = TimeUtils::sampleMicro();

    _statistics.incLongAttribute( Statistics::TIME_SIMPLEX_STEPS_MICRO,
                                  TimeUtils::timePassed( simplexStart, simplexEnd ) );
    _statistics.incLongAttribute( Statistics::NUM_SIMPLEX_STEPS,
                                  _gurobi->getNumberOfSimplexIterations() );

    if ( _gurobi->infeasible() )
        throw InfeasibleQueryException();
    else if ( _gurobi->optimal() )
        return true;
    else
        throw CommonError( CommonError::UNEXPECTED_GUROBI_STATUS,
                           Stringf( "Current status: %u", _gurobi->getStatusCode() ).ascii() );

    return false;
}

void Engine::checkGurobiBoundConsistency() const
{
    if ( _gurobi && _milpEncoder )
    {
        for ( unsigned i = 0; i < _preprocessedQuery->getNumberOfVariables(); ++i )
        {
            String iName = _milpEncoder->getVariableNameFromVariable( i );
            double gurobiLowerBound = _gurobi->getLowerBound( iName );
            double lowerBound = _tableau->getLowerBound( i );
            if ( !FloatUtils::areEqual( gurobiLowerBound, lowerBound ) )
            {
                throw MarabouError( MarabouError::BOUNDS_NOT_UP_TO_DATE_IN_LP_SOLVER,
                                    Stringf( "x%u lower bound inconsistent!"
                                             " Gurobi: %f, Tableau: %f",
                                             i,
                                             gurobiLowerBound,
                                             lowerBound )
                                        .ascii() );
            }
            double gurobiUpperBound = _gurobi->getUpperBound( iName );
            double upperBound = _tableau->getUpperBound( i );

            if ( !FloatUtils::areEqual( gurobiUpperBound, upperBound ) )
            {
                throw MarabouError( MarabouError::BOUNDS_NOT_UP_TO_DATE_IN_LP_SOLVER,
                                    Stringf( "x%u upper bound inconsistent!"
                                             " Gurobi: %f, Tableau: %f",
                                             i,
                                             gurobiUpperBound,
                                             upperBound )
                                        .ascii() );
            }
        }
    }
}

bool Engine::consistentBounds() const
{
    return _boundManager.consistentBounds();
}

InputQuery Engine::buildQueryFromCurrentState() const
{
    InputQuery query = *_preprocessedQuery;
    for ( unsigned i = 0; i < query.getNumberOfVariables(); ++i )
    {
        query.setLowerBound( i, _tableau->getLowerBound( i ) );
        query.setUpperBound( i, _tableau->getUpperBound( i ) );
    }
    return query;
}

void Engine::updateGroundUpperBound( const unsigned var, const double value )
{
    ASSERT( var < _tableau->getN() && _produceUNSATProofs );
    if ( FloatUtils::lt( value, _groundBoundManager.getUpperBound( var ) ) )
        _groundBoundManager.setUpperBound( var, value );
}

void Engine::updateGroundLowerBound( const unsigned var, const double value )
{
    ASSERT( var < _tableau->getN() && _produceUNSATProofs );
    if ( FloatUtils::gt( value, _groundBoundManager.getLowerBound( var ) ) )
        _groundBoundManager.setLowerBound( var, value );
}

double Engine::getGroundBound( unsigned var, bool isUpper ) const
{
    ASSERT( var < _tableau->getN() && _produceUNSATProofs );
    return isUpper ? _groundBoundManager.getUpperBound( var )
                   : _groundBoundManager.getLowerBound( var );
}

bool Engine::shouldProduceProofs() const
{
    return _produceUNSATProofs;
}

void Engine::explainSimplexFailure()
{
    ASSERT( _produceUNSATProofs );

    DEBUG( checkGroundBounds() );

    unsigned infeasibleVar = _boundManager.getInconsistentVariable();

    if ( infeasibleVar == IBoundManager::NO_VARIABLE_FOUND ||
         !certifyInfeasibility( infeasibleVar ) )
        infeasibleVar = explainFailureWithTableau();

    if ( infeasibleVar == IBoundManager::NO_VARIABLE_FOUND )
        infeasibleVar = explainFailureWithCostFunction();

    if ( infeasibleVar == IBoundManager::NO_VARIABLE_FOUND )
    {
        _costFunctionManager->computeCoreCostFunction();
        infeasibleVar = explainFailureWithCostFunction();
    }

    if ( infeasibleVar == IBoundManager::NO_VARIABLE_FOUND )
    {
        markLeafToDelegate();
        return;
    }

    ASSERT( infeasibleVar < _tableau->getN() );
    ASSERT( _UNSATCertificateCurrentPointer &&
            !( **_UNSATCertificateCurrentPointer ).getContradiction() );
    _statistics.incUnsignedAttribute( Statistics::NUM_CERTIFIED_LEAVES );

    writeContradictionToCertificate( infeasibleVar );

    ( **_UNSATCertificateCurrentPointer ).makeLeaf();
}

bool Engine::certifyInfeasibility( unsigned var ) const
{
    ASSERT( _produceUNSATProofs );

    Vector<double> contradiction = computeContradiction( var );

    if ( contradiction.empty() )
        return FloatUtils::isNegative( _groundBoundManager.getUpperBound( var ) -
                                       _groundBoundManager.getLowerBound( var ) );

    SparseUnsortedList sparseContradiction = SparseUnsortedList();

    contradiction.empty()
        ? sparseContradiction.initializeToEmpty()
        : sparseContradiction.initialize( contradiction.data(), contradiction.size() );

    // In case contradiction is a vector of zeros
    if ( sparseContradiction.empty() )
        return FloatUtils::isNegative( _groundBoundManager.getUpperBound( var ) -
                                       _groundBoundManager.getLowerBound( var ) );

    double derivedBound =
        UNSATCertificateUtils::computeCombinationUpperBound( sparseContradiction,
                                                             _tableau->getSparseA(),
                                                             _groundBoundManager.getUpperBounds(),
                                                             _groundBoundManager.getLowerBounds(),
                                                             _tableau->getN() );
    return FloatUtils::isNegative( derivedBound );
}

double Engine::explainBound( unsigned var, bool isUpper ) const
{
    ASSERT( _produceUNSATProofs );

    SparseUnsortedList explanation( 0 );

    if ( !_boundManager.isExplanationTrivial( var, isUpper ) )
        explanation = _boundManager.getExplanation( var, isUpper );

    if ( explanation.empty() )
        return isUpper ? _groundBoundManager.getUpperBound( var )
                       : _groundBoundManager.getLowerBound( var );

    return UNSATCertificateUtils::computeBound( var,
                                                isUpper,
                                                explanation,
                                                _tableau->getSparseA(),
                                                _groundBoundManager.getUpperBounds(),
                                                _groundBoundManager.getLowerBounds(),
                                                _tableau->getN() );
}

bool Engine::validateBounds( unsigned var, double epsilon, bool isUpper ) const
{
    ASSERT( _produceUNSATProofs );

    double explained, real;
    explained = explainBound( var, isUpper );
    if ( isUpper )
    {
        real = _boundManager.getUpperBound( var );
        if ( explained - real > epsilon )
        {
            ENGINE_LOG( "Var %d. Computed Upper %.5lf, real %.5lf. Difference is %.10lf\n",
                        var,
                        explained,
                        real,
                        abs( explained - real ) );
            return false;
        }
    }
    else
    {
        real = _boundManager.getLowerBound( var );
        if ( explained - real < -epsilon )
        {
            ENGINE_LOG( "Var %d. Computed Lower  %.5lf, real %.5lf. Difference is %.10lf\n",
                        var,
                        explained,
                        real,
                        abs( explained - real ) );
            return false;
        }
    }
    return true;
}

bool Engine::validateAllBounds( double epsilon ) const
{
    ASSERT( _produceUNSATProofs );

    bool res = true;

    for ( unsigned var = 0; var < _tableau->getN(); ++var )
        if ( !validateBounds( var, epsilon, BoundType::UPPER ) ||
             !validateBounds( var, epsilon, BoundType::LOWER ) )
            res = false;

    return res;
}

bool Engine::checkGroundBounds() const
{
    ASSERT( _produceUNSATProofs );

    for ( unsigned i = 0; i < _tableau->getN(); ++i )
    {
        if ( FloatUtils::gt( _groundBoundManager.getLowerBound( i ),
                             _boundManager.getLowerBound( i ) ) ||
             FloatUtils::lt( _groundBoundManager.getUpperBound( i ),
                             _boundManager.getUpperBound( i ) ) )
            return false;
    }
    return true;
}

unsigned Engine::explainFailureWithTableau()
{
    ASSERT( _produceUNSATProofs );

    // Failure of a simplex step implies infeasible bounds imposed by the row
    TableauRow boundUpdateRow = TableauRow( _tableau->getN() );

    //  For every basic, check that is has no slack and its explanations indeed prove a
    //  contradiction
    unsigned basicVar;

    for ( unsigned i = 0; i < _tableau->getM(); ++i )
    {
        if ( _tableau->basicOutOfBounds( i ) )
        {
            _tableau->getTableauRow( i, &boundUpdateRow );
            basicVar = boundUpdateRow._lhs;

            if ( FloatUtils::gt( _boundManager.computeRowBound( boundUpdateRow, BoundType::LOWER ),
                                 _boundManager.getUpperBound( basicVar ) ) &&
                 explainAndCheckContradiction( basicVar, BoundType::LOWER, &boundUpdateRow ) )
                return basicVar;

            if ( FloatUtils::lt( _boundManager.computeRowBound( boundUpdateRow, BoundType::UPPER ),
                                 _boundManager.getLowerBound( basicVar ) ) &&
                 explainAndCheckContradiction( basicVar, BoundType::UPPER, &boundUpdateRow ) )
                return basicVar;
        }
    }

    return IBoundManager::NO_VARIABLE_FOUND;
}

unsigned Engine::explainFailureWithCostFunction()
{
    ASSERT( _produceUNSATProofs );

    // Failure of a simplex step might imply infeasible bounds imposed by the cost function
    unsigned curBasicVar;
    unsigned infVar = IBoundManager::NO_VARIABLE_FOUND;
    double curCost;
    bool curUpper;
    const SparseUnsortedList *costRow = _costFunctionManager->createRowOfCostFunction();

    for ( unsigned i = 0; i < _tableau->getM(); ++i )
    {
        curBasicVar = _tableau->basicIndexToVariable( i );
        curCost = _costFunctionManager->getBasicCost( i );

        if ( FloatUtils::isZero( curCost ) )
            continue;

        curUpper = ( curCost < 0 );

        // Check the basic variable has no slack
        if ( !( !curUpper && FloatUtils::gt( _boundManager.computeSparseRowBound(
                                                 *costRow, BoundType::LOWER, curBasicVar ),
                                             _boundManager.getUpperBound( curBasicVar ) ) ) &&
             !( curUpper && FloatUtils::lt( _boundManager.computeSparseRowBound(
                                                *costRow, BoundType::UPPER, curBasicVar ),
                                            _boundManager.getLowerBound( curBasicVar ) ) ) )

            continue;

        // Check the explanation indeed proves a contradiction
        if ( explainAndCheckContradiction( curBasicVar, curUpper, costRow ) )
        {
            infVar = curBasicVar;
            break;
        }
    }

    delete costRow;
    return infVar;
}

bool Engine::explainAndCheckContradiction( unsigned var, bool isUpper, const TableauRow *row )
{
    ASSERT( _produceUNSATProofs );

    SparseUnsortedList backup( 0 );
    backup = _boundManager.getExplanation( var, isUpper );

    _boundManager.updateBoundExplanation( *row, isUpper, var );

    // Ensure the proof is correct
    if ( certifyInfeasibility( var ) )
        return true;

    // If not, restores previous certificate if the proof is wrong
    _boundManager.setExplanation( backup, var, isUpper );

    return false;
}

bool Engine::explainAndCheckContradiction( unsigned var,
                                           bool isUpper,
                                           const SparseUnsortedList *row )
{
    ASSERT( _produceUNSATProofs );

    SparseUnsortedList backup( 0 );
    backup = _boundManager.getExplanation( var, isUpper );

    _boundManager.updateBoundExplanationSparse( *row, isUpper, var );

    // Ensure the proof is correct
    if ( certifyInfeasibility( var ) )
        return true;

    // If not, restores previous certificate if the proof is wrong
    _boundManager.setExplanation( backup, var, isUpper );

    return false;
}

UnsatCertificateNode *Engine::getUNSATCertificateCurrentPointer() const
{
    return _UNSATCertificateCurrentPointer->get();
}

void Engine::setUNSATCertificateCurrentPointer( UnsatCertificateNode *node )
{
    _UNSATCertificateCurrentPointer->set( node );
}

const UnsatCertificateNode *Engine::getUNSATCertificateRoot() const
{
    return _UNSATCertificate;
}

bool Engine::certifyUNSATCertificate()
{
    ASSERT( _produceUNSATProofs && _UNSATCertificate && !_smtCore.getStackDepth() );

    for ( auto &constraint : _plConstraints )
    {
        if ( !UNSATCertificateUtils::getSupportedActivations().exists( constraint->getType() ) )
        {
            String activationType = constraint->serializeToString().tokenize( "," ).back();
            printf( "Certification Error! Network contains activation function %s, that is not yet "
                    "supported by Marabou certification.\n",
                    activationType.ascii() );
            return false;
        }
    }

    struct timespec certificationStart = TimeUtils::sampleMicro();
    _precisionRestorer.restoreInitialEngineState( *this );

    Vector<double> groundUpperBounds( _tableau->getN(), 0 );
    Vector<double> groundLowerBounds( _tableau->getN(), 0 );

    for ( unsigned i = 0; i < _tableau->getN(); ++i )
    {
        groundUpperBounds[i] = _groundBoundManager.getUpperBound( i );
        groundLowerBounds[i] = _groundBoundManager.getLowerBound( i );
    }

    if ( GlobalConfiguration::WRITE_JSON_PROOF )
    {
        File file( JsonWriter::PROOF_FILENAME );
        JsonWriter::writeProofToJson( _UNSATCertificate,
                                      _tableau->getM(),
                                      _tableau->getSparseA(),
                                      groundUpperBounds,
                                      groundLowerBounds,
                                      _plConstraints,
                                      file );
    }

    Checker unsatCertificateChecker( _UNSATCertificate,
                                     _tableau->getM(),
                                     _tableau->getSparseA(),
                                     groundUpperBounds,
                                     groundLowerBounds,
                                     _plConstraints );
    bool certificationSucceeded = unsatCertificateChecker.check();

    _statistics.setLongAttribute(
        Statistics::TOTAL_CERTIFICATION_TIME,
        TimeUtils::timePassed( certificationStart, TimeUtils::sampleMicro() ) );
    printf( "Certification time: " );
    _statistics.printLongAttributeAsTime(
        _statistics.getLongAttribute( Statistics::TOTAL_CERTIFICATION_TIME ) );

    if ( certificationSucceeded )
    {
        printf( "Certified\n" );
        if ( _statistics.getUnsignedAttribute( Statistics::NUM_DELEGATED_LEAVES ) )
            printf( "Some leaves were delegated and need to be certified separately by an SMT "
                    "solver\n" );
    }
    else
        printf( "Error certifying UNSAT certificate\n" );

    DEBUG( {
        ASSERT( certificationSucceeded );
        if ( _statistics.getUnsignedAttribute( Statistics::NUM_POPS ) )
        {
            double delegationRatio =
                _statistics.getUnsignedAttribute( Statistics::NUM_DELEGATED_LEAVES ) /
                _statistics.getUnsignedAttribute( Statistics::NUM_CERTIFIED_LEAVES );
            ASSERT( FloatUtils::lt( delegationRatio, 0.01 ) );
        }
    } );

    return certificationSucceeded;
}

void Engine::markLeafToDelegate()
{
    ASSERT( _produceUNSATProofs );

    // Mark leaf with toDelegate Flag
    UnsatCertificateNode *currentUnsatCertificateNode = _UNSATCertificateCurrentPointer->get();
    ASSERT( _UNSATCertificateCurrentPointer && !currentUnsatCertificateNode->getContradiction() );
    currentUnsatCertificateNode->setDelegationStatus( DelegationStatus::DELEGATE_SAVE );
    currentUnsatCertificateNode->deletePLCExplanations();
    _statistics.incUnsignedAttribute( Statistics::NUM_DELEGATED_LEAVES );

    if ( !currentUnsatCertificateNode->getChildren().empty() )
        currentUnsatCertificateNode->makeLeaf();
}

const Vector<double> Engine::computeContradiction( unsigned infeasibleVar ) const
{
    ASSERT( _produceUNSATProofs );

    unsigned m = _tableau->getM();
    SparseUnsortedList upperBoundExplanation( 0 );
    SparseUnsortedList lowerBoundExplanation( 0 );

    if ( !_boundManager.isExplanationTrivial( infeasibleVar, BoundType::UPPER ) )
        upperBoundExplanation = _boundManager.getExplanation( infeasibleVar, BoundType::UPPER );

    if ( !_boundManager.isExplanationTrivial( infeasibleVar, BoundType::LOWER ) )
        lowerBoundExplanation = _boundManager.getExplanation( infeasibleVar, BoundType::LOWER );

    if ( upperBoundExplanation.empty() && lowerBoundExplanation.empty() )
        return Vector<double>( 0 );

    Vector<double> contradiction = Vector<double>( m, 0 );

    if ( !upperBoundExplanation.empty() )
        for ( const auto &entry : upperBoundExplanation )
            contradiction[entry._index] = entry._value;

    if ( !lowerBoundExplanation.empty() )
        for ( const auto &entry : lowerBoundExplanation )
            contradiction[entry._index] -= entry._value;

    return contradiction;
}

void Engine::writeContradictionToCertificate( unsigned infeasibleVar ) const
{
    ASSERT( _produceUNSATProofs );

    Vector<double> leafContradictionVec = computeContradiction( infeasibleVar );

    Contradiction *leafContradiction = leafContradictionVec.empty()
                                         ? new Contradiction( infeasibleVar )
                                         : new Contradiction( leafContradictionVec );
    ( **_UNSATCertificateCurrentPointer ).setContradiction( leafContradiction );
}

const BoundExplainer *Engine::getBoundExplainer() const
{
    return _boundManager.getBoundExplainer();
}

void Engine::setBoundExplainerContent( BoundExplainer *boundExplainer )
{
    _boundManager.copyBoundExplainerContent( boundExplainer );
}

void Engine::propagateBoundManagerTightenings()
{
    _boundManager.propagateTightenings();
}

void Engine::extractBounds( InputQuery &inputQuery )
{
    for ( unsigned i = 0; i < inputQuery.getNumberOfVariables(); ++i )
    {
        if ( _preprocessingEnabled )
        {
            // Has the variable been merged into another?
            unsigned variable = i;
            while ( _preprocessor.variableIsMerged( variable ) )
                variable = _preprocessor.getMergedIndex( variable );

            // Fixed variables are easy: return the value they've been fixed to.
            if ( _preprocessor.variableIsFixed( variable ) )
            {
                inputQuery.setLowerBound( i, _preprocessor.getFixedValue( variable ) );
                inputQuery.setUpperBound( i, _preprocessor.getFixedValue( variable ) );
                continue;
            }

            // We know which variable to look for, but it may have been assigned
            // a new index, due to variable elimination
            variable = _preprocessor.getNewIndex( variable );

            inputQuery.setLowerBound( i, _preprocessedQuery->getLowerBound( variable ) );
            inputQuery.setUpperBound( i, _preprocessedQuery->getUpperBound( variable ) );
        }
        else
        {
            inputQuery.setLowerBound( i, _preprocessedQuery->getLowerBound( i ) );
            inputQuery.setUpperBound( i, _preprocessedQuery->getUpperBound( i ) );
        }
    }
}<|MERGE_RESOLUTION|>--- conflicted
+++ resolved
@@ -2890,7 +2890,7 @@
         _exitCode = Engine::UNSAT;
         return false;
     }
-    
+
     ENGINE_LOG( "Encoding the input query with Gurobi...\n" );
     _gurobi = std::unique_ptr<GurobiWrapper>( new GurobiWrapper() );
     _tableau->setGurobi( &( *_gurobi ) );
@@ -2900,58 +2900,23 @@
 
     double timeoutForGurobi = ( timeoutInSeconds == 0 ? FloatUtils::infinity() : timeoutInSeconds );
     ENGINE_LOG( Stringf( "Gurobi timeout set to %f\n", timeoutForGurobi ).ascii() )
-
+    _gurobi->setTimeLimit( timeoutForGurobi );
     if ( !_sncMode )
         _gurobi->setNumberOfThreads( Options::get()->getInt( Options::NUM_WORKERS ) );
-
-    _gurobi->setTimeLimit( timeoutForGurobi );
-<<<<<<< HEAD
-
-=======
-    if ( !_sncMode )
-        _gurobi->setNumberOfThreads( Options::get()->getInt( Options::NUM_WORKERS ) );
->>>>>>> 727fba43
     _gurobi->setVerbosity( _verbosity > 1 );
-    
-    printf("TG: MILP solve starts.\n"); // TG: test purpose. it should be deleted.
-
-    struct timespec start = TimeUtils::sampleMicro();
     _gurobi->solve();
-    struct timespec end = TimeUtils::sampleMicro();
-    unsigned long long passedTime = TimeUtils::timePassed( start, end );
-    
-    // for debug
-    // _gurobi->dumpModel("gurobi.lp");
-    // if ( _gurobi->haveFeasibleSolution())
-    //     _gurobi->dumpModel("gurobi.sol");
 
     if ( _gurobi->haveFeasibleSolution() )
     {
-<<<<<<< HEAD
-        if ( _preprocessedQuery.getTranscendentalConstraints().size() > 0 )
-        {
-            IncrementalLinearization* incrLinear = new IncrementalLinearization( *_milpEncoder );
-            _exitCode = incrLinear->solveWithIncrementalLinearization( *_gurobi, _preprocessedQuery.getTranscendentalConstraints(), timeoutForGurobi - passedTime / 1000000 );
-            if ( _exitCode == IEngine::SAT )
-                return true;
-            else
-                return false;
-        }
-        else
+        if ( allNonlinearConstraintsHold() )
         {
             _exitCode = IEngine::SAT;
             return true;
-=======
-        if ( allNonlinearConstraintsHold() )
-        {
-            _exitCode = IEngine::SAT;
-            return true;
         }
         else
         {
             _exitCode = IEngine::UNKNOWN;
             return false;
->>>>>>> 727fba43
         }
     }
     else if ( _gurobi->infeasible() )
