/*********************                                                        */
/*! \file InputQuery.cpp
 ** \verbatim
 ** Top contributors (to current version):
 **   Guy Katz
 ** This file is part of the Marabou project.
 ** Copyright (c) 2016-2017 by the authors listed in the file AUTHORS
 ** in the top-level source directory) and their institutional affiliations.
 ** All rights reserved. See the file COPYING in the top-level source
 ** directory for licensing information.\endverbatim
 **/

<<<<<<< HEAD
#include "AutoFile.h"
=======
#include "Debug.h"
>>>>>>> 789ab1ab
#include "FloatUtils.h"
#include "InputQuery.h"
#include "MStringf.h"
#include "ReluplexError.h"

InputQuery::InputQuery()
{
}

InputQuery::~InputQuery()
{
    freeConstraintsIfNeeded();
}

void InputQuery::setNumberOfVariables( unsigned numberOfVariables )
{
    _numberOfVariables = numberOfVariables;
}

void InputQuery::setLowerBound( unsigned variable, double bound )
{
    if ( variable >= _numberOfVariables )
    {
        throw ReluplexError( ReluplexError::VARIABLE_INDEX_OUT_OF_RANGE,
                             Stringf( "Variable = %u, number of variables = %u (setLowerBound)",
                                      variable, _numberOfVariables ).ascii() );
    }

    _lowerBounds[variable] = bound;
}

void InputQuery::setUpperBound( unsigned variable, double bound )
{
    if ( variable >= _numberOfVariables )
    {
        throw ReluplexError( ReluplexError::VARIABLE_INDEX_OUT_OF_RANGE,
                             Stringf( "Variable = %u, number of variables = %u (setUpperBound)",
                                      variable, _numberOfVariables ).ascii() );
    }

    _upperBounds[variable] = bound;
}

void InputQuery::addEquation( const Equation &equation )
{
    _equations.append( equation );
}

unsigned InputQuery::getNumberOfVariables() const
{
    return _numberOfVariables;
}

double InputQuery::getLowerBound( unsigned variable ) const
{
    if ( variable >= _numberOfVariables )
    {
        throw ReluplexError( ReluplexError::VARIABLE_INDEX_OUT_OF_RANGE,
                             Stringf( "Variable = %u, number of variables = %u (getLowerBound)",
                                      variable, _numberOfVariables ).ascii() );
    }

    if ( !_lowerBounds.exists( variable ) )
        return FloatUtils::negativeInfinity();

    return _lowerBounds.get( variable );
}

double InputQuery::getUpperBound( unsigned variable ) const
{
    if ( variable >= _numberOfVariables )
    {
        throw ReluplexError( ReluplexError::VARIABLE_INDEX_OUT_OF_RANGE,
                             Stringf( "Variable = %u, number of variables = %u (getUpperBound)",
                                      variable, _numberOfVariables ).ascii() );
    }

    if ( !_upperBounds.exists( variable ) )
        return FloatUtils::infinity();

    return _upperBounds.get( variable );
}

List<Equation> &InputQuery::getEquations()
{
    return _equations;
}

const List<Equation> &InputQuery::getEquations() const
{
    return _equations;
}

void InputQuery::setSolutionValue( unsigned variable, double value )
{
    _solution[variable] = value;
}

double InputQuery::getSolutionValue( unsigned variable ) const
{
    if ( !_solution.exists( variable ) )
        throw ReluplexError( ReluplexError::VARIABLE_DOESNT_EXIST_IN_SOLUTION,
                             Stringf( "Variable: %u", variable ).ascii() );

    return _solution.get( variable );
}

void InputQuery::addPiecewiseLinearConstraint( PiecewiseLinearConstraint *constraint )
{
    _plConstraints.append( constraint );
}

List<PiecewiseLinearConstraint *> &InputQuery::getPiecewiseLinearConstraints()
{
    return _plConstraints;
}

const List<PiecewiseLinearConstraint *> &InputQuery::getPiecewiseLinearConstraints() const
{
    return _plConstraints;
}

unsigned InputQuery::countInfiniteBounds()
{
    unsigned result = 0;

    for ( const auto &lowerBound : _lowerBounds )
        if ( lowerBound.second == FloatUtils::negativeInfinity() )
            ++result;

    for ( const auto &upperBound : _upperBounds )
        if ( upperBound.second == FloatUtils::infinity() )
            ++result;

    for ( unsigned i = 0; i < _numberOfVariables; ++i )
    {
        if ( !_lowerBounds.exists( i ) )
            ++result;
        if ( !_upperBounds.exists( i ) )
            ++result;
    }

    return result;
}

void InputQuery::mergeIdenticalVariables( unsigned v1, unsigned v2 )
{
    // Handle equations
    for ( auto &equation : getEquations() )
        equation.updateVariableIndex( v1, v2 );

    // Handle PL constraints
    for ( auto &plConstraint : getPiecewiseLinearConstraints() )
    {
        if ( plConstraint->participatingVariable( v1 ) )
        {
            ASSERT( !plConstraint->participatingVariable( v2 ) );
            plConstraint->updateVariableIndex( v1, v2 );
        }
    }

    // TODO: update lower and upper bounds
}

void InputQuery::removeEquation( Equation e )
{
    _equations.erase( e );
}

InputQuery &InputQuery::operator=( const InputQuery &other )
{
    _numberOfVariables = other._numberOfVariables;
    _equations = other._equations;
    _lowerBounds = other._lowerBounds;
    _upperBounds = other._upperBounds;
    _solution = other._solution;
    _debuggingSolution = other._debuggingSolution;

    freeConstraintsIfNeeded();
    for ( const auto &constraint : other._plConstraints )
        _plConstraints.append( constraint->duplicateConstraint() );

    return *this;
}

InputQuery::InputQuery( const InputQuery &other )
{
    *this = other;
}

void InputQuery::freeConstraintsIfNeeded()
{
    for ( auto &it : _plConstraints )
        delete it;

    _plConstraints.clear();
}

const Map<unsigned, double> &InputQuery::getLowerBounds() const
{
    return _lowerBounds;
}

const Map<unsigned, double> &InputQuery::getUpperBounds() const
{
    return _upperBounds;
}

void InputQuery::storeDebuggingSolution( unsigned variable, double value )
{
    _debuggingSolution[variable] = value;
}

void InputQuery::saveQuery( const String &fileName )
{
    AutoFile queryFile( fileName );
    queryFile->open( IFile::MODE_WRITE_TRUNCATE );

    // General query information

    // Number of variables
    queryFile->write( Stringf( "%u\n", _numberOfVariables ) );

    // Number of Bounds
    queryFile->write( Stringf( "%u\n", _lowerBounds.size() ) );

    // Number of Equations
    queryFile->write( Stringf( "%u\n", _equations.size() ) );

    // Number of constraints
    queryFile->write( Stringf( "%u", _plConstraints.size() ) );

    // Bounds
    for ( const auto &lb : _lowerBounds )
        queryFile->write( Stringf( "\n%d,%f,%f", lb.first, lb.second, _upperBounds[lb.first] ) );

    // Equations
    unsigned i = 0;
    for ( const auto &e : _equations )
    {
        // Equation number
        queryFile->write( Stringf( "\n%u,", i ) );

        // Equation type
        queryFile->write( Stringf( "%01u,", e._type ) );

        // Equation scalar
        queryFile->write( Stringf( "%f", e._scalar ) );
        for ( const auto &a : e._addends )
            queryFile->write( Stringf( ",%u,%f", a._variable, a._coefficient ) );

        ++i;
    }

    unsigned j = 0;
    for ( const auto &constraint : _plConstraints )
    {
        // Constraint number
        queryFile->write( Stringf( "\n%u,", j ) );
        queryFile->write( constraint->serializeToString() );
        ++j;
    }

    queryFile->close();
}

//
// Local Variables:
// compile-command: "make -C ../.. "
// tags-file-name: "../../TAGS"
// c-basic-offset: 4
// End:
//<|MERGE_RESOLUTION|>--- conflicted
+++ resolved
@@ -10,11 +10,7 @@
  ** directory for licensing information.\endverbatim
  **/
 
-<<<<<<< HEAD
 #include "AutoFile.h"
-=======
-#include "Debug.h"
->>>>>>> 789ab1ab
 #include "FloatUtils.h"
 #include "InputQuery.h"
 #include "MStringf.h"
