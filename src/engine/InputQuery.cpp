/*********************                                                        */
/*! \file InputQuery.cpp
 ** \verbatim
 ** Top contributors (to current version):
 **   Guy Katz, Christopher Lazarus, Shantanu Thakoor, Andrew Wu
 ** This file is part of the Marabou project.
 ** Copyright (c) 2017-2019 by the authors listed in the file AUTHORS
 ** in the top-level source directory) and their institutional affiliations.
 ** All rights reserved. See the file COPYING in the top-level source
 ** directory for licensing information.\endverbatim
 **
 ** [[ Add lengthier description here ]]

 **/

#include "AutoFile.h"
#include "BilinearConstraint.h"
#include "Debug.h"
#include "FloatUtils.h"
#include "InputQuery.h"
#include "LeakyReluConstraint.h"
#include "MStringf.h"
#include "MarabouError.h"
#include "MaxConstraint.h"
<<<<<<< HEAD
#include "RoundConstraint.h"
#include "Options.h"
#include "RoundConstraint.h"
=======
#include "Options.h"
>>>>>>> 06a97171
#include "SoftmaxConstraint.h"
#include "SymbolicBoundTighteningType.h"

#define INPUT_QUERY_LOG( x, ... ) LOG( GlobalConfiguration::INPUT_QUERY_LOGGING, "Input Query: %s\n", x )

InputQuery::InputQuery()
    : _ensureSameSourceLayerInNLR( Options::get()->getSymbolicBoundTighteningType() ==
                                     SymbolicBoundTighteningType::DEEP_POLY )
    , _networkLevelReasoner( NULL )
{
}

InputQuery::~InputQuery()
{
    freeConstraintsIfNeeded();
    if ( _networkLevelReasoner )
    {
        delete _networkLevelReasoner;
        _networkLevelReasoner = NULL;
    }
}

void InputQuery::setNumberOfVariables( unsigned numberOfVariables )
{
    _numberOfVariables = numberOfVariables;
}

void InputQuery::setLowerBound( unsigned variable, double bound )
{
    if ( variable >= _numberOfVariables )
    {
        throw MarabouError( MarabouError::VARIABLE_INDEX_OUT_OF_RANGE,
                             Stringf( "Variable = %u, number of variables = %u (setLowerBound)",
                                      variable, _numberOfVariables ).ascii() );
    }

    _lowerBounds[variable] = bound;
}

void InputQuery::setUpperBound( unsigned variable, double bound )
{
    if ( variable >= _numberOfVariables )
    {
        throw MarabouError( MarabouError::VARIABLE_INDEX_OUT_OF_RANGE,
                             Stringf( "Variable = %u, number of variables = %u (setUpperBound)",
                                      variable, _numberOfVariables ).ascii() );
    }

    _upperBounds[variable] = bound;
}

void InputQuery::addEquation( const Equation &equation )
{
    _equations.append( equation );
}

unsigned InputQuery::getNumberOfVariables() const
{
    return _numberOfVariables;
}

unsigned InputQuery::getNewVariable()
{
    return _numberOfVariables++;
}

double InputQuery::getLowerBound( unsigned variable ) const
{
    if ( variable >= _numberOfVariables )
    {
        throw MarabouError( MarabouError::VARIABLE_INDEX_OUT_OF_RANGE,
                             Stringf( "Variable = %u, number of variables = %u (getLowerBound)",
                                      variable, _numberOfVariables ).ascii() );
    }

    if ( !_lowerBounds.exists( variable ) )
        return FloatUtils::negativeInfinity();

    return _lowerBounds.get( variable );
}

double InputQuery::getUpperBound( unsigned variable ) const
{
    if ( variable >= _numberOfVariables )
    {
        throw MarabouError( MarabouError::VARIABLE_INDEX_OUT_OF_RANGE,
                             Stringf( "Variable = %u, number of variables = %u (getUpperBound)",
                                      variable, _numberOfVariables ).ascii() );
    }

    if ( !_upperBounds.exists( variable ) )
        return FloatUtils::infinity();

    return _upperBounds.get( variable );
}

List<Equation> &InputQuery::getEquations()
{
    return _equations;
}

void InputQuery::removeEquationsByIndex( const Set<unsigned> indices )
{
    unsigned m = _equations.size();
    List<Equation>::iterator it = _equations.begin();

    for ( unsigned index = 0; index < m; ++index )
    {
        if ( indices.exists( index ) )
            it = _equations.erase( it );
        else
            ++it;
    }
}

const List<Equation> &InputQuery::getEquations() const
{
    return _equations;
}

void InputQuery::setSolutionValue( unsigned variable, double value )
{
    _solution[variable] = value;
}

double InputQuery::getSolutionValue( unsigned variable ) const
{
    if ( !_solution.exists( variable ) )
        throw MarabouError( MarabouError::VARIABLE_DOESNT_EXIST_IN_SOLUTION,
                             Stringf( "Variable: %u", variable ).ascii() );

    return _solution.get( variable );
}

void InputQuery::addPiecewiseLinearConstraint( PiecewiseLinearConstraint *constraint )
{
    _plConstraints.append( constraint );
}

void InputQuery::addClipConstraint( unsigned b, unsigned f,
                                    double floor, double ceiling )
{
    /*
      f = clip(b, floor, ceiling)
      -
      aux1 = b - floor
      aux2 = relu(aux1)
      aux2.5 = aux2 + floor
      aux3 = -aux2.5 + ceiling
      aux4 = relu(aux3)
      f = -aux4 + ceiling
    */

    // aux1 = var1 - floor
    unsigned aux1 = getNewVariable();
    Equation eq1( Equation::EQ );
    eq1.addAddend( 1.0, b );
    eq1.addAddend( -1.0, aux1 );
    eq1.setScalar( floor );
    addEquation( eq1 );
    unsigned aux2 = getNewVariable();
    PiecewiseLinearConstraint* r1 = new ReluConstraint( aux1, aux2 );
    addPiecewiseLinearConstraint( r1 );
    // aux2.5 = aux2 + floor
    // aux3 = -aux2.5 + ceiling
    // So aux3 = -aux2 - floor + ceiling
    unsigned aux3 = getNewVariable();
    Equation eq2( Equation::EQ );
    eq2.addAddend( -1.0, aux2 );
    eq2.addAddend( -1.0, aux3 );
    eq2.setScalar( floor - ceiling );
    addEquation( eq2 );

    unsigned aux4 = getNewVariable();
    PiecewiseLinearConstraint* r2 = new ReluConstraint( aux3, aux4 );
    addPiecewiseLinearConstraint( r2 );

    // aux4.5 = aux4 - ceiling
    // f = -aux4.5
    // f = -aux4 + ceiling
    Equation eq3( Equation::EQ );
    eq3.addAddend( -1.0, aux4 );
    eq3.addAddend( -1.0, f );
    eq3.setScalar( -ceiling );
    addEquation( eq3 );
}

List<PiecewiseLinearConstraint *> &InputQuery::getPiecewiseLinearConstraints()
{
    return _plConstraints;
}

const List<PiecewiseLinearConstraint *> &InputQuery::getPiecewiseLinearConstraints() const
{
    return _plConstraints;
}

void InputQuery::addNonlinearConstraint( NonlinearConstraint *constraint )
{
    _nlConstraints.append( constraint );
}

List<NonlinearConstraint *> &InputQuery::getNonlinearConstraints()
{
    return _nlConstraints;
}

const List<NonlinearConstraint *> &InputQuery::getNonlinearConstraints() const
{
    return _nlConstraints;
}

unsigned InputQuery::countInfiniteBounds()
{
    unsigned result = 0;

    for ( const auto &lowerBound : _lowerBounds )
        if ( lowerBound.second == FloatUtils::negativeInfinity() )
            ++result;

    for ( const auto &upperBound : _upperBounds )
        if ( upperBound.second == FloatUtils::infinity() )
            ++result;

    for ( unsigned i = 0; i < _numberOfVariables; ++i )
    {
        if ( !_lowerBounds.exists( i ) )
            ++result;
        if ( !_upperBounds.exists( i ) )
            ++result;
    }

    return result;
}

void InputQuery::mergeIdenticalVariables( unsigned v1, unsigned v2 )
{
    // Handle equations
    for ( auto &equation : getEquations() )
        equation.updateVariableIndex( v1, v2 );

    // Handle PL constraints
    for ( auto &plConstraint : getPiecewiseLinearConstraints() )
    {
        if ( plConstraint->participatingVariable( v1 ) )
        {
            ASSERT( !plConstraint->participatingVariable( v2 ) );
            plConstraint->updateVariableIndex( v1, v2 );
        }
    }

    // Handle Nonlinear constraints
    for ( auto &nlConstraint : getNonlinearConstraints() )
    {
        if ( nlConstraint->participatingVariable( v1 ) )
        {
            ASSERT( !nlConstraint->participatingVariable( v2 ) );
            nlConstraint->updateVariableIndex( v1, v2 );
        }
    }
    // TODO: update lower and upper bounds
}

void InputQuery::removeEquation( Equation e )
{
    _equations.erase( e );
}

InputQuery &InputQuery::operator=( const InputQuery &other )
{
    INPUT_QUERY_LOG( "Calling deep copy constructor..." );

    _ensureSameSourceLayerInNLR = other._ensureSameSourceLayerInNLR;

    _numberOfVariables = other._numberOfVariables;
    _equations = other._equations;
    _lowerBounds = other._lowerBounds;
    _upperBounds = other._upperBounds;
    _solution = other._solution;
    _debuggingSolution = other._debuggingSolution;

    _variableToInputIndex = other._variableToInputIndex;
    _inputIndexToVariable = other._inputIndexToVariable;
    _variableToOutputIndex = other._variableToOutputIndex;
    _outputIndexToVariable = other._outputIndexToVariable;

    freeConstraintsIfNeeded();

    // Setting NLR
    if ( other._networkLevelReasoner )
    {
        if ( !_networkLevelReasoner )
            _networkLevelReasoner = new NLR::NetworkLevelReasoner;
        other._networkLevelReasoner->storeIntoOther( *_networkLevelReasoner );
    }
    else
    {
        if ( _networkLevelReasoner )
        {
            delete _networkLevelReasoner;
            _networkLevelReasoner = NULL;
        }
    }

    // Setting nlConstraints
    for ( const auto &constraint : other._nlConstraints )
        _nlConstraints.append( constraint->duplicateConstraint() );

    // Setting plConstraints and topological order
    if ( !other._networkLevelReasoner )
    {
        for ( const auto &constraint : other._plConstraints )
            _plConstraints.append( constraint->duplicateConstraint() );
    }
    else
    {
        INPUT_QUERY_LOG( Stringf( "Number of piecewise linear constraints in input query: %u",
                                  other._plConstraints.size() ).ascii() );
        INPUT_QUERY_LOG( Stringf( "Number of nonlinear constraints in input query: %u",
                                  other._nlConstraints.size() ).ascii() );
        INPUT_QUERY_LOG( Stringf( "Number of piecewise linear constraints in topological order %u",
                                  other._networkLevelReasoner->getConstraintsInTopologicalOrder().size() ).ascii() );

        unsigned numberOfDisjunctions = 0;
        unsigned numberOfMaxs = 0;
        for ( const auto &constraint : other._plConstraints )
        {
            if ( constraint->getType() == DISJUNCTION )
            {
                auto *newPlc = constraint->duplicateConstraint();
                _plConstraints.append( newPlc );
                ++numberOfDisjunctions;
            }
            else if ( constraint->getType() == MAX &&
                        !other._networkLevelReasoner->getConstraintsInTopologicalOrder().exists( constraint ) )
            {
                auto *newPlc = constraint->duplicateConstraint();
                _plConstraints.append( newPlc );
                ++numberOfMaxs;
            }

        }

        ASSERT( other._networkLevelReasoner->getConstraintsInTopologicalOrder().size() +
                numberOfDisjunctions +
                numberOfMaxs
                == other._plConstraints.size() );

        for ( const auto &constraint : other._networkLevelReasoner->
                  getConstraintsInTopologicalOrder() )
        {
            auto *newPlc = constraint->duplicateConstraint();
            _plConstraints.append( newPlc );
            _networkLevelReasoner->addConstraintInTopologicalOrder( newPlc );
        }
    }

    INPUT_QUERY_LOG( "Calling deep copy constructor - done\n" );
    return *this;
}

InputQuery::InputQuery( const InputQuery &other )
    : _networkLevelReasoner( NULL )
{
    *this = other;
}

void InputQuery::freeConstraintsIfNeeded()
{
    for ( auto &it : _plConstraints )
        delete it;

    _plConstraints.clear();

    for ( auto &it : _nlConstraints )
        delete it;

    _nlConstraints.clear();
}

const Map<unsigned, double> &InputQuery::getLowerBounds() const
{
    return _lowerBounds;
}

const Map<unsigned, double> &InputQuery::getUpperBounds() const
{
    return _upperBounds;
}

void InputQuery::clearBounds()
{
    _lowerBounds.clear();
    _upperBounds.clear();
}

void InputQuery::storeDebuggingSolution( unsigned variable, double value )
{
    _debuggingSolution[variable] = value;
}

void InputQuery::saveQuery( const String &fileName )
{
    AutoFile queryFile( fileName );
    queryFile->open( IFile::MODE_WRITE_TRUNCATE );

    // Number of Variables
    queryFile->write( Stringf( "%u\n", _numberOfVariables ) );

    // Number of Bounds
    queryFile->write( Stringf( "%u\n", _lowerBounds.size() ) );
    queryFile->write( Stringf( "%u\n", _upperBounds.size() ) );

    // Number of Equations
    queryFile->write( Stringf( "%u\n", _equations.size() ) );

    // Number of Non-linear Constraints
    queryFile->write( Stringf( "%u", _plConstraints.size() + _nlConstraints.size() ) );

    printf( "Number of variables: %u\n", _numberOfVariables );
    printf( "Number of lower bounds: %u\n", _lowerBounds.size() );
    printf( "Number of upper bounds: %u\n", _upperBounds.size() );
    printf( "Number of equations: %u\n", _equations.size() );
    printf( "Number of non-linear constraints: %u\n", _plConstraints.size() + _nlConstraints.size() );

    // Number of Input Variables
    queryFile->write( Stringf( "\n%u", getNumInputVariables() ) );

    // Input Variables
    unsigned i = 0;
    for ( const auto &inVar : getInputVariables() )
    {
        queryFile->write( Stringf( "\n%u,%u", i, inVar ) );
        ++i;
    }
    ASSERT( i == getNumInputVariables() );

    // Number of Output Variables
    queryFile->write( Stringf( "\n%u", getNumOutputVariables() ) );

    // Output Variables
    i = 0;
    for ( const auto &outVar : getOutputVariables() )
    {
        queryFile->write( Stringf( "\n%u,%u", i, outVar ) );
        ++i;
    }
    ASSERT( i == getNumOutputVariables() );

    // Lower Bounds
    for ( const auto &lb : _lowerBounds )
        queryFile->write( Stringf( "\n%d,%.10f", lb.first, lb.second ) );

    // Upper Bounds
    for ( const auto &ub : _upperBounds )
        queryFile->write( Stringf( "\n%d,%.10f", ub.first, ub.second ) );

    // Equations
    i = 0;
    for ( const auto &e : _equations )
    {
        // Equation number
        queryFile->write( Stringf( "\n%u,", i ) );

        // Equation type
        queryFile->write( Stringf( "%01d,", e._type ) );

        // Equation scalar
        queryFile->write( Stringf( "%.10f", e._scalar ) );
        for ( const auto &a : e._addends )
            queryFile->write( Stringf( ",%u,%.10f", a._variable, a._coefficient ) );

        ++i;
    }

    // Piecewise-Linear Constraints
    i = 0;
    for ( const auto &constraint : _plConstraints )
    {
        // Constraint number
        queryFile->write( Stringf( "\n%u,", i ) );
        queryFile->write( constraint->serializeToString() );
        ++i;
    }

    // Nonlinear Constraints
    i = 0;
    for ( const auto &constraint : _nlConstraints )
    {
        // Constraint number
        queryFile->write( Stringf( "\n%u,", i ) );
        queryFile->write( constraint->serializeToString() );
        ++i;
    }

    queryFile->close();
}

void InputQuery::markInputVariable( unsigned variable, unsigned inputIndex )
{
    _variableToInputIndex[variable] = inputIndex;
    _inputIndexToVariable[inputIndex] = variable;
}

void InputQuery::markOutputVariable( unsigned variable, unsigned outputIndex )
{
    _variableToOutputIndex[variable] = outputIndex;
    _outputIndexToVariable[outputIndex] = variable;
}

unsigned InputQuery::inputVariableByIndex( unsigned index ) const
{
    ASSERT( _inputIndexToVariable.exists( index ) );
    return _inputIndexToVariable.get( index );
}

unsigned InputQuery::outputVariableByIndex( unsigned index ) const
{
    ASSERT( _outputIndexToVariable.exists( index ) );
    return _outputIndexToVariable.get( index );
}

unsigned InputQuery::getNumInputVariables() const
{
    return _inputIndexToVariable.size();
}

unsigned InputQuery::getNumOutputVariables() const
{
    return _outputIndexToVariable.size();
}

List<unsigned> InputQuery::getInputVariables() const
{
    List<unsigned> result;
    for ( const auto &pair : _variableToInputIndex )
        result.append( pair.first );

    return result;
}

List<unsigned> InputQuery::getOutputVariables() const
{
    List<unsigned> result;
    for ( const auto &pair : _variableToOutputIndex )
        result.append( pair.first );

    return result;
}

void InputQuery::printAllBounds() const
{
    printf( "InputQuery: Dumping all bounds\n" );

    for ( unsigned i = 0; i < _numberOfVariables; ++i )
    {
        printf( "\tx%u: [", i );
        if ( _lowerBounds.exists( i ) )
            printf( "%lf, ", _lowerBounds[i] );
        else
            printf( "-INF, " );

        if ( _upperBounds.exists( i ) )
            printf( "%lf]", _upperBounds[i] );
        else
            printf( "+INF]" );
        printf( "\n" );

    }

    printf( "\n\n" );
}

void InputQuery::printInputOutputBounds() const
{
    printf( "Dumping bounds of the input and output variables:\n" );

    for ( const auto &pair : _variableToInputIndex )
    {
        printf( "\tInput %u (var %u): [%lf, %lf]\n",
                pair.second,
                pair.first,
                _lowerBounds[pair.first],
                _upperBounds[pair.first] );
    }

    for ( const auto &pair : _variableToOutputIndex )
    {
        printf( "\tOutput %u (var %u): [%lf, %lf]\n",
                pair.second,
                pair.first,
                _lowerBounds[pair.first],
                _upperBounds[pair.first] );
    }
}

void InputQuery::dump() const
{
    printf( "Total number of variables: %u\n", _numberOfVariables );
    printf( "Input variables:\n" );
    for ( const auto &input : _inputIndexToVariable )
        printf( "\tx%u\n", input.second );

    printf( "Output variables:\n" );
    for ( const auto &output : _outputIndexToVariable )
        printf( "\tx%u\n", output.second );

    printf( "Variable bounds:\n" );
    for ( unsigned i = 0; i < _numberOfVariables; ++i )
    {
        printf( "\t %u: [%s, %s]\n", i,
                _lowerBounds.exists( i ) ? Stringf( "%lf", _lowerBounds[i] ).ascii() : "-inf",
                _upperBounds.exists( i ) ? Stringf( "%lf", _upperBounds[i] ).ascii() : "inf" );
    }

    printf( "Constraints:\n" );
    String constraintString;
    for ( const auto &pl : _plConstraints )
    {
        pl->dump( constraintString );
        printf( "\t%s\n", constraintString.ascii() );
    }

    for ( const auto &ts : _nlConstraints )
      {
        ts->dump( constraintString );
        printf( "\t%s\n", constraintString.ascii() );
      }

    printf( "Equations:\n" );
    for ( const auto &e : _equations )
    {
        printf( "\t" );
        e.dump();
    }
}

void InputQuery::adjustInputOutputMapping( const Map<unsigned, unsigned> &oldIndexToNewIndex,
                                           const Map<unsigned, unsigned> &mergedVariables )
{
    Map<unsigned, unsigned> newInputIndexToVariable;
    unsigned currentIndex = 0;

    // Input variables
    for ( const auto &it : _inputIndexToVariable )
    {
        if ( mergedVariables.exists( it.second ) )
            throw MarabouError( MarabouError::MERGED_INPUT_VARIABLE,
                                 Stringf( "Input variable %u has been merged\n", it.second ).ascii() );

        if ( oldIndexToNewIndex.exists( it.second ) )
        {
            newInputIndexToVariable[currentIndex] = oldIndexToNewIndex[it.second];
            ++currentIndex;
        }
    }
    _inputIndexToVariable = newInputIndexToVariable;

    _variableToInputIndex.clear();
    for ( auto it : _inputIndexToVariable )
        _variableToInputIndex[it.second] = it.first;

    Map<unsigned, unsigned> newOutputIndexToVariable;
    currentIndex = 0;

    // Output variables
    for ( const auto &it : _outputIndexToVariable )
    {
        if ( mergedVariables.exists( it.second ) )
            throw MarabouError( MarabouError::MERGED_OUTPUT_VARIABLE,
                                 Stringf( "Output variable %u has been merged\n", it.second ).ascii() );

        if ( oldIndexToNewIndex.exists( it.second ) )
        {
            newOutputIndexToVariable[currentIndex] = oldIndexToNewIndex[it.second];
            ++currentIndex;
        }
    }
    _outputIndexToVariable = newOutputIndexToVariable;

    _variableToOutputIndex.clear();
    for ( auto it : _outputIndexToVariable )
        _variableToOutputIndex[it.second] = it.first;
}

void InputQuery::setNetworkLevelReasoner( NLR::NetworkLevelReasoner *nlr )
{
    _networkLevelReasoner = nlr;
}

NLR::NetworkLevelReasoner *InputQuery::getNetworkLevelReasoner() const
{
    return _networkLevelReasoner;
}

bool InputQuery::constructNetworkLevelReasoner()
{
    INPUT_QUERY_LOG( "PP: constructing an NLR... " );

    if ( _networkLevelReasoner )
        delete _networkLevelReasoner;
    NLR::NetworkLevelReasoner *nlr = new NLR::NetworkLevelReasoner;

    Map<unsigned, unsigned> handledVariableToLayer;

    // First, put all the input neurons in layer 0
    List<unsigned> inputs = getInputVariables();
    // If there is no input variable, don't construct the nlr
    if ( inputs.empty() )
    {
        INPUT_QUERY_LOG( "unsuccessful\n" );
        delete nlr;
        return false;
    }

    nlr->addLayer( 0, NLR::Layer::INPUT, inputs.size() );
    unsigned index = 0;

    NLR::Layer *inputLayer = nlr->getLayer( 0 );
    for ( const auto &inputVariable : inputs )
    {
        nlr->setNeuronVariable( NLR::NeuronIndex( 0, index ), inputVariable );
        handledVariableToLayer[inputVariable] = 0;

        inputLayer->setLb( index, _lowerBounds.exists( inputVariable ) ?
                      _lowerBounds[inputVariable] : FloatUtils::negativeInfinity() );
        inputLayer->setUb( index, _upperBounds.exists( inputVariable ) ?
                      _upperBounds[inputVariable] : FloatUtils::infinity() );

        ++index;
    }

    unsigned newLayerIndex = 1;
    // Now, repeatedly attempt to construct additional layers
    while ( constructWeighedSumLayer( nlr, handledVariableToLayer, newLayerIndex ) ||
            constructReluLayer( nlr, handledVariableToLayer, newLayerIndex ) ||
            constructRoundLayer( nlr, handledVariableToLayer, newLayerIndex ) ||
            constructLeakyReluLayer( nlr, handledVariableToLayer, newLayerIndex ) ||
            constructAbsoluteValueLayer( nlr, handledVariableToLayer, newLayerIndex ) ||
            constructSignLayer( nlr, handledVariableToLayer, newLayerIndex ) ||
            constructSigmoidLayer( nlr, handledVariableToLayer, newLayerIndex ) ||
            constructMaxLayer( nlr, handledVariableToLayer, newLayerIndex ) ||
            constructBilinearLayer( nlr, handledVariableToLayer, newLayerIndex ) ||
            constructSoftmaxLayer( nlr, handledVariableToLayer, newLayerIndex )
            )
    {
        ++newLayerIndex;
    }

    bool success = ( newLayerIndex > 1 );

    if ( success )
    {
        unsigned count = 0;
        for ( unsigned i = 0; i < nlr->getNumberOfLayers(); ++i )
            count += nlr->getLayer( i )->getSize();

        INPUT_QUERY_LOG( Stringf( "successful. Constructed %u layers with %u neurons (out of %u)\n",
                      newLayerIndex,
                      count,
                      getNumberOfVariables() ).ascii() );

        _networkLevelReasoner = nlr;
    }
    else
    {
        INPUT_QUERY_LOG( "unsuccessful\n" );
        delete nlr;
    }

    return success;
}

bool InputQuery::constructWeighedSumLayer( NLR::NetworkLevelReasoner *nlr,
                                           Map<unsigned, unsigned> &handledVariableToLayer,
                                           unsigned newLayerIndex )
{
    INPUT_QUERY_LOG( "Attempting to construct weightedSumLayer..." );
    struct NeuronInformation
    {
    public:

        NeuronInformation( unsigned variable, unsigned neuron, const Equation *eq )
            : _variable( variable )
            , _neuron( neuron )
            , _eq( eq )
        {
        }

        NeuronInformation()
            : _eq( NULL )
        {
        }

        unsigned _variable;
        unsigned _neuron;
        const Equation *_eq;
    };

    List<NeuronInformation> newNeurons;

    // Look for equations where all variables except one have already been handled
    const List<Equation> &equations = getEquations();
    for ( const auto &eq : equations )
    {
        // Only consider equalities
        if ( eq._type != Equation::EQ )
            continue;

        List<unsigned> eqVariables = eq.getListParticipatingVariables();
        auto it = eqVariables.begin();
        while ( it != eqVariables.end() )
        {
            if ( handledVariableToLayer.exists( *it ) )
                it = eqVariables.erase( it );
            else
                ++it;
        }

        if ( eqVariables.size() == 1 )
        {
            // Add the surviving variable to the new layer
            newNeurons.append( NeuronInformation( *eqVariables.begin(), newNeurons.size(), &eq ) );
        }
    }

    // No neurons found for the new layer
    if ( newNeurons.empty() )
    {
        INPUT_QUERY_LOG( "\tFailed!" );
        return false;
    }

    nlr->addLayer( newLayerIndex, NLR::Layer::WEIGHTED_SUM, newNeurons.size() );

    NLR::Layer *layer = nlr->getLayer( newLayerIndex );
    for ( const auto &newNeuron : newNeurons )
    {
        handledVariableToLayer[newNeuron._variable] = newLayerIndex;

        layer->setLb( newNeuron._neuron, _lowerBounds.exists( newNeuron._variable ) ?
                      _lowerBounds[newNeuron._variable] : FloatUtils::negativeInfinity() );
        layer->setUb( newNeuron._neuron, _upperBounds.exists( newNeuron._variable ) ?
                      _upperBounds[newNeuron._variable] : FloatUtils::infinity() );

        // Add the new neuron
        nlr->setNeuronVariable( NLR::NeuronIndex( newLayerIndex, newNeuron._neuron ), newNeuron._variable );

        /*
          We assume equations have the form

          2x1 + 3x2 - y = 5

          Where y is our weighted sum variable. If y's coefficient is
          not -1, we make it -1 by multiplying everything else
        */

        ASSERT( !FloatUtils::isZero( newNeuron._eq->getCoefficient( newNeuron._variable ) ) );
        double factor = -1.0 / newNeuron._eq->getCoefficient( newNeuron._variable );

        // Bias
        nlr->setBias( newLayerIndex, newNeuron._neuron, factor * -newNeuron._eq->_scalar );

        // Weighted sum
        for ( const auto &addend : newNeuron._eq->_addends )
        {
            if ( addend._variable == newNeuron._variable )
                continue;

            unsigned sourceLayer = handledVariableToLayer[addend._variable];
            unsigned sourceNeuron = nlr->getLayer( sourceLayer )->variableToNeuron( addend._variable );

            // Mark the layer dependency
            nlr->addLayerDependency( sourceLayer, newLayerIndex );

            nlr->setWeight( sourceLayer,
                            sourceNeuron,
                            newLayerIndex,
                            newNeuron._neuron,
                            factor * addend._coefficient );
        }
    }

    INPUT_QUERY_LOG( "\tSuccessful!" );
    return true;
}

bool InputQuery::constructReluLayer( NLR::NetworkLevelReasoner *nlr,
                                     Map<unsigned, unsigned> &handledVariableToLayer,
                                     unsigned newLayerIndex )
{
    INPUT_QUERY_LOG( "Attempting to construct ReluLayer..." );
    struct NeuronInformation
    {
    public:

        NeuronInformation( unsigned variable, unsigned neuron, unsigned sourceVariable )
            : _variable( variable )
            , _neuron( neuron )
            , _sourceVariable( sourceVariable )
        {
        }

        unsigned _variable;
        unsigned _neuron;
        unsigned _sourceVariable;
    };

    List<NeuronInformation> newNeurons;

    // Look for ReLUs where all b variables have already been handled
    const List<PiecewiseLinearConstraint *> &plConstraints =
        getPiecewiseLinearConstraints();

    unsigned currentSourceLayer = 0;
    for ( const auto &plc : plConstraints )
    {
        // Only consider ReLUs
        if ( plc->getType() != RELU )
            continue;

        const ReluConstraint *relu = (const ReluConstraint *)plc;

        // Has the b variable been handled?
        unsigned b = relu->getB();
        if ( !handledVariableToLayer.exists( b ) ||
             ( _ensureSameSourceLayerInNLR && !newNeurons.empty() &&
               handledVariableToLayer[b] != currentSourceLayer ) )
            continue;

        // If the f variable has also been handled, ignore this constraint
        unsigned f = relu->getF();
        if ( handledVariableToLayer.exists( f ) )
            continue;

        // B has been handled, f hasn't. Add f
        if ( _ensureSameSourceLayerInNLR && newNeurons.empty() )
            currentSourceLayer = handledVariableToLayer[b];
        newNeurons.append( NeuronInformation( f, newNeurons.size(), b ) );
        nlr->addConstraintInTopologicalOrder( plc );
    }

    // No neurons found for the new layer
    if ( newNeurons.empty() )
    {
        INPUT_QUERY_LOG( "\tFailed!" );
        return false;
    }

    nlr->addLayer( newLayerIndex, NLR::Layer::RELU, newNeurons.size() );

    NLR::Layer *layer = nlr->getLayer( newLayerIndex );
    for ( const auto &newNeuron : newNeurons )
    {
        handledVariableToLayer[newNeuron._variable] = newLayerIndex;

        layer->setLb( newNeuron._neuron, _lowerBounds.exists( newNeuron._variable ) ?
                      _lowerBounds[newNeuron._variable] : FloatUtils::negativeInfinity() );
        layer->setUb( newNeuron._neuron, _upperBounds.exists( newNeuron._variable ) ?
                      _upperBounds[newNeuron._variable] : FloatUtils::infinity() );

        unsigned sourceLayer = handledVariableToLayer[newNeuron._sourceVariable];
        unsigned sourceNeuron = nlr->getLayer( sourceLayer )->variableToNeuron( newNeuron._sourceVariable );

        // Mark the layer dependency
        nlr->addLayerDependency( sourceLayer, newLayerIndex );

        // Add the new neuron
        nlr->setNeuronVariable( NLR::NeuronIndex( newLayerIndex, newNeuron._neuron ), newNeuron._variable );

        // Mark the activation connection
        nlr->addActivationSource( sourceLayer,
                                  sourceNeuron,
                                  newLayerIndex,
                                  newNeuron._neuron );
    }

    INPUT_QUERY_LOG( "\tSuccessful!" );
    return true;
}

bool InputQuery::constructLeakyReluLayer( NLR::NetworkLevelReasoner *nlr,
                                          Map<unsigned, unsigned> &handledVariableToLayer,
                                          unsigned newLayerIndex )
{
    INPUT_QUERY_LOG( "Attempting to construct LeakyReLULayer..." );
    struct NeuronInformation
    {
    public:

      NeuronInformation( unsigned variable, unsigned neuron, unsigned sourceVariable )
          : _variable( variable )
          , _neuron( neuron )
          , _sourceVariable( sourceVariable )
      {
      }

      unsigned _variable;
      unsigned _neuron;
      unsigned _sourceVariable;
    };

    List<NeuronInformation> newNeurons;

    // Look for LeakyReLUs where all b variables have already been handled
    const List<PiecewiseLinearConstraint *> &plConstraints =
      getPiecewiseLinearConstraints();

    unsigned currentSourceLayer = 0;
    double alpha = 0;
    for ( const auto &plc : plConstraints )
    {
        // Only consider Leaky ReLUs
        if ( plc->getType() != LEAKY_RELU )
            continue;

        const LeakyReluConstraint *leakyRelu = (const LeakyReluConstraint *)plc;

        // Has the b variable been handled?
        unsigned b = leakyRelu->getB();
        if ( !handledVariableToLayer.exists( b ) ||
             ( _ensureSameSourceLayerInNLR && !newNeurons.empty() &&
               handledVariableToLayer[b] != currentSourceLayer ) )
            continue;

        // If the f variable has also been handled, ignore this constraint
        unsigned f = leakyRelu->getF();
        if ( handledVariableToLayer.exists( f ) )
            continue;
        // B has been handled, f hasn't. Add f
        if ( _ensureSameSourceLayerInNLR && newNeurons.empty() )
            currentSourceLayer = handledVariableToLayer[b];
        newNeurons.append( NeuronInformation( f, newNeurons.size(), b ) );
        nlr->addConstraintInTopologicalOrder( plc );
        double alphaTemp = leakyRelu->getSlope();
        ASSERT( alphaTemp > 0 );
        if ( alpha != 0 && alpha != alphaTemp ) {
            throw NLRError( NLRError::LEAKY_RELU_SLOPES_NOT_UNIFORM );
        }
        alpha = alphaTemp;
    }

    // No neurons found for the new layer
    if ( newNeurons.empty() )
    {
        INPUT_QUERY_LOG( "\tFailed!" );
        return false;
    }

    nlr->addLayer( newLayerIndex, NLR::Layer::LEAKY_RELU, newNeurons.size() );

    NLR::Layer *layer = nlr->getLayer( newLayerIndex );
    layer->setAlpha( alpha );
    for ( const auto &newNeuron : newNeurons )
    {
        handledVariableToLayer[newNeuron._variable] = newLayerIndex;

        layer->setLb( newNeuron._neuron, _lowerBounds.exists( newNeuron._variable ) ?
                      _lowerBounds[newNeuron._variable] : FloatUtils::negativeInfinity() );
        layer->setUb( newNeuron._neuron, _upperBounds.exists( newNeuron._variable ) ?
                      _upperBounds[newNeuron._variable] : FloatUtils::infinity() );

        unsigned sourceLayer = handledVariableToLayer[newNeuron._sourceVariable];
        unsigned sourceNeuron = nlr->getLayer( sourceLayer )->variableToNeuron( newNeuron._sourceVariable );

        // Mark the layer dependency
        nlr->addLayerDependency( sourceLayer, newLayerIndex );

        // Add the new neuron
        nlr->setNeuronVariable( NLR::NeuronIndex( newLayerIndex, newNeuron._neuron ), newNeuron._variable );

        // Mark the activation connection
        nlr->addActivationSource( sourceLayer,
                                  sourceNeuron,
                                  newLayerIndex,
                                  newNeuron._neuron );
    }

    INPUT_QUERY_LOG( "\tSuccessful!" );
    return true;
}

bool InputQuery::constructRoundLayer( NLR::NetworkLevelReasoner *nlr,
                                      Map<unsigned, unsigned> &handledVariableToLayer,
                                      unsigned newLayerIndex )
{
    INPUT_QUERY_LOG( "Attempting to construct RoundLayer..." );
    struct NeuronInformation
    {
    public:

        NeuronInformation( unsigned variable, unsigned neuron, unsigned sourceVariable )
            : _variable( variable )
            , _neuron( neuron )
            , _sourceVariable( sourceVariable )
        {
        }

        unsigned _variable;
        unsigned _neuron;
        unsigned _sourceVariable;
    };

    List<NeuronInformation> newNeurons;

    // Look for ReLUs where all b variables have already been handled
    const List<NonlinearConstraint *> &nlConstraints =
        getNonlinearConstraints();

    unsigned currentSourceLayer = 0;
    for ( const auto &plc : nlConstraints )
    {
        // Only consider Rounds
        if ( plc->getType() != ROUND )
            continue;

        const RoundConstraint *round = (const RoundConstraint *)plc;

        // Has the b variable been handled?
        unsigned b = round->getB();
        if ( !handledVariableToLayer.exists( b ) ||
             ( _ensureSameSourceLayerInNLR && !newNeurons.empty() &&
               handledVariableToLayer[b] != currentSourceLayer ) )
            continue;

        // If the f variable has also been handled, ignore this constraint
        unsigned f = round->getF();
        if ( handledVariableToLayer.exists( f ) )
            continue;

        // B has been handled, f hasn't. Add f
        if ( _ensureSameSourceLayerInNLR && newNeurons.empty() )
            currentSourceLayer = handledVariableToLayer[b];
        newNeurons.append( NeuronInformation( f, newNeurons.size(), b ) );
    }

    // No neurons found for the new layer
    if ( newNeurons.empty() )
    {
        INPUT_QUERY_LOG( "\tFailed!" );
        return false;
    }

    nlr->addLayer( newLayerIndex, NLR::Layer::ROUND, newNeurons.size() );

    NLR::Layer *layer = nlr->getLayer( newLayerIndex );
    for ( const auto &newNeuron : newNeurons )
    {
        handledVariableToLayer[newNeuron._variable] = newLayerIndex;

        layer->setLb( newNeuron._neuron, _lowerBounds.exists( newNeuron._variable ) ?
                      _lowerBounds[newNeuron._variable] : FloatUtils::negativeInfinity() );
        layer->setUb( newNeuron._neuron, _upperBounds.exists( newNeuron._variable ) ?
                      _upperBounds[newNeuron._variable] : FloatUtils::infinity() );

        unsigned sourceLayer = handledVariableToLayer[newNeuron._sourceVariable];
        unsigned sourceNeuron = nlr->getLayer( sourceLayer )->variableToNeuron( newNeuron._sourceVariable );

        // Mark the layer dependency
        nlr->addLayerDependency( sourceLayer, newLayerIndex );

        // Add the new neuron
        nlr->setNeuronVariable( NLR::NeuronIndex( newLayerIndex, newNeuron._neuron ), newNeuron._variable );

        // Mark the activation connection
        nlr->addActivationSource( sourceLayer,
                                  sourceNeuron,
                                  newLayerIndex,
                                  newNeuron._neuron );
    }

    INPUT_QUERY_LOG( "\tSuccessful!" );
    return true;
}

bool InputQuery::constructSigmoidLayer( NLR::NetworkLevelReasoner *nlr,
                                        Map<unsigned, unsigned> &handledVariableToLayer,
                                        unsigned newLayerIndex )
{
    INPUT_QUERY_LOG( "Attempting to construct SigmoidLayer..." );
    struct NeuronInformation
    {
    public:

        NeuronInformation( unsigned variable, unsigned neuron, unsigned sourceVariable )
            : _variable( variable )
            , _neuron( neuron )
            , _sourceVariable( sourceVariable )
        {
        }

        unsigned _variable;
        unsigned _neuron;
        unsigned _sourceVariable;
    };

    List<NeuronInformation> newNeurons;

    // Look for Sigmoids where all b variables have already been handled
    const List<NonlinearConstraint *> &nlConstraints =
        getNonlinearConstraints();

    unsigned currentSourceLayer = 0;
    for ( const auto &tsc : nlConstraints )
    {
        // Only consider Sigmoids
        if ( tsc->getType() != SIGMOID )
            continue;

        const SigmoidConstraint *sigmoid = (const SigmoidConstraint *)tsc;

        // Has the b variable been handled?
        unsigned b = sigmoid->getB();
        if ( !handledVariableToLayer.exists( b ) ||
             ( _ensureSameSourceLayerInNLR && !newNeurons.empty() &&
               handledVariableToLayer[b] != currentSourceLayer ) )
            continue;

        // If the f variable has also been handled, ignore this constraint
        unsigned f = sigmoid->getF();
        if ( handledVariableToLayer.exists( f ) )
            continue;

        // B has been handled, f hasn't. Add f
        if ( _ensureSameSourceLayerInNLR && newNeurons.empty() )
            currentSourceLayer = handledVariableToLayer[b];
        newNeurons.append( NeuronInformation( f, newNeurons.size(), b ) );
    }

    // No neurons found for the new layer
    if ( newNeurons.empty() )
    {
        INPUT_QUERY_LOG( "\tFailed!" );
        return false;
    }

    nlr->addLayer( newLayerIndex, NLR::Layer::SIGMOID, newNeurons.size() );

    NLR::Layer *layer = nlr->getLayer( newLayerIndex );
    for ( const auto &newNeuron : newNeurons )
    {
        handledVariableToLayer[newNeuron._variable] = newLayerIndex;

        layer->setLb( newNeuron._neuron, _lowerBounds.exists( newNeuron._variable ) ?
                      _lowerBounds[newNeuron._variable] : FloatUtils::negativeInfinity() );
        layer->setUb( newNeuron._neuron, _upperBounds.exists( newNeuron._variable ) ?
                      _upperBounds[newNeuron._variable] : FloatUtils::infinity() );

        unsigned sourceLayer = handledVariableToLayer[newNeuron._sourceVariable];
        unsigned sourceNeuron = nlr->getLayer( sourceLayer )->variableToNeuron( newNeuron._sourceVariable );

        // Mark the layer dependency
        nlr->addLayerDependency( sourceLayer, newLayerIndex );

        // Add the new neuron
        nlr->setNeuronVariable( NLR::NeuronIndex( newLayerIndex, newNeuron._neuron ), newNeuron._variable );

        // Mark the activation connection
        nlr->addActivationSource( sourceLayer,
                                  sourceNeuron,
                                  newLayerIndex,
                                  newNeuron._neuron );
    }

    INPUT_QUERY_LOG( "\tSuccessful!" );
    return true;
}

bool InputQuery::constructAbsoluteValueLayer( NLR::NetworkLevelReasoner *nlr,
                                              Map<unsigned, unsigned> &handledVariableToLayer,
                                              unsigned newLayerIndex )
{
    INPUT_QUERY_LOG( "Attempting to construct AbsoluteValueLayer..." );
    struct NeuronInformation
    {
    public:

        NeuronInformation( unsigned variable, unsigned neuron, unsigned sourceVariable )
            : _variable( variable )
            , _neuron( neuron )
            , _sourceVariable( sourceVariable )
        {
        }

        unsigned _variable;
        unsigned _neuron;
        unsigned _sourceVariable;
    };

    List<NeuronInformation> newNeurons;

    // Look for ABSOLUTE_VALUEs where all b variables have already been handled
    const List<PiecewiseLinearConstraint *> &plConstraints =
        getPiecewiseLinearConstraints();

    unsigned currentSourceLayer = 0;
    for ( const auto &plc : plConstraints )
    {
        // Only consider ABSOLUTE_VALUE
        if ( plc->getType() != ABSOLUTE_VALUE )
            continue;

        const AbsoluteValueConstraint *abs = (const AbsoluteValueConstraint *)plc;

        // Has the b variable been handled?
        unsigned b = abs->getB();
        if ( !handledVariableToLayer.exists( b ) ||
             ( _ensureSameSourceLayerInNLR && !newNeurons.empty() &&
               handledVariableToLayer[b] != currentSourceLayer ) )
            continue;

        // If the f variable has also been handled, ignore this constraint
        unsigned f = abs->getF();
        if ( handledVariableToLayer.exists( f ) )
            continue;

        // B has been handled, f hasn't. Add f
        if ( _ensureSameSourceLayerInNLR && newNeurons.empty() )
            currentSourceLayer = handledVariableToLayer[b];
        newNeurons.append( NeuronInformation( f, newNeurons.size(), b ) );
        nlr->addConstraintInTopologicalOrder( plc );
    }

    // No neurons found for the new layer
    if ( newNeurons.empty() )
    {
        INPUT_QUERY_LOG( "\tFailed!" );
        return false;
    }

    nlr->addLayer( newLayerIndex, NLR::Layer::ABSOLUTE_VALUE, newNeurons.size() );

    NLR::Layer *layer = nlr->getLayer( newLayerIndex );
    for ( const auto &newNeuron : newNeurons )
    {
        handledVariableToLayer[newNeuron._variable] = newLayerIndex;

        layer->setLb( newNeuron._neuron, _lowerBounds.exists( newNeuron._variable ) ?
                      _lowerBounds[newNeuron._variable] : FloatUtils::negativeInfinity() );
        layer->setUb( newNeuron._neuron, _upperBounds.exists( newNeuron._variable ) ?
                      _upperBounds[newNeuron._variable] : FloatUtils::infinity() );

        unsigned sourceLayer = handledVariableToLayer[newNeuron._sourceVariable];
        unsigned sourceNeuron = nlr->getLayer( sourceLayer )->variableToNeuron( newNeuron._sourceVariable );

        // Mark the layer dependency
        nlr->addLayerDependency( sourceLayer, newLayerIndex );

        // Add the new neuron
        nlr->setNeuronVariable( NLR::NeuronIndex( newLayerIndex, newNeuron._neuron ), newNeuron._variable );

        // Mark the activation connection
        nlr->addActivationSource( sourceLayer,
                                  sourceNeuron,
                                  newLayerIndex,
                                  newNeuron._neuron );
    }

    INPUT_QUERY_LOG( "\tSuccessful!" );
    return true;
}

bool InputQuery::constructSignLayer( NLR::NetworkLevelReasoner *nlr,
                                     Map<unsigned, unsigned> &handledVariableToLayer,
                                     unsigned newLayerIndex )
{
    INPUT_QUERY_LOG( "Attempting to construct SignLayer..." );
    struct NeuronInformation
    {
    public:

        NeuronInformation( unsigned variable, unsigned neuron, unsigned sourceVariable )
            : _variable( variable )
            , _neuron( neuron )
            , _sourceVariable( sourceVariable )
        {
        }

        unsigned _variable;
        unsigned _neuron;
        unsigned _sourceVariable;
    };

    List<NeuronInformation> newNeurons;

    // Look for Signs where the b variables have already been handled
    const List<PiecewiseLinearConstraint *> &plConstraints =
        getPiecewiseLinearConstraints();

    unsigned currentSourceLayer = 0;
    for ( const auto &plc : plConstraints )
    {
        // Only consider Signs
        if ( plc->getType() != SIGN )
            continue;

        const SignConstraint *sign = (const SignConstraint *)plc;

        // Has the b variable been handled?
        unsigned b = sign->getB();
        if ( !handledVariableToLayer.exists( b ) ||
             ( _ensureSameSourceLayerInNLR && !newNeurons.empty() &&
               handledVariableToLayer[b] != currentSourceLayer ) )
            continue;

        // If the f variable has also been handled, ignore this constraint
        unsigned f = sign->getF();
        if ( handledVariableToLayer.exists( f ) )
            continue;

        // B has been handled, f hasn't. Add f
        if ( _ensureSameSourceLayerInNLR && newNeurons.empty() )
            currentSourceLayer = handledVariableToLayer[b];
        newNeurons.append( NeuronInformation( f, newNeurons.size(), b ) );
        nlr->addConstraintInTopologicalOrder( plc );
    }

    // No neurons found for the new layer
    if ( newNeurons.empty() )
    {
        INPUT_QUERY_LOG( "\tFailed!" );
        return false;
    }

    nlr->addLayer( newLayerIndex, NLR::Layer::SIGN, newNeurons.size() );

    NLR::Layer *layer = nlr->getLayer( newLayerIndex );
    for ( const auto &newNeuron : newNeurons )
    {
        handledVariableToLayer[newNeuron._variable] = newLayerIndex;

        layer->setLb( newNeuron._neuron, _lowerBounds.exists( newNeuron._variable ) ?
                      _lowerBounds[newNeuron._variable] : FloatUtils::negativeInfinity() );
        layer->setUb( newNeuron._neuron, _upperBounds.exists( newNeuron._variable ) ?
                      _upperBounds[newNeuron._variable] : FloatUtils::infinity() );

        unsigned sourceLayer = handledVariableToLayer[newNeuron._sourceVariable];
        unsigned sourceNeuron = nlr->getLayer( sourceLayer )->variableToNeuron( newNeuron._sourceVariable );

        // Mark the layer dependency
        nlr->addLayerDependency( sourceLayer, newLayerIndex );

        // Add the new neuron
        nlr->setNeuronVariable( NLR::NeuronIndex( newLayerIndex, newNeuron._neuron ), newNeuron._variable );

        // Mark the activation connection
        nlr->addActivationSource( sourceLayer,
                                  sourceNeuron,
                                  newLayerIndex,
                                  newNeuron._neuron );
    }

    INPUT_QUERY_LOG( "\tSuccessful!" );
    return true;
}

bool InputQuery::constructMaxLayer( NLR::NetworkLevelReasoner *nlr,
                                    Map<unsigned, unsigned> &handledVariableToLayer,
                                    unsigned newLayerIndex )
{
    INPUT_QUERY_LOG( "Attempting to construct MaxLayer..." );
    struct NeuronInformation
    {
    public:

        NeuronInformation( unsigned variable, unsigned neuron, const List<unsigned> &sourceVariables )
            : _variable( variable )
            , _neuron( neuron )
            , _sourceVariables( sourceVariables )
        {
        }

        unsigned _variable;
        unsigned _neuron;
        List<unsigned> _sourceVariables;
    };

    List<NeuronInformation> newNeurons;

    // Look for Maxes where all the element variables have already been handled
    const List<PiecewiseLinearConstraint *> &plConstraints =
        getPiecewiseLinearConstraints();

    unsigned currentSourceLayer = 0;
    for ( const auto &plc : plConstraints )
    {
        // Only consider Signs
        if ( plc->getType() != MAX )
            continue;

        const MaxConstraint *max = (const MaxConstraint *)plc;

        // Have all elements been handled?
        // Have all input variables been handled?
        bool missingInput = false;
        bool sourceLayerDiffers = false;
        for ( const auto &input : max->getElements() )
        {
            if ( !handledVariableToLayer.exists( input ) )
<<<<<<< HEAD
            {
                missingInput = true;
                break;
            }
            else if ( _ensureSameSourceLayerInNLR && newNeurons.size() &&
                      handledVariableToLayer[input] != currentSourceLayer )
            {
=======
            {
                missingInput = true;
                break;
            }
            else if ( _ensureSameSourceLayerInNLR && newNeurons.size() &&
                      handledVariableToLayer[input] != currentSourceLayer )
            {
>>>>>>> 06a97171
                sourceLayerDiffers = true;
                break;
            }
        }

        if ( missingInput || sourceLayerDiffers )
            continue;

        // If the f variable has also been handled, ignore this constraint
        unsigned f = max->getF();
        if ( handledVariableToLayer.exists( f ) )
            continue;

        // Elements have been handled, f hasn't. Add f
        if ( _ensureSameSourceLayerInNLR && newNeurons.empty() )
            currentSourceLayer = handledVariableToLayer[*max->getElements().begin()];
        newNeurons.append( NeuronInformation( f,
                                              newNeurons.size(),
                                              max->getElements() ) );
        nlr->addConstraintInTopologicalOrder( plc );

    }

    // No neurons found for the new layer
    if ( newNeurons.empty() )
    {
        INPUT_QUERY_LOG( "\tFailed!" );
        return false;
    }

    nlr->addLayer( newLayerIndex, NLR::Layer::MAX, newNeurons.size() );

    NLR::Layer *layer = nlr->getLayer( newLayerIndex );
    for ( const auto &newNeuron : newNeurons )
    {
        handledVariableToLayer[newNeuron._variable] = newLayerIndex;

        layer->setLb( newNeuron._neuron, _lowerBounds.exists( newNeuron._variable ) ?
                      _lowerBounds[newNeuron._variable] : FloatUtils::negativeInfinity() );
        layer->setUb( newNeuron._neuron, _upperBounds.exists( newNeuron._variable ) ?
                      _upperBounds[newNeuron._variable] : FloatUtils::infinity() );

        // Add the new neuron
        nlr->setNeuronVariable( NLR::NeuronIndex( newLayerIndex, newNeuron._neuron ), newNeuron._variable );

        for ( const auto &sourceVariable : newNeuron._sourceVariables )
        {
            unsigned sourceLayer = handledVariableToLayer[sourceVariable];
            unsigned sourceNeuron = nlr->getLayer( sourceLayer )->variableToNeuron( sourceVariable );

            // Mark the layer dependency
            nlr->addLayerDependency( sourceLayer, newLayerIndex );

            // Mark the activation connection
            nlr->addActivationSource( sourceLayer,
                                      sourceNeuron,
                                      newLayerIndex,
                                      newNeuron._neuron );
        }
    }

    INPUT_QUERY_LOG( "\tSuccessful!" );
    return true;
}

bool InputQuery::constructBilinearLayer( NLR::NetworkLevelReasoner *nlr,
                                          Map<unsigned, unsigned> &handledVariableToLayer,
                                          unsigned newLayerIndex )
{
  INPUT_QUERY_LOG( "Attempting to construct BilinearLayer..." );
  struct NeuronInformation
  {
    public:

    NeuronInformation( unsigned variable, unsigned neuron, const Vector<unsigned> &sourceVariables )
      : _variable( variable )
      , _neuron( neuron )
      , _sourceVariables( sourceVariables )
    {
    }

    unsigned _variable;
    unsigned _neuron;
    Vector<unsigned> _sourceVariables;
  };

  List<NeuronInformation> newNeurons;

  // Look for Bilinear constaints where all the element variables have already been handled
  const List<NonlinearConstraint *> &nlConstraints =
    getNonlinearConstraints();

  for ( const auto &nlc : nlConstraints )
  {
    // Only consider bilinear
    if ( nlc->getType() != BILINEAR )
      continue;

    const BilinearConstraint *bilinear = (const BilinearConstraint *)nlc;

    // Have all elements been handled?
    bool missingElement = false;
    for ( const auto &element : bilinear->getBs() )
    {
      if ( !handledVariableToLayer.exists( element ) )
      {
        missingElement = true;
        break;
      }
    }

    if ( missingElement )
      continue;

    // If the f variable has also been handled, ignore this constraint
    unsigned f = bilinear->getF();
    if ( handledVariableToLayer.exists( f ) )
      continue;

    // Elements have been handled, f hasn't. Add f
    newNeurons.append( NeuronInformation( f,
                                          newNeurons.size(),
                                          bilinear->getBs() ) );
  }

  // No neurons found for the new layer
  if ( newNeurons.empty() )
  {
    INPUT_QUERY_LOG( "\tFailed!" );
    return false;
  }

  nlr->addLayer( newLayerIndex, NLR::Layer::BILINEAR, newNeurons.size() );

  NLR::Layer *layer = nlr->getLayer( newLayerIndex );
  for ( const auto &newNeuron : newNeurons )
  {
    handledVariableToLayer[newNeuron._variable] = newLayerIndex;

    layer->setLb( newNeuron._neuron, _lowerBounds.exists( newNeuron._variable ) ?
                  _lowerBounds[newNeuron._variable] : FloatUtils::negativeInfinity() );
    layer->setUb( newNeuron._neuron, _upperBounds.exists( newNeuron._variable ) ?
                  _upperBounds[newNeuron._variable] : FloatUtils::infinity() );

    // Add the new neuron
    nlr->setNeuronVariable( NLR::NeuronIndex( newLayerIndex, newNeuron._neuron ), newNeuron._variable );

    for ( const auto &sourceVariable : newNeuron._sourceVariables )
    {
      unsigned sourceLayer = handledVariableToLayer[sourceVariable];
      unsigned sourceNeuron = nlr->getLayer( sourceLayer )->variableToNeuron( sourceVariable );

      // Mark the layer dependency
      nlr->addLayerDependency( sourceLayer, newLayerIndex );

      // Mark the activation connection
      nlr->addActivationSource( sourceLayer,
                                sourceNeuron,
                                newLayerIndex,
                                newNeuron._neuron );
    }
  }

  INPUT_QUERY_LOG( "\tSuccessful!" );
  return true;
}

bool InputQuery::constructSoftmaxLayer( NLR::NetworkLevelReasoner *nlr,
                                        Map<unsigned, unsigned> &handledVariableToLayer,
                                        unsigned newLayerIndex )
{
    INPUT_QUERY_LOG( "Attempting to construct SoftmaxLayer..." );
    struct NeuronInformation
    {
    public:

        NeuronInformation( unsigned variable,
                           unsigned neuron,
                           const Vector<unsigned> &sourceVariables )
            : _variable( variable )
            , _neuron( neuron )
            , _sourceVariables( sourceVariables )
        {
        }

      unsigned _variable;
      unsigned _neuron;
      Vector<unsigned> _sourceVariables;
    };

    List<NeuronInformation> newNeurons;

    // Look for Softmaxes where all the element variables have already been handled
    const List<NonlinearConstraint *> &nlConstraints =
        getNonlinearConstraints();

    unsigned currentSourceLayer = 0;
    for ( const auto &ts : nlConstraints )
    {
        // Only consider Softmax
        if ( ts->getType() != SOFTMAX )
          continue;

        const SoftmaxConstraint *softmax = (const SoftmaxConstraint *)ts;

        // Have all input variables been handled?
        bool missingInput = false;
        bool sourceLayerDiffers = false;
        for ( const auto &input : softmax->getInputs() )
        {
            if ( !handledVariableToLayer.exists( input ) )
            {
                missingInput = true;
                break;
            }
            else if ( _ensureSameSourceLayerInNLR &&
                      newNeurons.size() &&
                      handledVariableToLayer[input] != currentSourceLayer )
            {
                sourceLayerDiffers = true;
                break;
            }
        }

        if ( missingInput || sourceLayerDiffers )
          continue;

        // If any output has also been handled, ignore this constraint
        bool outputHandled = false;
        for ( const auto &output : softmax->getOutputs() )
        {
            if ( handledVariableToLayer.exists( output ) )
            {
                outputHandled = true;
                break;
            }
        }

        if ( outputHandled ) continue;

        // inputs have been handled, outputs haven't. Add the outputs
        // We want the following criteron to hold:
        // if we sort the inputs by their neuron index and sort the outputs
        // by their neuron index, each output would correspond to the correct input

        Map<unsigned, unsigned> neuronToVariable;
        Vector<unsigned> neurons;
        currentSourceLayer = handledVariableToLayer[*softmax->getInputs().begin()];
        NLR::Layer *layer = nlr->getLayer( currentSourceLayer );
        for ( const auto &input : softmax->getInputs() )
        {
            unsigned neuron = layer->variableToNeuron( input );
            neuronToVariable[neuron] = input;
            neurons.append( neuron );
        }
        neurons.sort();

        for ( unsigned neuron : neurons )
        {
            unsigned output = softmax->getOutput( neuronToVariable[neuron] );
            newNeurons.append( NeuronInformation( output,
                                                  newNeurons.size(),
                                                  softmax->getInputs() ) );
        }
    }

    // No neurons found for the new layer
    if ( newNeurons.empty() )
    {
        INPUT_QUERY_LOG( "\tFailed!" );
        return false;
    }

    nlr->addLayer( newLayerIndex, NLR::Layer::SOFTMAX, newNeurons.size() );

    NLR::Layer *layer = nlr->getLayer( newLayerIndex );
    for ( const auto &newNeuron : newNeurons )
    {
        handledVariableToLayer[newNeuron._variable] = newLayerIndex;

        layer->setLb( newNeuron._neuron, _lowerBounds.exists( newNeuron._variable ) ?
                      _lowerBounds[newNeuron._variable] : FloatUtils::negativeInfinity() );
        layer->setUb( newNeuron._neuron, _upperBounds.exists( newNeuron._variable ) ?
                      _upperBounds[newNeuron._variable] : FloatUtils::infinity() );

        // Add the new neuron
        nlr->setNeuronVariable( NLR::NeuronIndex( newLayerIndex, newNeuron._neuron ), newNeuron._variable );

        for ( const auto &sourceVariable : newNeuron._sourceVariables )
        {
            unsigned sourceLayer = handledVariableToLayer[sourceVariable];
            unsigned sourceNeuron = nlr->getLayer( sourceLayer )->variableToNeuron( sourceVariable );

            // Mark the layer dependency
            nlr->addLayerDependency( sourceLayer, newLayerIndex );

            // Mark the activation connection
            nlr->addActivationSource( sourceLayer,
                                      sourceNeuron,
                                      newLayerIndex,
                                      newNeuron._neuron );
        }
    }

    INPUT_QUERY_LOG( "\tSuccessful!" );
    return true;
}<|MERGE_RESOLUTION|>--- conflicted
+++ resolved
@@ -22,13 +22,8 @@
 #include "MStringf.h"
 #include "MarabouError.h"
 #include "MaxConstraint.h"
-<<<<<<< HEAD
 #include "RoundConstraint.h"
 #include "Options.h"
-#include "RoundConstraint.h"
-=======
-#include "Options.h"
->>>>>>> 06a97171
 #include "SoftmaxConstraint.h"
 #include "SymbolicBoundTighteningType.h"
 
@@ -1528,7 +1523,6 @@
         for ( const auto &input : max->getElements() )
         {
             if ( !handledVariableToLayer.exists( input ) )
-<<<<<<< HEAD
             {
                 missingInput = true;
                 break;
@@ -1536,15 +1530,6 @@
             else if ( _ensureSameSourceLayerInNLR && newNeurons.size() &&
                       handledVariableToLayer[input] != currentSourceLayer )
             {
-=======
-            {
-                missingInput = true;
-                break;
-            }
-            else if ( _ensureSameSourceLayerInNLR && newNeurons.size() &&
-                      handledVariableToLayer[input] != currentSourceLayer )
-            {
->>>>>>> 06a97171
                 sourceLayerDiffers = true;
                 break;
             }
