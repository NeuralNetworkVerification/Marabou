--- conflicted
+++ resolved
@@ -573,10 +573,7 @@
     // Now, repeatedly attempt to construct addditional layers
     while ( constructWeighedSumLayer( nlr, handledVariableToLayer, newLayerIndex ) ||
             constructReluLayer( nlr, handledVariableToLayer, newLayerIndex ) ||
-<<<<<<< HEAD
-=======
             constructAbsoluteValueLayer( nlr, handledVariableToLayer, newLayerIndex ) ||
->>>>>>> 3a1ab01d
             constructSignLayer( nlr, handledVariableToLayer, newLayerIndex ) )
     {
         ++newLayerIndex;
@@ -795,8 +792,6 @@
     return true;
 }
 
-<<<<<<< HEAD
-=======
 bool InputQuery::constructAbsoluteValueLayer( NLR::NetworkLevelReasoner *nlr,
                                               Map<unsigned, unsigned> &handledVariableToLayer,
                                               unsigned newLayerIndex )
@@ -879,15 +874,11 @@
     return true;
 }
 
->>>>>>> 3a1ab01d
 bool InputQuery::constructSignLayer( NLR::NetworkLevelReasoner *nlr,
                                      Map<unsigned, unsigned> &handledVariableToLayer,
                                      unsigned newLayerIndex )
 {
-<<<<<<< HEAD
-=======
     INPUT_QUERY_LOG( "Attempting to contruct SignLayer..." );
->>>>>>> 3a1ab01d
     struct NeuronInformation
     {
     public:
@@ -930,22 +921,15 @@
 
         // B has been handled, f hasn't. Add f
         newNeurons.append( NeuronInformation( f, newNeurons.size(), b ) );
-<<<<<<< HEAD
-=======
         nlr->addConstraintInTopologicalOrder( plc );
->>>>>>> 3a1ab01d
     }
 
     // No neurons found for the new layer
     if ( newNeurons.empty() )
-<<<<<<< HEAD
-        return false;
-=======
     {
         INPUT_QUERY_LOG( "\tFailed!" );
         return false;
     }
->>>>>>> 3a1ab01d
 
     nlr->addLayer( newLayerIndex, NLR::Layer::SIGN, newNeurons.size() );
     for ( const auto &newNeuron : newNeurons )
@@ -968,19 +952,6 @@
                                   newNeuron._neuron );
     }
 
-<<<<<<< HEAD
-    return true;
-}
-
-//
-// Local Variables:
-// compile-command: "make -C ../.. "
-// tags-file-name: "../../TAGS"
-// c-basic-offset: 4
-// End:
-//
-=======
     INPUT_QUERY_LOG( "\tSuccessful!" );
     return true;
-}
->>>>>>> 3a1ab01d
+}