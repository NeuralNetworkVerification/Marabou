/*********************                                                        */
/*! \file InputQuery.cpp
 ** \verbatim
 ** Top contributors (to current version):
 **   Guy Katz, Christopher Lazarus, Shantanu Thakoor
 ** This file is part of the Marabou project.
 ** Copyright (c) 2017-2019 by the authors listed in the file AUTHORS
 ** in the top-level source directory) and their institutional affiliations.
 ** All rights reserved. See the file COPYING in the top-level source
 ** directory for licensing information.\endverbatim
 **
 ** [[ Add lengthier description here ]]

 **/

#include "AutoFile.h"
#include "Debug.h"
#include "FloatUtils.h"
#include "InputQuery.h"
#include "LeakyReluConstraint.h"
#include "MStringf.h"
#include "MarabouError.h"
#include "MaxConstraint.h"

#define INPUT_QUERY_LOG( x, ... ) LOG( GlobalConfiguration::INPUT_QUERY_LOGGING, "Input Query: %s\n", x )

InputQuery::InputQuery()
    : _networkLevelReasoner( NULL )
{
}

InputQuery::~InputQuery()
{
    freeConstraintsIfNeeded();
    if ( _networkLevelReasoner )
    {
        delete _networkLevelReasoner;
        _networkLevelReasoner = NULL;
    }
}

void InputQuery::setNumberOfVariables( unsigned numberOfVariables )
{
    _numberOfVariables = numberOfVariables;
}

void InputQuery::setLowerBound( unsigned variable, double bound )
{
    if ( variable >= _numberOfVariables )
    {
        throw MarabouError( MarabouError::VARIABLE_INDEX_OUT_OF_RANGE,
                             Stringf( "Variable = %u, number of variables = %u (setLowerBound)",
                                      variable, _numberOfVariables ).ascii() );
    }

    _lowerBounds[variable] = bound;
}

void InputQuery::setUpperBound( unsigned variable, double bound )
{
    if ( variable >= _numberOfVariables )
    {
        throw MarabouError( MarabouError::VARIABLE_INDEX_OUT_OF_RANGE,
                             Stringf( "Variable = %u, number of variables = %u (setUpperBound)",
                                      variable, _numberOfVariables ).ascii() );
    }

    _upperBounds[variable] = bound;
}

void InputQuery::addEquation( const Equation &equation )
{
    _equations.append( equation );
}

unsigned InputQuery::getNumberOfVariables() const
{
    return _numberOfVariables;
}

double InputQuery::getLowerBound( unsigned variable ) const
{
    if ( variable >= _numberOfVariables )
    {
        throw MarabouError( MarabouError::VARIABLE_INDEX_OUT_OF_RANGE,
                             Stringf( "Variable = %u, number of variables = %u (getLowerBound)",
                                      variable, _numberOfVariables ).ascii() );
    }

    if ( !_lowerBounds.exists( variable ) )
        return FloatUtils::negativeInfinity();

    return _lowerBounds.get( variable );
}

double InputQuery::getUpperBound( unsigned variable ) const
{
    if ( variable >= _numberOfVariables )
    {
        throw MarabouError( MarabouError::VARIABLE_INDEX_OUT_OF_RANGE,
                             Stringf( "Variable = %u, number of variables = %u (getUpperBound)",
                                      variable, _numberOfVariables ).ascii() );
    }

    if ( !_upperBounds.exists( variable ) )
        return FloatUtils::infinity();

    return _upperBounds.get( variable );
}

List<Equation> &InputQuery::getEquations()
{
    return _equations;
}

void InputQuery::removeEquationsByIndex( const Set<unsigned> indices )
{
    unsigned m = _equations.size();
    List<Equation>::iterator it = _equations.begin();

    for ( unsigned index = 0; index < m; ++index )
    {
        if ( indices.exists( index ) )
            it = _equations.erase( it );
        else
            ++it;
    }
}

const List<Equation> &InputQuery::getEquations() const
{
    return _equations;
}

void InputQuery::setSolutionValue( unsigned variable, double value )
{
    _solution[variable] = value;
}

double InputQuery::getSolutionValue( unsigned variable ) const
{
    if ( !_solution.exists( variable ) )
        throw MarabouError( MarabouError::VARIABLE_DOESNT_EXIST_IN_SOLUTION,
                             Stringf( "Variable: %u", variable ).ascii() );

    return _solution.get( variable );
}

void InputQuery::addPiecewiseLinearConstraint( PiecewiseLinearConstraint *constraint )
{
    _plConstraints.append( constraint );
}

List<PiecewiseLinearConstraint *> &InputQuery::getPiecewiseLinearConstraints()
{
    return _plConstraints;
}

const List<PiecewiseLinearConstraint *> &InputQuery::getPiecewiseLinearConstraints() const
{
    return _plConstraints;
}

void InputQuery::addTranscendentalConstraint( TranscendentalConstraint *constraint )
{
    _tsConstraints.append( constraint );
}

List<TranscendentalConstraint *> &InputQuery::getTranscendentalConstraints()
{
    return _tsConstraints;
}

const List<TranscendentalConstraint *> &InputQuery::getTranscendentalConstraints() const
{
    return _tsConstraints;
}

unsigned InputQuery::countInfiniteBounds()
{
    unsigned result = 0;

    for ( const auto &lowerBound : _lowerBounds )
        if ( lowerBound.second == FloatUtils::negativeInfinity() )
            ++result;

    for ( const auto &upperBound : _upperBounds )
        if ( upperBound.second == FloatUtils::infinity() )
            ++result;

    for ( unsigned i = 0; i < _numberOfVariables; ++i )
    {
        if ( !_lowerBounds.exists( i ) )
            ++result;
        if ( !_upperBounds.exists( i ) )
            ++result;
    }

    return result;
}

void InputQuery::mergeIdenticalVariables( unsigned v1, unsigned v2 )
{
    // Handle equations
    for ( auto &equation : getEquations() )
        equation.updateVariableIndex( v1, v2 );

    // Handle PL constraints
    for ( auto &plConstraint : getPiecewiseLinearConstraints() )
    {
        if ( plConstraint->participatingVariable( v1 ) )
        {
            ASSERT( !plConstraint->participatingVariable( v2 ) );
            plConstraint->updateVariableIndex( v1, v2 );
        }
    }

    // TODO: update lower and upper bounds
}

void InputQuery::removeEquation( Equation e )
{
    _equations.erase( e );
}

InputQuery &InputQuery::operator=( const InputQuery &other )
{
    INPUT_QUERY_LOG( "Calling deep copy constructor..." );

    _numberOfVariables = other._numberOfVariables;
    _equations = other._equations;
    _lowerBounds = other._lowerBounds;
    _upperBounds = other._upperBounds;
    _solution = other._solution;
    _debuggingSolution = other._debuggingSolution;

    _variableToInputIndex = other._variableToInputIndex;
    _inputIndexToVariable = other._inputIndexToVariable;
    _variableToOutputIndex = other._variableToOutputIndex;
    _outputIndexToVariable = other._outputIndexToVariable;

    freeConstraintsIfNeeded();

    // Setting NLR
    if ( other._networkLevelReasoner )
    {
        if ( !_networkLevelReasoner )
            _networkLevelReasoner = new NLR::NetworkLevelReasoner;
        other._networkLevelReasoner->storeIntoOther( *_networkLevelReasoner );
    }
    else
    {
        if ( _networkLevelReasoner )
        {
            delete _networkLevelReasoner;
            _networkLevelReasoner = NULL;
        }
    }

    // Setting tsConstraints
    for ( const auto &constraint : other._tsConstraints )
        _tsConstraints.append( constraint->duplicateConstraint() );

    // Setting plConstraints and topological order
    if ( !other._networkLevelReasoner )
    {
        for ( const auto &constraint : other._plConstraints )
            _plConstraints.append( constraint->duplicateConstraint() );
    }
    else
    {
        INPUT_QUERY_LOG( Stringf( "Number of piecewise linear constraints in input query: %u",
                                  other._plConstraints.size() ).ascii() );
        INPUT_QUERY_LOG( Stringf( "Number of transcendental constraints in input query: %u",
                                  other._tsConstraints.size() ).ascii() );
        INPUT_QUERY_LOG( Stringf( "Number of piecewise linear constraints in topological order %u",
                                  other._networkLevelReasoner->getConstraintsInTopologicalOrder().size() ).ascii() );

        unsigned numberOfDisjunctions = 0;
        unsigned numberOfMaxs = 0;
        for ( const auto &constraint : other._plConstraints )
        {
            if ( constraint->getType() == DISJUNCTION )
            {
                auto *newPlc = constraint->duplicateConstraint();
                _plConstraints.append( newPlc );
                ++numberOfDisjunctions;
            }
            else if ( constraint->getType() == MAX &&
                        !other._networkLevelReasoner->getConstraintsInTopologicalOrder().exists( constraint ) )
            {
                auto *newPlc = constraint->duplicateConstraint();
                _plConstraints.append( newPlc );
                ++numberOfMaxs;
            }
            
        }

        ASSERT( other._networkLevelReasoner->getConstraintsInTopologicalOrder().size() +
                numberOfDisjunctions +
                numberOfMaxs
                == other._plConstraints.size() );

        for ( const auto &constraint : other._networkLevelReasoner->
                  getConstraintsInTopologicalOrder() )
        {
            auto *newPlc = constraint->duplicateConstraint();
            _plConstraints.append( newPlc );
            _networkLevelReasoner->addConstraintInTopologicalOrder( newPlc );
        }
    }

    INPUT_QUERY_LOG( "Calling deep copy constructor - done\n" );
    return *this;
}

InputQuery::InputQuery( const InputQuery &other )
    : _networkLevelReasoner( NULL )
{
    *this = other;
}

void InputQuery::freeConstraintsIfNeeded()
{
    for ( auto &it : _plConstraints )
        delete it;

    _plConstraints.clear();

    for ( auto &it : _tsConstraints )
        delete it;

    _tsConstraints.clear();
}

const Map<unsigned, double> &InputQuery::getLowerBounds() const
{
    return _lowerBounds;
}

const Map<unsigned, double> &InputQuery::getUpperBounds() const
{
    return _upperBounds;
}

void InputQuery::clearBounds()
{
    _lowerBounds.clear();
    _upperBounds.clear();
}

void InputQuery::storeDebuggingSolution( unsigned variable, double value )
{
    _debuggingSolution[variable] = value;
}

void InputQuery::saveQuery( const String &fileName )
{
    AutoFile queryFile( fileName );
    queryFile->open( IFile::MODE_WRITE_TRUNCATE );

    // Number of Variables
    queryFile->write( Stringf( "%u\n", _numberOfVariables ) );

    // Number of Bounds
    queryFile->write( Stringf( "%u\n", _lowerBounds.size() ) );
    queryFile->write( Stringf( "%u\n", _upperBounds.size() ) );

    // Number of Equations
    queryFile->write( Stringf( "%u\n", _equations.size() ) );

    // Number of Non-linear Constraints
    queryFile->write( Stringf( "%u", _plConstraints.size() + _tsConstraints.size() ) );

    printf( "Number of variables: %u\n", _numberOfVariables );
    printf( "Number of lower bounds: %u\n", _lowerBounds.size() );
    printf( "Number of upper bounds: %u\n", _upperBounds.size() );
    printf( "Number of equations: %u\n", _equations.size() );
    printf( "Number of non-linear constraints: %u\n", _plConstraints.size() + _tsConstraints.size() );

    // Number of Input Variables
    queryFile->write( Stringf( "\n%u", getNumInputVariables() ) );

    // Input Variables
    unsigned i = 0;
    for ( const auto &inVar : getInputVariables() )
    {
        queryFile->write( Stringf( "\n%u,%u", i, inVar ) );
        ++i;
    }
    ASSERT( i == getNumInputVariables() );

    // Number of Output Variables
    queryFile->write( Stringf( "\n%u", getNumOutputVariables() ) );

    // Output Variables
    i = 0;
    for ( const auto &outVar : getOutputVariables() )
    {
        queryFile->write( Stringf( "\n%u,%u", i, outVar ) );
        ++i;
    }
    ASSERT( i == getNumOutputVariables() );

    // Lower Bounds
    for ( const auto &lb : _lowerBounds )
        queryFile->write( Stringf( "\n%d,%.10f", lb.first, lb.second ) );

    // Upper Bounds
    for ( const auto &ub : _upperBounds )
        queryFile->write( Stringf( "\n%d,%.10f", ub.first, ub.second ) );

    // Equations
    i = 0;
    for ( const auto &e : _equations )
    {
        // Equation number
        queryFile->write( Stringf( "\n%u,", i ) );

        // Equation type
        queryFile->write( Stringf( "%01d,", e._type ) );

        // Equation scalar
        queryFile->write( Stringf( "%.10f", e._scalar ) );
        for ( const auto &a : e._addends )
            queryFile->write( Stringf( ",%u,%.10f", a._variable, a._coefficient ) );

        ++i;
    }

    // Piecewise-Linear Constraints
    i = 0;
    for ( const auto &constraint : _plConstraints )
    {
        // Constraint number
        queryFile->write( Stringf( "\n%u,", i ) );
        queryFile->write( constraint->serializeToString() );
        ++i;
    }

    // Transcendental Constraints
    i = 0;
    for ( const auto &constraint : _tsConstraints )
    {
        // Constraint number
        queryFile->write( Stringf( "\n%u,", i ) );
        queryFile->write( constraint->serializeToString() );
        ++i;
    }

    queryFile->close();
}

void InputQuery::markInputVariable( unsigned variable, unsigned inputIndex )
{
    _variableToInputIndex[variable] = inputIndex;
    _inputIndexToVariable[inputIndex] = variable;
}

void InputQuery::markOutputVariable( unsigned variable, unsigned outputIndex )
{
    _variableToOutputIndex[variable] = outputIndex;
    _outputIndexToVariable[outputIndex] = variable;
}

unsigned InputQuery::inputVariableByIndex( unsigned index ) const
{
    ASSERT( _inputIndexToVariable.exists( index ) );
    return _inputIndexToVariable.get( index );
}

unsigned InputQuery::outputVariableByIndex( unsigned index ) const
{
    ASSERT( _outputIndexToVariable.exists( index ) );
    return _outputIndexToVariable.get( index );
}

unsigned InputQuery::getNumInputVariables() const
{
    return _inputIndexToVariable.size();
}

unsigned InputQuery::getNumOutputVariables() const
{
    return _outputIndexToVariable.size();
}

List<unsigned> InputQuery::getInputVariables() const
{
    List<unsigned> result;
    for ( const auto &pair : _variableToInputIndex )
        result.append( pair.first );

    return result;
}

List<unsigned> InputQuery::getOutputVariables() const
{
    List<unsigned> result;
    for ( const auto &pair : _variableToOutputIndex )
        result.append( pair.first );

    return result;
}

void InputQuery::printAllBounds() const
{
    printf( "InputQuery: Dumping all bounds\n" );

    for ( unsigned i = 0; i < _numberOfVariables; ++i )
    {
        printf( "\tx%u: [", i );
        if ( _lowerBounds.exists( i ) )
            printf( "%lf, ", _lowerBounds[i] );
        else
            printf( "-INF, " );

        if ( _upperBounds.exists( i ) )
            printf( "%lf]", _upperBounds[i] );
        else
            printf( "+INF]" );
        printf( "\n" );

    }

    printf( "\n\n" );
}

void InputQuery::printInputOutputBounds() const
{
    printf( "Dumping bounds of the input and output variables:\n" );

    for ( const auto &pair : _variableToInputIndex )
    {
        printf( "\tInput %u (var %u): [%lf, %lf]\n",
                pair.second,
                pair.first,
                _lowerBounds[pair.first],
                _upperBounds[pair.first] );
    }

    for ( const auto &pair : _variableToOutputIndex )
    {
        printf( "\tOutput %u (var %u): [%lf, %lf]\n",
                pair.second,
                pair.first,
                _lowerBounds[pair.first],
                _upperBounds[pair.first] );
    }
}

void InputQuery::dump() const
{
    printf( "Total number of variables: %u\n", _numberOfVariables );
    printf( "Input variables:\n" );
    for ( const auto &input : _inputIndexToVariable )
        printf( "\tx%u\n", input.second );

    printf( "Output variables:\n" );
    for ( const auto &output : _outputIndexToVariable )
        printf( "\tx%u\n", output.second );

    printf( "Variable bounds:\n" );
    for ( unsigned i = 0; i < _numberOfVariables; ++i )
    {
        printf( "\t %u: [%s, %s]\n", i,
                _lowerBounds.exists( i ) ? Stringf( "%lf", _lowerBounds[i] ).ascii() : "-inf",
                _upperBounds.exists( i ) ? Stringf( "%lf", _upperBounds[i] ).ascii() : "inf" );
    }

    printf( "Constraints:\n" );
    String constraintString;
    for ( const auto &pl : _plConstraints )
    {
        pl->dump( constraintString );
        printf( "\t%s\n", constraintString.ascii() );
    }

    for ( const auto &ts : _tsConstraints )
      {
        ts->dump( constraintString );
        printf( "\t%s\n", constraintString.ascii() );
      }

    printf( "Equations:\n" );
    for ( const auto &e : _equations )
    {
        printf( "\t" );
        e.dump();
    }
}

void InputQuery::adjustInputOutputMapping( const Map<unsigned, unsigned> &oldIndexToNewIndex,
                                           const Map<unsigned, unsigned> &mergedVariables )
{
    Map<unsigned, unsigned> newInputIndexToVariable;
    unsigned currentIndex = 0;

    // Input variables
    for ( const auto &it : _inputIndexToVariable )
    {
        if ( mergedVariables.exists( it.second ) )
            throw MarabouError( MarabouError::MERGED_INPUT_VARIABLE,
                                 Stringf( "Input variable %u has been merged\n", it.second ).ascii() );

        if ( oldIndexToNewIndex.exists( it.second ) )
        {
            newInputIndexToVariable[currentIndex] = oldIndexToNewIndex[it.second];
            ++currentIndex;
        }
    }
    _inputIndexToVariable = newInputIndexToVariable;

    _variableToInputIndex.clear();
    for ( auto it : _inputIndexToVariable )
        _variableToInputIndex[it.second] = it.first;

    Map<unsigned, unsigned> newOutputIndexToVariable;
    currentIndex = 0;

    // Output variables
    for ( const auto &it : _outputIndexToVariable )
    {
        if ( mergedVariables.exists( it.second ) )
            throw MarabouError( MarabouError::MERGED_OUTPUT_VARIABLE,
                                 Stringf( "Output variable %u has been merged\n", it.second ).ascii() );

        if ( oldIndexToNewIndex.exists( it.second ) )
        {
            newOutputIndexToVariable[currentIndex] = oldIndexToNewIndex[it.second];
            ++currentIndex;
        }
    }
    _outputIndexToVariable = newOutputIndexToVariable;

    _variableToOutputIndex.clear();
    for ( auto it : _outputIndexToVariable )
        _variableToOutputIndex[it.second] = it.first;
}

void InputQuery::setNetworkLevelReasoner( NLR::NetworkLevelReasoner *nlr )
{
    _networkLevelReasoner = nlr;
}

NLR::NetworkLevelReasoner *InputQuery::getNetworkLevelReasoner() const
{
    return _networkLevelReasoner;
}

bool InputQuery::constructNetworkLevelReasoner()
{
    INPUT_QUERY_LOG( "PP: constructing an NLR... " );

    if ( _networkLevelReasoner )
        delete _networkLevelReasoner;
    NLR::NetworkLevelReasoner *nlr = new NLR::NetworkLevelReasoner;

    Map<unsigned, unsigned> handledVariableToLayer;

    // First, put all the input neurons in layer 0
    List<unsigned> inputs = getInputVariables();
    // If there is no input variable, don't construct the nlr
    if ( inputs.empty() )
    {
        INPUT_QUERY_LOG( "unsuccessful\n" );
        delete nlr;
        return false;
    }

    nlr->addLayer( 0, NLR::Layer::INPUT, inputs.size() );
    unsigned index = 0;

    NLR::Layer *inputLayer = nlr->getLayer( 0 );
    for ( const auto &inputVariable : inputs )
    {
        nlr->setNeuronVariable( NLR::NeuronIndex( 0, index ), inputVariable );
        handledVariableToLayer[inputVariable] = 0;

        inputLayer->setLb( index, _lowerBounds.exists( inputVariable ) ?
                      _lowerBounds[inputVariable] : FloatUtils::negativeInfinity() );
        inputLayer->setUb( index, _upperBounds.exists( inputVariable ) ?
                      _upperBounds[inputVariable] : FloatUtils::infinity() );

        ++index;
    }

    unsigned newLayerIndex = 1;
    // Now, repeatedly attempt to construct additional layers
    while ( constructWeighedSumLayer( nlr, handledVariableToLayer, newLayerIndex ) ||
            constructReluLayer( nlr, handledVariableToLayer, newLayerIndex ) ||
            constructLeakyReluLayer( nlr, handledVariableToLayer, newLayerIndex ) ||
            constructAbsoluteValueLayer( nlr, handledVariableToLayer, newLayerIndex ) ||
            constructSignLayer( nlr, handledVariableToLayer, newLayerIndex ) ||
            constructSigmoidLayer( nlr, handledVariableToLayer, newLayerIndex ) ||
            constructMaxLayer( nlr, handledVariableToLayer, newLayerIndex )
            )
    {
        ++newLayerIndex;
    }

    bool success = ( newLayerIndex > 1 );

    if ( success )
    {
        unsigned count = 0;
        for ( unsigned i = 0; i < nlr->getNumberOfLayers(); ++i )
            count += nlr->getLayer( i )->getSize();

        INPUT_QUERY_LOG( Stringf( "successful. Constructed %u layers with %u neurons (out of %u)\n",
                      newLayerIndex,
                      count,
                      getNumberOfVariables() ).ascii() );

        _networkLevelReasoner = nlr;
    }
    else
    {
        INPUT_QUERY_LOG( "unsuccessful\n" );
        delete nlr;
    }

    return success;
}

bool InputQuery::constructWeighedSumLayer( NLR::NetworkLevelReasoner *nlr,
                                           Map<unsigned, unsigned> &handledVariableToLayer,
                                           unsigned newLayerIndex )
{
    INPUT_QUERY_LOG( "Attempting to construct weightedSumLayer..." );
    struct NeuronInformation
    {
    public:

        NeuronInformation( unsigned variable, unsigned neuron, const Equation *eq )
            : _variable( variable )
            , _neuron( neuron )
            , _eq( eq )
        {
        }

        NeuronInformation()
            : _eq( NULL )
        {
        }

        unsigned _variable;
        unsigned _neuron;
        const Equation *_eq;
    };

    List<NeuronInformation> newNeurons;

    // Look for equations where all variables except one have already been handled
    const List<Equation> &equations = getEquations();
    for ( const auto &eq : equations )
    {
        // Only consider equalities
        if ( eq._type != Equation::EQ )
            continue;

        List<unsigned> eqVariables = eq.getListParticipatingVariables();
        auto it = eqVariables.begin();
        while ( it != eqVariables.end() )
        {
            if ( handledVariableToLayer.exists( *it ) )
                it = eqVariables.erase( it );
            else
                ++it;
        }

        if ( eqVariables.size() == 1 )
        {
            // Add the surviving variable to the new layer
            newNeurons.append( NeuronInformation( *eqVariables.begin(), newNeurons.size(), &eq ) );
        }
    }

    // No neurons found for the new layer
    if ( newNeurons.empty() )
    {
        INPUT_QUERY_LOG( "\tFailed!" );
        return false;
    }

    nlr->addLayer( newLayerIndex, NLR::Layer::WEIGHTED_SUM, newNeurons.size() );

    NLR::Layer *layer = nlr->getLayer( newLayerIndex );
    for ( const auto &newNeuron : newNeurons )
    {
        handledVariableToLayer[newNeuron._variable] = newLayerIndex;

        layer->setLb( newNeuron._neuron, _lowerBounds.exists( newNeuron._variable ) ?
                      _lowerBounds[newNeuron._variable] : FloatUtils::negativeInfinity() );
        layer->setUb( newNeuron._neuron, _upperBounds.exists( newNeuron._variable ) ?
                      _upperBounds[newNeuron._variable] : FloatUtils::infinity() );

        // Add the new neuron
        nlr->setNeuronVariable( NLR::NeuronIndex( newLayerIndex, newNeuron._neuron ), newNeuron._variable );

        /*
          We assume equations have the form

          2x1 + 3x2 - y = 5

          Where y is our weighted sum variable. If y's coefficient is
          not -1, we make it -1 by multiplying everything else
        */

        ASSERT( !FloatUtils::isZero( newNeuron._eq->getCoefficient( newNeuron._variable ) ) );
        double factor = -1.0 / newNeuron._eq->getCoefficient( newNeuron._variable );

        // Bias
        nlr->setBias( newLayerIndex, newNeuron._neuron, factor * -newNeuron._eq->_scalar );

        // Weighted sum
        for ( const auto &addend : newNeuron._eq->_addends )
        {
            if ( addend._variable == newNeuron._variable )
                continue;

            unsigned sourceLayer = handledVariableToLayer[addend._variable];
            unsigned sourceNeuron = nlr->getLayer( sourceLayer )->variableToNeuron( addend._variable );

            // Mark the layer dependency
            nlr->addLayerDependency( sourceLayer, newLayerIndex );

            nlr->setWeight( sourceLayer,
                            sourceNeuron,
                            newLayerIndex,
                            newNeuron._neuron,
                            factor * addend._coefficient );
        }
    }

    INPUT_QUERY_LOG( "\tSuccessful!" );
    return true;
}

bool InputQuery::constructReluLayer( NLR::NetworkLevelReasoner *nlr,
                                     Map<unsigned, unsigned> &handledVariableToLayer,
                                     unsigned newLayerIndex )
{
    INPUT_QUERY_LOG( "Attempting to construct ReluLayer..." );
    struct NeuronInformation
    {
    public:

        NeuronInformation( unsigned variable, unsigned neuron, unsigned sourceVariable )
            : _variable( variable )
            , _neuron( neuron )
            , _sourceVariable( sourceVariable )
        {
        }

        unsigned _variable;
        unsigned _neuron;
        unsigned _sourceVariable;
    };

    List<NeuronInformation> newNeurons;

    // Look for ReLUs where all b variables have already been handled
    const List<PiecewiseLinearConstraint *> &plConstraints =
        getPiecewiseLinearConstraints();

    for ( const auto &plc : plConstraints )
    {
        // Only consider ReLUs
        if ( plc->getType() != RELU )
            continue;

        const ReluConstraint *relu = (const ReluConstraint *)plc;

        // Has the b variable been handled?
        unsigned b = relu->getB();
        if ( !handledVariableToLayer.exists( b ) )
            continue;

        // If the f variable has also been handled, ignore this constraint
        unsigned f = relu->getF();
        if ( handledVariableToLayer.exists( f ) )
            continue;

        // B has been handled, f hasn't. Add f
        newNeurons.append( NeuronInformation( f, newNeurons.size(), b ) );
        nlr->addConstraintInTopologicalOrder( plc );
    }

    // No neurons found for the new layer
    if ( newNeurons.empty() )
    {
        INPUT_QUERY_LOG( "\tFailed!" );
        return false;
    }

    nlr->addLayer( newLayerIndex, NLR::Layer::RELU, newNeurons.size() );

    NLR::Layer *layer = nlr->getLayer( newLayerIndex );
    for ( const auto &newNeuron : newNeurons )
    {
        handledVariableToLayer[newNeuron._variable] = newLayerIndex;

        layer->setLb( newNeuron._neuron, _lowerBounds.exists( newNeuron._variable ) ?
                      _lowerBounds[newNeuron._variable] : FloatUtils::negativeInfinity() );
        layer->setUb( newNeuron._neuron, _upperBounds.exists( newNeuron._variable ) ?
                      _upperBounds[newNeuron._variable] : FloatUtils::infinity() );

        unsigned sourceLayer = handledVariableToLayer[newNeuron._sourceVariable];
        unsigned sourceNeuron = nlr->getLayer( sourceLayer )->variableToNeuron( newNeuron._sourceVariable );

        // Mark the layer dependency
        nlr->addLayerDependency( sourceLayer, newLayerIndex );

        // Add the new neuron
        nlr->setNeuronVariable( NLR::NeuronIndex( newLayerIndex, newNeuron._neuron ), newNeuron._variable );

        // Mark the activation connection
        nlr->addActivationSource( sourceLayer,
                                  sourceNeuron,
                                  newLayerIndex,
                                  newNeuron._neuron );
    }

    INPUT_QUERY_LOG( "\tSuccessful!" );
    return true;
}

<<<<<<< HEAD
bool InputQuery::constructLeakyReluLayer( NLR::NetworkLevelReasoner *nlr,
                                          Map<unsigned, unsigned> &handledVariableToLayer,
                                          unsigned newLayerIndex )
{
    INPUT_QUERY_LOG( "Attempting to construct LeakyReLULayer..." );
=======
bool InputQuery::constructSigmoidLayer( NLR::NetworkLevelReasoner *nlr,
                                     Map<unsigned, unsigned> &handledVariableToLayer,
                                     unsigned newLayerIndex )
{
    INPUT_QUERY_LOG( "Attempting to construct SigmoidLayer..." );
>>>>>>> c2bf0202
    struct NeuronInformation
    {
    public:

        NeuronInformation( unsigned variable, unsigned neuron, unsigned sourceVariable )
            : _variable( variable )
            , _neuron( neuron )
            , _sourceVariable( sourceVariable )
        {
        }

        unsigned _variable;
        unsigned _neuron;
        unsigned _sourceVariable;
    };

    List<NeuronInformation> newNeurons;

<<<<<<< HEAD
    // Look for ReLUs where all b variables have already been handled
    const List<PiecewiseLinearConstraint *> &plConstraints =
        getPiecewiseLinearConstraints();

    double alpha = 0;
    for ( const auto &plc : plConstraints )
    {
        // Only consider ReLUs
        if ( plc->getType() != LEAKY_RELU )
            continue;

        const LeakyReluConstraint *relu = (const LeakyReluConstraint *)plc;

        // Has the b variable been handled?
        unsigned b = relu->getB();
=======
    // Look for Sigmoids where all b variables have already been handled
    const List<TranscendentalConstraint *> &tsConstraints =
        getTranscendentalConstraints();

    for ( const auto &tsc : tsConstraints )
    {
        // Only consider Sigmoids
        if ( tsc->getType() != SIGMOID )
            continue;

        const SigmoidConstraint *sigmoid = (const SigmoidConstraint *)tsc;

        // Has the b variable been handled?
        unsigned b = sigmoid->getB();
>>>>>>> c2bf0202
        if ( !handledVariableToLayer.exists( b ) )
            continue;

        // If the f variable has also been handled, ignore this constraint
<<<<<<< HEAD
        unsigned f = relu->getF();
=======
        unsigned f = sigmoid->getF();
>>>>>>> c2bf0202
        if ( handledVariableToLayer.exists( f ) )
            continue;

        // B has been handled, f hasn't. Add f
        newNeurons.append( NeuronInformation( f, newNeurons.size(), b ) );
<<<<<<< HEAD
        nlr->addConstraintInTopologicalOrder( plc );
        ASSERT( relu->getSlope() > 0 );
        ASSERT( alpha == 0 || alpha == relu->getSlope() );
        alpha = relu->getSlope();
=======
        // nlr->addConstraintInTopologicalOrder( tsc );
>>>>>>> c2bf0202
    }

    // No neurons found for the new layer
    if ( newNeurons.empty() )
    {
        INPUT_QUERY_LOG( "\tFailed!" );
        return false;
    }

<<<<<<< HEAD
    nlr->addLayer( newLayerIndex, NLR::Layer::LEAKY_RELU, newNeurons.size() );

    NLR::Layer *layer = nlr->getLayer( newLayerIndex );
    layer->setAlpha( alpha );
=======
    nlr->addLayer( newLayerIndex, NLR::Layer::SIGMOID, newNeurons.size() );

    NLR::Layer *layer = nlr->getLayer( newLayerIndex );
>>>>>>> c2bf0202
    for ( const auto &newNeuron : newNeurons )
    {
        handledVariableToLayer[newNeuron._variable] = newLayerIndex;

        layer->setLb( newNeuron._neuron, _lowerBounds.exists( newNeuron._variable ) ?
                      _lowerBounds[newNeuron._variable] : FloatUtils::negativeInfinity() );
        layer->setUb( newNeuron._neuron, _upperBounds.exists( newNeuron._variable ) ?
                      _upperBounds[newNeuron._variable] : FloatUtils::infinity() );

        unsigned sourceLayer = handledVariableToLayer[newNeuron._sourceVariable];
        unsigned sourceNeuron = nlr->getLayer( sourceLayer )->variableToNeuron( newNeuron._sourceVariable );

        // Mark the layer dependency
        nlr->addLayerDependency( sourceLayer, newLayerIndex );

        // Add the new neuron
        nlr->setNeuronVariable( NLR::NeuronIndex( newLayerIndex, newNeuron._neuron ), newNeuron._variable );

        // Mark the activation connection
        nlr->addActivationSource( sourceLayer,
                                  sourceNeuron,
                                  newLayerIndex,
                                  newNeuron._neuron );
    }

    INPUT_QUERY_LOG( "\tSuccessful!" );
    return true;
}

bool InputQuery::constructAbsoluteValueLayer( NLR::NetworkLevelReasoner *nlr,
                                              Map<unsigned, unsigned> &handledVariableToLayer,
                                              unsigned newLayerIndex )
{
    INPUT_QUERY_LOG( "Attempting to construct AbsoluteValueLayer..." );
    struct NeuronInformation
    {
    public:

        NeuronInformation( unsigned variable, unsigned neuron, unsigned sourceVariable )
            : _variable( variable )
            , _neuron( neuron )
            , _sourceVariable( sourceVariable )
        {
        }

        unsigned _variable;
        unsigned _neuron;
        unsigned _sourceVariable;
    };

    List<NeuronInformation> newNeurons;

    // Look for ABSOLUTE_VALUEs where all b variables have already been handled
    const List<PiecewiseLinearConstraint *> &plConstraints =
        getPiecewiseLinearConstraints();

    for ( const auto &plc : plConstraints )
    {
        // Only consider ABSOLUTE_VALUE
        if ( plc->getType() != ABSOLUTE_VALUE )
            continue;

        const AbsoluteValueConstraint *abs = (const AbsoluteValueConstraint *)plc;

        // Has the b variable been handled?
        unsigned b = abs->getB();
        if ( !handledVariableToLayer.exists( b ) )
            continue;

        // If the f variable has also been handled, ignore this constraint
        unsigned f = abs->getF();
        if ( handledVariableToLayer.exists( f ) )
            continue;

        // B has been handled, f hasn't. Add f
        newNeurons.append( NeuronInformation( f, newNeurons.size(), b ) );
        nlr->addConstraintInTopologicalOrder( plc );
    }

    // No neurons found for the new layer
    if ( newNeurons.empty() )
    {
        INPUT_QUERY_LOG( "\tFailed!" );
        return false;
    }

    nlr->addLayer( newLayerIndex, NLR::Layer::ABSOLUTE_VALUE, newNeurons.size() );

    NLR::Layer *layer = nlr->getLayer( newLayerIndex );
    for ( const auto &newNeuron : newNeurons )
    {
        handledVariableToLayer[newNeuron._variable] = newLayerIndex;

        layer->setLb( newNeuron._neuron, _lowerBounds.exists( newNeuron._variable ) ?
                      _lowerBounds[newNeuron._variable] : FloatUtils::negativeInfinity() );
        layer->setUb( newNeuron._neuron, _upperBounds.exists( newNeuron._variable ) ?
                      _upperBounds[newNeuron._variable] : FloatUtils::infinity() );

        unsigned sourceLayer = handledVariableToLayer[newNeuron._sourceVariable];
        unsigned sourceNeuron = nlr->getLayer( sourceLayer )->variableToNeuron( newNeuron._sourceVariable );

        // Mark the layer dependency
        nlr->addLayerDependency( sourceLayer, newLayerIndex );

        // Add the new neuron
        nlr->setNeuronVariable( NLR::NeuronIndex( newLayerIndex, newNeuron._neuron ), newNeuron._variable );

        // Mark the activation connection
        nlr->addActivationSource( sourceLayer,
                                  sourceNeuron,
                                  newLayerIndex,
                                  newNeuron._neuron );
    }

    INPUT_QUERY_LOG( "\tSuccessful!" );
    return true;
}

bool InputQuery::constructSignLayer( NLR::NetworkLevelReasoner *nlr,
                                     Map<unsigned, unsigned> &handledVariableToLayer,
                                     unsigned newLayerIndex )
{
    INPUT_QUERY_LOG( "Attempting to construct SignLayer..." );
    struct NeuronInformation
    {
    public:

        NeuronInformation( unsigned variable, unsigned neuron, unsigned sourceVariable )
            : _variable( variable )
            , _neuron( neuron )
            , _sourceVariable( sourceVariable )
        {
        }

        unsigned _variable;
        unsigned _neuron;
        unsigned _sourceVariable;
    };

    List<NeuronInformation> newNeurons;

    // Look for Signs where the b variables have already been handled
    const List<PiecewiseLinearConstraint *> &plConstraints =
        getPiecewiseLinearConstraints();

    for ( const auto &plc : plConstraints )
    {
        // Only consider Signs
        if ( plc->getType() != SIGN )
            continue;

        const SignConstraint *sign = (const SignConstraint *)plc;

        // Has the b variable been handled?
        unsigned b = sign->getB();
        if ( !handledVariableToLayer.exists( b ) )
            continue;

        // If the f variable has also been handled, ignore this constraint
        unsigned f = sign->getF();
        if ( handledVariableToLayer.exists( f ) )
            continue;

        // B has been handled, f hasn't. Add f
        newNeurons.append( NeuronInformation( f, newNeurons.size(), b ) );
        nlr->addConstraintInTopologicalOrder( plc );
    }

    // No neurons found for the new layer
    if ( newNeurons.empty() )
    {
        INPUT_QUERY_LOG( "\tFailed!" );
        return false;
    }

    nlr->addLayer( newLayerIndex, NLR::Layer::SIGN, newNeurons.size() );

    NLR::Layer *layer = nlr->getLayer( newLayerIndex );
    for ( const auto &newNeuron : newNeurons )
    {
        handledVariableToLayer[newNeuron._variable] = newLayerIndex;

        layer->setLb( newNeuron._neuron, _lowerBounds.exists( newNeuron._variable ) ?
                      _lowerBounds[newNeuron._variable] : FloatUtils::negativeInfinity() );
        layer->setUb( newNeuron._neuron, _upperBounds.exists( newNeuron._variable ) ?
                      _upperBounds[newNeuron._variable] : FloatUtils::infinity() );

        unsigned sourceLayer = handledVariableToLayer[newNeuron._sourceVariable];
        unsigned sourceNeuron = nlr->getLayer( sourceLayer )->variableToNeuron( newNeuron._sourceVariable );

        // Mark the layer dependency
        nlr->addLayerDependency( sourceLayer, newLayerIndex );

        // Add the new neuron
        nlr->setNeuronVariable( NLR::NeuronIndex( newLayerIndex, newNeuron._neuron ), newNeuron._variable );

        // Mark the activation connection
        nlr->addActivationSource( sourceLayer,
                                  sourceNeuron,
                                  newLayerIndex,
                                  newNeuron._neuron );
    }

    INPUT_QUERY_LOG( "\tSuccessful!" );
    return true;
}

bool InputQuery::constructMaxLayer( NLR::NetworkLevelReasoner *nlr,
                                    Map<unsigned, unsigned> &handledVariableToLayer,
                                    unsigned newLayerIndex )
{
    INPUT_QUERY_LOG( "Attempting to construct MaxLayer..." );
    struct NeuronInformation
    {
    public:

        NeuronInformation( unsigned variable, unsigned neuron, const List<unsigned> &sourceVariables )
            : _variable( variable )
            , _neuron( neuron )
            , _sourceVariables( sourceVariables )
        {
        }

        unsigned _variable;
        unsigned _neuron;
        List<unsigned> _sourceVariables;
    };

    List<NeuronInformation> newNeurons;

    // Look for Maxes where all the element variables have already been handled
    const List<PiecewiseLinearConstraint *> &plConstraints =
        getPiecewiseLinearConstraints();

    for ( const auto &plc : plConstraints )
    {
        // Only consider Signs
        if ( plc->getType() != MAX )
            continue;

        const MaxConstraint *max = (const MaxConstraint *)plc;

        // Have all elements been handled?
        bool missingElement = false;
        for ( const auto &element : max->getElements() )
        {
            if ( !handledVariableToLayer.exists( element ) )
            {
                missingElement = true;
                break;
            }
        }

        if ( missingElement )
            continue;

        // If the f variable has also been handled, ignore this constraint
        unsigned f = max->getF();
        if ( handledVariableToLayer.exists( f ) )
            continue;

        // Elements have been handled, f hasn't. Add f
        newNeurons.append( NeuronInformation( f,
                                              newNeurons.size(),
                                              max->getElements() ) );
        nlr->addConstraintInTopologicalOrder( plc );
    }

    // No neurons found for the new layer
    if ( newNeurons.empty() )
    {
        INPUT_QUERY_LOG( "\tFailed!" );
        return false;
    }

    nlr->addLayer( newLayerIndex, NLR::Layer::MAX, newNeurons.size() );

    NLR::Layer *layer = nlr->getLayer( newLayerIndex );
    for ( const auto &newNeuron : newNeurons )
    {
        handledVariableToLayer[newNeuron._variable] = newLayerIndex;

        layer->setLb( newNeuron._neuron, _lowerBounds.exists( newNeuron._variable ) ?
                      _lowerBounds[newNeuron._variable] : FloatUtils::negativeInfinity() );
        layer->setUb( newNeuron._neuron, _upperBounds.exists( newNeuron._variable ) ?
                      _upperBounds[newNeuron._variable] : FloatUtils::infinity() );

        // Add the new neuron
        nlr->setNeuronVariable( NLR::NeuronIndex( newLayerIndex, newNeuron._neuron ), newNeuron._variable );

        for ( const auto &sourceVariable : newNeuron._sourceVariables )
        {
            unsigned sourceLayer = handledVariableToLayer[sourceVariable];
            unsigned sourceNeuron = nlr->getLayer( sourceLayer )->variableToNeuron( sourceVariable );

            // Mark the layer dependency
            nlr->addLayerDependency( sourceLayer, newLayerIndex );

            // Mark the activation connection
            nlr->addActivationSource( sourceLayer,
                                      sourceNeuron,
                                      newLayerIndex,
                                      newNeuron._neuron );
        }
    }

    INPUT_QUERY_LOG( "\tSuccessful!" );
    return true;
}<|MERGE_RESOLUTION|>--- conflicted
+++ resolved
@@ -926,91 +926,60 @@
     return true;
 }
 
-<<<<<<< HEAD
 bool InputQuery::constructLeakyReluLayer( NLR::NetworkLevelReasoner *nlr,
                                           Map<unsigned, unsigned> &handledVariableToLayer,
                                           unsigned newLayerIndex )
 {
     INPUT_QUERY_LOG( "Attempting to construct LeakyReLULayer..." );
-=======
-bool InputQuery::constructSigmoidLayer( NLR::NetworkLevelReasoner *nlr,
-                                     Map<unsigned, unsigned> &handledVariableToLayer,
-                                     unsigned newLayerIndex )
-{
-    INPUT_QUERY_LOG( "Attempting to construct SigmoidLayer..." );
->>>>>>> c2bf0202
     struct NeuronInformation
     {
     public:
 
-        NeuronInformation( unsigned variable, unsigned neuron, unsigned sourceVariable )
-            : _variable( variable )
-            , _neuron( neuron )
-            , _sourceVariable( sourceVariable )
-        {
-        }
-
-        unsigned _variable;
-        unsigned _neuron;
-        unsigned _sourceVariable;
+      NeuronInformation( unsigned variable, unsigned neuron, unsigned sourceVariable )
+        : _variable( variable )
+        , _neuron( neuron )
+        , _sourceVariable( sourceVariable )
+      {
+      }
+
+      unsigned _variable;
+      unsigned _neuron;
+      unsigned _sourceVariable;
     };
 
     List<NeuronInformation> newNeurons;
 
-<<<<<<< HEAD
-    // Look for ReLUs where all b variables have already been handled
+    // Look for LeakyReLUs where all b variables have already been handled
     const List<PiecewiseLinearConstraint *> &plConstraints =
-        getPiecewiseLinearConstraints();
+      getPiecewiseLinearConstraints();
 
     double alpha = 0;
     for ( const auto &plc : plConstraints )
     {
-        // Only consider ReLUs
+        // Only consider Leaky ReLUs
         if ( plc->getType() != LEAKY_RELU )
             continue;
 
-        const LeakyReluConstraint *relu = (const LeakyReluConstraint *)plc;
+        const LeakyReluConstraint *leakyRelu = (const LeakyReluConstraint *)plc;
 
         // Has the b variable been handled?
-        unsigned b = relu->getB();
-=======
-    // Look for Sigmoids where all b variables have already been handled
-    const List<TranscendentalConstraint *> &tsConstraints =
-        getTranscendentalConstraints();
-
-    for ( const auto &tsc : tsConstraints )
-    {
-        // Only consider Sigmoids
-        if ( tsc->getType() != SIGMOID )
-            continue;
-
-        const SigmoidConstraint *sigmoid = (const SigmoidConstraint *)tsc;
-
-        // Has the b variable been handled?
-        unsigned b = sigmoid->getB();
->>>>>>> c2bf0202
+        unsigned b = leakyRelu->getB();
         if ( !handledVariableToLayer.exists( b ) )
             continue;
 
         // If the f variable has also been handled, ignore this constraint
-<<<<<<< HEAD
-        unsigned f = relu->getF();
-=======
-        unsigned f = sigmoid->getF();
->>>>>>> c2bf0202
+        unsigned f = leakyRelu->getF();
         if ( handledVariableToLayer.exists( f ) )
             continue;
-
         // B has been handled, f hasn't. Add f
         newNeurons.append( NeuronInformation( f, newNeurons.size(), b ) );
-<<<<<<< HEAD
         nlr->addConstraintInTopologicalOrder( plc );
-        ASSERT( relu->getSlope() > 0 );
-        ASSERT( alpha == 0 || alpha == relu->getSlope() );
-        alpha = relu->getSlope();
-=======
-        // nlr->addConstraintInTopologicalOrder( tsc );
->>>>>>> c2bf0202
+        double alphaTemp = leakyRelu->getSlope();
+        ASSERT( alphaTemp > 0 );
+        if ( alpha != 0 && alpha != alphaTemp ) {
+          throw NLRError( NLRError::LEAKY_RELU_SLOPES_NOT_UNIFORM )
+        }
+        alpha = alphaTemp;
     }
 
     // No neurons found for the new layer
@@ -1020,16 +989,10 @@
         return false;
     }
 
-<<<<<<< HEAD
     nlr->addLayer( newLayerIndex, NLR::Layer::LEAKY_RELU, newNeurons.size() );
 
     NLR::Layer *layer = nlr->getLayer( newLayerIndex );
     layer->setAlpha( alpha );
-=======
-    nlr->addLayer( newLayerIndex, NLR::Layer::SIGMOID, newNeurons.size() );
-
-    NLR::Layer *layer = nlr->getLayer( newLayerIndex );
->>>>>>> c2bf0202
     for ( const auto &newNeuron : newNeurons )
     {
         handledVariableToLayer[newNeuron._variable] = newLayerIndex;
@@ -1059,11 +1022,11 @@
     return true;
 }
 
-bool InputQuery::constructAbsoluteValueLayer( NLR::NetworkLevelReasoner *nlr,
-                                              Map<unsigned, unsigned> &handledVariableToLayer,
-                                              unsigned newLayerIndex )
-{
-    INPUT_QUERY_LOG( "Attempting to construct AbsoluteValueLayer..." );
+bool InputQuery::constructSigmoidLayer( NLR::NetworkLevelReasoner *nlr,
+                                     Map<unsigned, unsigned> &handledVariableToLayer,
+                                     unsigned newLayerIndex )
+{
+    INPUT_QUERY_LOG( "Attempting to construct SigmoidLayer..." );
     struct NeuronInformation
     {
     public:
@@ -1082,31 +1045,30 @@
 
     List<NeuronInformation> newNeurons;
 
-    // Look for ABSOLUTE_VALUEs where all b variables have already been handled
-    const List<PiecewiseLinearConstraint *> &plConstraints =
-        getPiecewiseLinearConstraints();
-
-    for ( const auto &plc : plConstraints )
-    {
-        // Only consider ABSOLUTE_VALUE
-        if ( plc->getType() != ABSOLUTE_VALUE )
-            continue;
-
-        const AbsoluteValueConstraint *abs = (const AbsoluteValueConstraint *)plc;
+    // Look for Sigmoids where all b variables have already been handled
+    const List<TranscendentalConstraint *> &tsConstraints =
+        getTranscendentalConstraints();
+
+    for ( const auto &tsc : tsConstraints )
+    {
+        // Only consider Sigmoids
+        if ( tsc->getType() != SIGMOID )
+            continue;
+
+        const SigmoidConstraint *sigmoid = (const SigmoidConstraint *)tsc;
 
         // Has the b variable been handled?
-        unsigned b = abs->getB();
+        unsigned b = sigmoid->getB();
         if ( !handledVariableToLayer.exists( b ) )
             continue;
 
-        // If the f variable has also been handled, ignore this constraint
-        unsigned f = abs->getF();
+        unsigned f = sigmoid->getF();
         if ( handledVariableToLayer.exists( f ) )
             continue;
 
         // B has been handled, f hasn't. Add f
         newNeurons.append( NeuronInformation( f, newNeurons.size(), b ) );
-        nlr->addConstraintInTopologicalOrder( plc );
+        // nlr->addConstraintInTopologicalOrder( tsc );
     }
 
     // No neurons found for the new layer
@@ -1116,7 +1078,7 @@
         return false;
     }
 
-    nlr->addLayer( newLayerIndex, NLR::Layer::ABSOLUTE_VALUE, newNeurons.size() );
+    nlr->addLayer( newLayerIndex, NLR::Layer::SIGMOID, newNeurons.size() );
 
     NLR::Layer *layer = nlr->getLayer( newLayerIndex );
     for ( const auto &newNeuron : newNeurons )
@@ -1148,11 +1110,11 @@
     return true;
 }
 
-bool InputQuery::constructSignLayer( NLR::NetworkLevelReasoner *nlr,
-                                     Map<unsigned, unsigned> &handledVariableToLayer,
-                                     unsigned newLayerIndex )
-{
-    INPUT_QUERY_LOG( "Attempting to construct SignLayer..." );
+bool InputQuery::constructAbsoluteValueLayer( NLR::NetworkLevelReasoner *nlr,
+                                              Map<unsigned, unsigned> &handledVariableToLayer,
+                                              unsigned newLayerIndex )
+{
+    INPUT_QUERY_LOG( "Attempting to construct AbsoluteValueLayer..." );
     struct NeuronInformation
     {
     public:
@@ -1171,25 +1133,25 @@
 
     List<NeuronInformation> newNeurons;
 
-    // Look for Signs where the b variables have already been handled
+    // Look for ABSOLUTE_VALUEs where all b variables have already been handled
     const List<PiecewiseLinearConstraint *> &plConstraints =
         getPiecewiseLinearConstraints();
 
     for ( const auto &plc : plConstraints )
     {
-        // Only consider Signs
-        if ( plc->getType() != SIGN )
-            continue;
-
-        const SignConstraint *sign = (const SignConstraint *)plc;
+        // Only consider ABSOLUTE_VALUE
+        if ( plc->getType() != ABSOLUTE_VALUE )
+            continue;
+
+        const AbsoluteValueConstraint *abs = (const AbsoluteValueConstraint *)plc;
 
         // Has the b variable been handled?
-        unsigned b = sign->getB();
+        unsigned b = abs->getB();
         if ( !handledVariableToLayer.exists( b ) )
             continue;
 
         // If the f variable has also been handled, ignore this constraint
-        unsigned f = sign->getF();
+        unsigned f = abs->getF();
         if ( handledVariableToLayer.exists( f ) )
             continue;
 
@@ -1205,7 +1167,7 @@
         return false;
     }
 
-    nlr->addLayer( newLayerIndex, NLR::Layer::SIGN, newNeurons.size() );
+    nlr->addLayer( newLayerIndex, NLR::Layer::ABSOLUTE_VALUE, newNeurons.size() );
 
     NLR::Layer *layer = nlr->getLayer( newLayerIndex );
     for ( const auto &newNeuron : newNeurons )
@@ -1237,6 +1199,95 @@
     return true;
 }
 
+bool InputQuery::constructSignLayer( NLR::NetworkLevelReasoner *nlr,
+                                     Map<unsigned, unsigned> &handledVariableToLayer,
+                                     unsigned newLayerIndex )
+{
+    INPUT_QUERY_LOG( "Attempting to construct SignLayer..." );
+    struct NeuronInformation
+    {
+    public:
+
+        NeuronInformation( unsigned variable, unsigned neuron, unsigned sourceVariable )
+            : _variable( variable )
+            , _neuron( neuron )
+            , _sourceVariable( sourceVariable )
+        {
+        }
+
+        unsigned _variable;
+        unsigned _neuron;
+        unsigned _sourceVariable;
+    };
+
+    List<NeuronInformation> newNeurons;
+
+    // Look for Signs where the b variables have already been handled
+    const List<PiecewiseLinearConstraint *> &plConstraints =
+        getPiecewiseLinearConstraints();
+
+    for ( const auto &plc : plConstraints )
+    {
+        // Only consider Signs
+        if ( plc->getType() != SIGN )
+            continue;
+
+        const SignConstraint *sign = (const SignConstraint *)plc;
+
+        // Has the b variable been handled?
+        unsigned b = sign->getB();
+        if ( !handledVariableToLayer.exists( b ) )
+            continue;
+
+        // If the f variable has also been handled, ignore this constraint
+        unsigned f = sign->getF();
+        if ( handledVariableToLayer.exists( f ) )
+            continue;
+
+        // B has been handled, f hasn't. Add f
+        newNeurons.append( NeuronInformation( f, newNeurons.size(), b ) );
+        nlr->addConstraintInTopologicalOrder( plc );
+    }
+
+    // No neurons found for the new layer
+    if ( newNeurons.empty() )
+    {
+        INPUT_QUERY_LOG( "\tFailed!" );
+        return false;
+    }
+
+    nlr->addLayer( newLayerIndex, NLR::Layer::SIGN, newNeurons.size() );
+
+    NLR::Layer *layer = nlr->getLayer( newLayerIndex );
+    for ( const auto &newNeuron : newNeurons )
+    {
+        handledVariableToLayer[newNeuron._variable] = newLayerIndex;
+
+        layer->setLb( newNeuron._neuron, _lowerBounds.exists( newNeuron._variable ) ?
+                      _lowerBounds[newNeuron._variable] : FloatUtils::negativeInfinity() );
+        layer->setUb( newNeuron._neuron, _upperBounds.exists( newNeuron._variable ) ?
+                      _upperBounds[newNeuron._variable] : FloatUtils::infinity() );
+
+        unsigned sourceLayer = handledVariableToLayer[newNeuron._sourceVariable];
+        unsigned sourceNeuron = nlr->getLayer( sourceLayer )->variableToNeuron( newNeuron._sourceVariable );
+
+        // Mark the layer dependency
+        nlr->addLayerDependency( sourceLayer, newLayerIndex );
+
+        // Add the new neuron
+        nlr->setNeuronVariable( NLR::NeuronIndex( newLayerIndex, newNeuron._neuron ), newNeuron._variable );
+
+        // Mark the activation connection
+        nlr->addActivationSource( sourceLayer,
+                                  sourceNeuron,
+                                  newLayerIndex,
+                                  newNeuron._neuron );
+    }
+
+    INPUT_QUERY_LOG( "\tSuccessful!" );
+    return true;
+}
+
 bool InputQuery::constructMaxLayer( NLR::NetworkLevelReasoner *nlr,
                                     Map<unsigned, unsigned> &handledVariableToLayer,
                                     unsigned newLayerIndex )
