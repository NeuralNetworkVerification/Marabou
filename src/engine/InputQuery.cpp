--- conflicted
+++ resolved
@@ -237,7 +237,6 @@
             _networkLevelReasoner = NULL;
         }
     }
-<<<<<<< HEAD
 
     // Setting plConstraints and topological order
     if ( !other._networkLevelReasoner )
@@ -247,6 +246,11 @@
     }
     else
     {
+        std::cout << other._networkLevelReasoner->getConstraintsInTopologicalOrder().size() <<
+                 " " << other._plConstraints.size() << std::endl;
+        ASSERT( other._networkLevelReasoner->getConstraintsInTopologicalOrder().size()
+                == other._plConstraints.size() );
+
         for ( const auto &constraint : other._networkLevelReasoner->
                   getConstraintsInTopologicalOrder() )
         {
@@ -254,10 +258,9 @@
             _plConstraints.append( newPlc );
             _networkLevelReasoner->addConstraintInTopologicalOrder( newPlc );
         }
-    }
-
-=======
->>>>>>> 03493873
+
+    }
+
     return *this;
 }
 
