--- conflicted
+++ resolved
@@ -419,7 +419,6 @@
     void mergeColumns( unsigned x1, unsigned x2 );
 
     /*
-<<<<<<< HEAD
       Check whether two variables are linearly dependent. If so, the function
       returns true and places in coefficient the value c such that
 
@@ -428,14 +427,14 @@
       The inverse coefficient is just 1/c.
     */
     bool areLinearlyDependent( unsigned x1, unsigned x2, double &coefficient, double &inverseCoefficient );
-=======
+
+    /*
       When we start merging columns, variables effectively get renamed.
       Further, it is possible that x1 is renamed to x2, and x2 is then
       renamed to x3. This function returns the final name of its input
       variable, after the merging has been applied.
      */
     unsigned getVariableAfterMerging( unsigned variable ) const;
->>>>>>> c060915a
 
 private:
     /*
