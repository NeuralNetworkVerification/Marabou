--- conflicted
+++ resolved
@@ -97,15 +97,14 @@
     Map<unsigned, double> _debuggingSolution;
 
     /*
-<<<<<<< HEAD
       Serializes the query to a file which can then be loaded using QueryLoader.
     */
     void saveQuery( const String &fileName );
-=======
+
+    /*
       Print input and output bounds
     */
     void printInputOutputBounds() const;
->>>>>>> d4e3fdb1
 
 private:
     unsigned _numberOfVariables;
