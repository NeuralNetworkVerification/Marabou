/*********************                                                        */
/*! \file InputQuery.h
 ** \verbatim
 ** Top contributors (to current version):
 **   Guy Katz, Shantanu Thakoor, Derek Huang
 ** This file is part of the Marabou project.
 ** Copyright (c) 2017-2019 by the authors listed in the file AUTHORS
 ** in the top-level source directory) and their institutional affiliations.
 ** All rights reserved. See the file COPYING in the top-level source
 ** directory for licensing information.\endverbatim
 **
 ** [[ Add lengthier description here ]]

 **/

#ifndef __InputQuery_h__
#define __InputQuery_h__

#include "Equation.h"
#include "List.h"
#include "MString.h"
#include "Map.h"
#include "NetworkLevelReasoner.h"
#include "PiecewiseLinearConstraint.h"

class InputQuery
{
public:
    InputQuery();
    ~InputQuery();

    /*
      Methods for setting and getting the input part of the query
    */
    void setNumberOfVariables( unsigned numberOfVariables );
    void setLowerBound( unsigned variable, double bound );
    void setUpperBound( unsigned variable, double bound );

    void addEquation( const Equation &equation );

    unsigned getNumberOfVariables() const;
    double getLowerBound( unsigned variable ) const;
    double getUpperBound( unsigned variable ) const;
    const Map<unsigned, double> &getLowerBounds() const;
    const Map<unsigned, double> &getUpperBounds() const;

    const List<Equation> &getEquations() const;
    List<Equation> &getEquations();
    void removeEquationsByIndex( const Set<unsigned> indices );

    void addPiecewiseLinearConstraint( PiecewiseLinearConstraint *constraint );
    const List<PiecewiseLinearConstraint *> &getPiecewiseLinearConstraints() const;
	List<PiecewiseLinearConstraint *> &getPiecewiseLinearConstraints();

    /*
      Methods for handling input and output variables
    */
    void markInputVariable( unsigned variable, unsigned inputIndex );
    void markOutputVariable( unsigned variable, unsigned outputIndex );
    unsigned inputVariableByIndex( unsigned index ) const;
    unsigned outputVariableByIndex( unsigned index ) const;
    unsigned getNumInputVariables() const;
    unsigned getNumOutputVariables() const;
    List<unsigned> getInputVariables() const;
    List<unsigned> getOutputVariables() const;

    /*
      Methods for setting and getting the solution.
    */
    void setSolutionValue( unsigned variable, double value );
    double getSolutionValue( unsigned variable ) const;

    /*
      Count the number of infinite bounds in the input query.
    */
    unsigned countInfiniteBounds();

    /*
      If two variables are known to be identical, merge them.
      (v1 will be merged into v2).
    */
    void mergeIdenticalVariables( unsigned v1, unsigned v2 );

    /*
      Remove an equation from equation list
    */
    void removeEquation( Equation e );

    /*
      Assignment operator and copy constructor, duplicate the constraints.
    */
    InputQuery &operator=( const InputQuery &other );
    InputQuery( const InputQuery &other );

    /*
      Debugging methods
    */

    /*
      Store a correct possible solution
    */
    void storeDebuggingSolution( unsigned variable, double value );
    Map<unsigned, double> _debuggingSolution;

    /*
      Serializes the query to a file which can then be loaded using QueryLoader.
    */
    void saveQuery( const String &fileName );

    /*
      Print input and output bounds
    */
    void printInputOutputBounds() const;
    void dump() const;
    void printAllBounds() const;

    /*
      Adjsut the input/output variable mappings because variables have been merged
      or have become fixed
    */
    void adjustInputOutputMapping( const Map<unsigned, unsigned> &oldIndexToNewIndex,
                                   const Map<unsigned, unsigned> &mergedVariables );

    /*
      Attempt to figure out the network topology and construct a
      network level reasoner. Return true iff the construction was
      successful
    */
    bool constructNetworkLevelReasoner();

    /*
      Include a network level reasoner in the query
    */
    void setNetworkLevelReasoner( NLR::NetworkLevelReasoner *nlr );
    NLR::NetworkLevelReasoner *getNetworkLevelReasoner() const;

private:
    unsigned _numberOfVariables;
    List<Equation> _equations;
    Map<unsigned, double> _lowerBounds;
    Map<unsigned, double> _upperBounds;
    List<PiecewiseLinearConstraint *> _plConstraints;

    Map<unsigned, double> _solution;

    /*
      Free any stored pl constraints.
    */
    void freeConstraintsIfNeeded();

    /*
      Methods called by constructNetworkLevelReasoner
    */
    bool constructWeighedSumLayer( NLR::NetworkLevelReasoner *nlr,
                                   Map<unsigned, unsigned> &handledVariableToLayer,
                                   unsigned newLayerIndex );
    bool constructReluLayer( NLR::NetworkLevelReasoner *nlr,
                             Map<unsigned, unsigned> &handledVariableToLayer,
                             unsigned newLayerIndex );
<<<<<<< HEAD
=======
    bool constructAbsoluteValueLayer( NLR::NetworkLevelReasoner *nlr,
                                      Map<unsigned, unsigned> &handledVariableToLayer,
                                      unsigned newLayerIndex );
>>>>>>> 3a1ab01d
    bool constructSignLayer( NLR::NetworkLevelReasoner *nlr,
                             Map<unsigned, unsigned> &handledVariableToLayer,
                             unsigned newLayerIndex );

public:
    /*
      Mapping of input/output variables to their indices.
      Made public for easy access from the preprocessor.
    */
    Map<unsigned, unsigned> _variableToInputIndex;
    Map<unsigned, unsigned> _inputIndexToVariable;
    Map<unsigned, unsigned> _variableToOutputIndex;
    Map<unsigned, unsigned> _outputIndexToVariable;

    /*
      An object that knows the topology of the network being checked,
      and can be used for various operations such as network
      evaluation of topology-based bound tightening.
     */
    NLR::NetworkLevelReasoner *_networkLevelReasoner;
};

#endif // __InputQuery_h__

//
// Local Variables:
// compile-command: "make -C ../.. "
// tags-file-name: "../../TAGS"
// c-basic-offset: 4
// End:
//<|MERGE_RESOLUTION|>--- conflicted
+++ resolved
@@ -157,12 +157,9 @@
     bool constructReluLayer( NLR::NetworkLevelReasoner *nlr,
                              Map<unsigned, unsigned> &handledVariableToLayer,
                              unsigned newLayerIndex );
-<<<<<<< HEAD
-=======
     bool constructAbsoluteValueLayer( NLR::NetworkLevelReasoner *nlr,
                                       Map<unsigned, unsigned> &handledVariableToLayer,
                                       unsigned newLayerIndex );
->>>>>>> 3a1ab01d
     bool constructSignLayer( NLR::NetworkLevelReasoner *nlr,
                              Map<unsigned, unsigned> &handledVariableToLayer,
                              unsigned newLayerIndex );
