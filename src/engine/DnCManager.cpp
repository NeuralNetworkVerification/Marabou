--- conflicted
+++ resolved
@@ -48,7 +48,7 @@
     getCPUId( cpuId );
     DNC_MANAGER_LOG( Stringf( "Thread #%u on CPU %u", threadId, cpuId ).ascii() );
 
-    engine->processInputQuery( *inputQuery );
+    engine->processInputQuery( *inputQuery, false );
 
     DnCWorker worker( workload, engine, std::ref( numUnsolvedSubQueries ),
                       std::ref( shouldQuitSolving ), threadId, onlineDivides,
@@ -117,11 +117,6 @@
     unsigned timeoutInSeconds = Options::get()->getInt( Options::TIMEOUT );
     unsigned long long timeoutInMicroSeconds = (unsigned long long)timeoutInSeconds * (unsigned long long)MICROSECONDS_IN_SECOND;
     DNC_MANAGER_LOG( Stringf( "timeout in micro seconds: %llu", timeoutInMicroSeconds ).ascii());
-<<<<<<< HEAD
-
-    struct timespec startTime = TimeUtils::sampleMicro();
-=======
->>>>>>> 3bf23beb
 
     struct timespec startTime = TimeUtils::sampleMicro();
 
@@ -171,8 +166,7 @@
     {
         // Get the processed input query from the base engine
         auto inputQuery = std::unique_ptr<InputQuery>
-            ( new InputQuery() );
-        *inputQuery = *_baseInputQuery;
+            ( new InputQuery( *( _baseEngine->getInputQuery() ) ) );
         threads.push_back( std::thread( dncSolve, workload, _engines[ threadId ],
                                         std::move( inputQuery ),
                                         std::ref( _numUnsolvedSubQueries ),
