--- conflicted
+++ resolved
@@ -37,12 +37,8 @@
                            std::atomic_uint &numUnsolvedSubQueries,
                            std::atomic_bool &shouldQuitSolving,
                            unsigned threadId, unsigned onlineDivides,
-<<<<<<< HEAD
-                           float timeoutFactor, SnCDivideStrategy divideStrategy )
-=======
-                           float timeoutFactor, DivideStrategy divideStrategy,
+                           float timeoutFactor, SnCDivideStrategy divideStrategy,
                            unsigned verbosity )
->>>>>>> 835f4cf9
 {
     unsigned cpuId = 0;
     (void) threadId;
