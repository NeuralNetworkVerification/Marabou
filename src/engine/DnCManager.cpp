--- conflicted
+++ resolved
@@ -64,16 +64,11 @@
 DnCManager::DnCManager( unsigned numWorkers, unsigned initialDivides,
                         unsigned initialTimeout, unsigned onlineDivides,
                         float timeoutFactor, DivideStrategy divideStrategy,
-<<<<<<< HEAD
                         InputQuery *inputQuery, unsigned verbosity,
                         Map<unsigned, unsigned> idToPhase, unsigned biasedLayer,
                         BiasStrategy biasStrategy )
     : _exitCode( DnCManager::NOT_DONE )
     , _numWorkers( numWorkers )
-=======
-                        InputQuery *inputQuery, unsigned verbosity )
-    : _numWorkers( numWorkers )
->>>>>>> f04a298a
     , _initialDivides( initialDivides )
     , _initialTimeout( initialTimeout )
     , _onlineDivides( onlineDivides )
@@ -328,20 +323,8 @@
 bool DnCManager::createEngines()
 {
     // Create the base engine
-<<<<<<< HEAD
     _baseEngine = std::make_shared<Engine>( _verbosity );
     _baseEngine->processInputQuery( *_baseInputQuery, false );
-=======
-    _baseEngine = std::make_shared<Engine>();
-
-    InputQuery *baseInputQuery = new InputQuery();
-
-    *baseInputQuery = *_baseInputQuery;
-
-    if ( !_baseEngine->processInputQuery( *baseInputQuery ) )
-        // Solved by preprocessing, we are done!
-        return false;
->>>>>>> f04a298a
 
     // Create engines for each thread
     for ( unsigned i = 0; i < _numWorkers; ++i )
