--- conflicted
+++ resolved
@@ -659,30 +659,12 @@
         _fixedCadicalVars.insert( lit );
 
     PiecewiseLinearConstraint *plc = _cadicalVarToPlc.at( FloatUtils::abs( lit ) );
-<<<<<<< HEAD
     PiecewiseLinearCaseSplit split = plc->propagateLitAsSplit( lit );
 
     ASSERT( !isLiteralAssigned( -lit ) );
 
     bool tightened = _engine->applySplit( split );
     if ( !plc->getPhaseFixingEntry() && tightened )
-=======
-
-    if ( isLiteralAssigned( lit ) )
-    {
-        // TODO move to debug mode?
-        ASSERT( plc->phaseFixed() );
-        PiecewiseLinearCaseSplit split = plc->propagateLitAsSplit( lit );
-        _engine->assertEngineBoundsForSplit( split );
-        return;
-    }
-
-    ASSERT( !isLiteralAssigned( -lit ) );
-
-    PiecewiseLinearCaseSplit split = plc->propagateLitAsSplit( lit );
-    _engine->applySplit( split );
-    if ( !plc->getPhaseFixingEntry() )
->>>>>>> 37c3c88f
         plc->setPhaseFixingEntry(
             _engine->getGroundBoundEntry( split.getBoundTightenings().back()._variable,
                                           split.getBoundTightenings().back()._type ) );
