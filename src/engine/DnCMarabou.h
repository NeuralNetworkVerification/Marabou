/*********************                                                        */
/*! \file DnCMarabou.h
 ** \verbatim
 ** Top contributors (to current version):
 **   Haoze Wu
 ** This file is part of the Marabou project.
 ** Copyright (c) 2017-2019 by the authors listed in the file AUTHORS
 ** in the top-level source directory) and their institutional affiliations.
 ** All rights reserved. See the file COPYING in the top-level source
 ** directory for licensing information.\endverbatim
 **
 ** [[ Add lengthier description here ]]

 **/

#ifndef __DnCMarabou_h__
#define __DnCMarabou_h__

#include "BiasStrategy.h"
#include "DivideStrategy.h"
#include "DnCManager.h"
#include "Options.h"
#include "InputQuery.h"

class DnCMarabou
{
public:
    DnCMarabou();

    /*
      Entry point of this class
    */
    void run();

private:
    std::shared_ptr<Engine> _baseEngine;

    std::unique_ptr<DnCManager> _dncManager;
<<<<<<< HEAD

    bool lookAheadPreprocessing( Map<unsigned, unsigned> &idToPhase );

=======
    InputQuery _inputQuery;
>>>>>>> f04a298a
    /*
      Display the results
    */
    void displayResults( unsigned long long microSecondsElapsed ) const;

    /*
      Set the bias strategy according to the command line argument
    */
    BiasStrategy setBiasStrategyFromOptions( const String strategy );

    /*
      Set the divide strategy according to the command line argument
    */
    DivideStrategy setDivideStrategyFromOptions( const String strategy );
};

#endif // __DnCMarabou_h__

//
// Local Variables:
// compile-command: "make -C ../.. "
// tags-file-name: "../../TAGS"
// c-basic-offset: 4
// End:
//<|MERGE_RESOLUTION|>--- conflicted
+++ resolved
@@ -36,13 +36,11 @@
     std::shared_ptr<Engine> _baseEngine;
 
     std::unique_ptr<DnCManager> _dncManager;
-<<<<<<< HEAD
 
     bool lookAheadPreprocessing( Map<unsigned, unsigned> &idToPhase );
 
-=======
     InputQuery _inputQuery;
->>>>>>> f04a298a
+
     /*
       Display the results
     */
