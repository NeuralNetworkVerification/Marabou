/*********************                                                        */
/*! \file LookAheadPreprocessor.cpp
 ** \verbatim
 ** Top contributors (to current version):
 **   Haoze Wu
 ** This file is part of the Marabou project.
 ** Copyright (c) 2017-2019 by the authors listed in the file AUTHORS
 ** in the top-level source directory) and their institutional affiliations.
 ** All rights reserved. See the file COPYING in the top-level source
 ** directory for licensing information.\endverbatim
 **
 ** [[ Add lengthier description here ]]

 **/

#include "GetCPUData.h"
#include "InputQuery.h"
#include "LookAheadPreprocessor.h"
#include "GlobalConfiguration.h"

#include <thread>

LookAheadPreprocessor::LookAheadPreprocessor( unsigned numWorkers,
                                              const InputQuery &inputQuery,
                                              unsigned splitThreshold )
    : _workload( 0 )
    , _numWorkers ( numWorkers )
    , _baseInputQuery( inputQuery )
    , _initialTimeout( splitThreshold )
{
    createEngines();
}

LookAheadPreprocessor::~LookAheadPreprocessor()
{
    for ( const auto &engine : _engines )
        delete engine;
}

void LookAheadPreprocessor::preprocessWorker( LookAheadPreprocessor::WorkerQueue
                                              &workload, Engine *engine,
                                              InputQuery *inputQuery,
                                              unsigned threadId,
                                              Map<unsigned, unsigned>
                                              &idToPhase,
                                              std::atomic_bool
                                              &shouldQuitPreprocessing,
                                              std::mutex &mtx,
                                              std::atomic_int &lastFixed,
                                              std::atomic_int &maxTime,
                                              unsigned splitThreshold )
{

    printf("Worker started");
    if ( !engine->_processed )
    {
        engine->processInputQuery( *inputQuery, false );
	engine->setConstraintViolationThreshold( splitThreshold );
    }

    // Apply all splits
    engine->applySplits( idToPhase );
    engine->propagate();
    do
    {
        engine->performSymbolicBoundTightening();
    } while ( engine->applyAllValidConstraintCaseSplits() );

    Map<unsigned, double> balanceEstimates;
    Map<unsigned, double> runtimeEstimates;
    engine->getEstimatesReal( balanceEstimates, runtimeEstimates );

    mtx.lock();
    for ( const auto &entry : engine->_smtCore._impliedIdToPhaseAtRoot )
        idToPhase[entry.first] = entry.second;
    mtx.unlock();

    unsigned prevSize = idToPhase.size();

    // Repeatedly pop from queue
    while ( !workload.empty() )
    {
        unsigned id = 0;
        workload.pop( id );
        if ( (int) id == lastFixed.load() )
        {
            std::cout << "No new info for subsequent constraints!" << std::endl;
            shouldQuitPreprocessing = true;
            return;
        }

        // Sync up
        if ( idToPhase.size() > prevSize )
        {
            prevSize = idToPhase.size();
            engine->applySplits( idToPhase );
        }
        PiecewiseLinearConstraint *plConstraint = engine->
            getConstraintFromId( id );


        float balanceEstimate = balanceEstimates[id];
        if ( (!plConstraint->isActive()) || plConstraint->phaseFixed()
             || runtimeEstimates[id] > runtimeEstimates.size() )
            continue;

        engine->storeInitialEngineState();

        // Try to propagate
        PiecewiseLinearCaseSplit _caseSplit;
        if ( balanceEstimate > 0 )
            _caseSplit = ((ReluConstraint *)plConstraint)->getInactiveSplit();
        else
            _caseSplit = ((ReluConstraint *)plConstraint)->getActiveSplit();
        EngineState *stateBeforeSplit = new EngineState();
        engine->storeState( *stateBeforeSplit, true );
        auto caseSplit = PiecewiseLinearCaseSplit();
        for ( const auto &bound : _caseSplit.getBoundTightenings() )
            caseSplit.storeBoundTightening( bound );

        engine->applySplit( caseSplit );

        struct timespec start = TimeUtils::sampleMicro();
<<<<<<< HEAD
        engine->solve( initialTimeout / 10 + 1 );
=======
        engine->solve( 2 );
>>>>>>> 02ce3163
        struct timespec end = TimeUtils::sampleMicro();
        unsigned long long totalElapsed = TimeUtils::timePassed( start, end );
        unsigned time =  totalElapsed / 1000000;
        if ( static_cast<int>(time) > maxTime.load() )
            maxTime = static_cast<int>(time);

        if ( engine->_exitCode == IEngine::UNSAT )
        {
            printf("Thread %u fixed relu %u\n", threadId, plConstraint->getId() );
            lastFixed = plConstraint->getId();
            mtx.lock();
            idToPhase[plConstraint->getId()] = ( balanceEstimate > 0 ?
                                                 ReluConstraint::PHASE_ACTIVE :
                                                 ReluConstraint::PHASE_INACTIVE );
            prevSize += 1;
            mtx.unlock();
        }
        if ( engine->_exitCode == IEngine::QUIT_REQUESTED )
            return;
        if ( engine->_exitCode == IEngine::ERROR )
            return;

        engine->reset();
        engine->restoreState( *stateBeforeSplit );

        engine->applyAllValidConstraintCaseSplits();
    }
}

bool LookAheadPreprocessor::run( Map<unsigned, unsigned> &idToPhase,
				 List<unsigned> &maxTimes )
{
    bool progressMade = true;
    //Vector<Map<unsigned, unsigned>> allIdToPhase;

    // Prepare the mechanism through which we can ask the engines to quit
    List<std::atomic_bool *> quitThreads;
    for ( unsigned i = 0; i < _numWorkers; ++i )
        quitThreads.append( _engines[i]->getQuitRequested() );

    std::atomic_bool shouldQuitPreprocessing( false );

    for ( const auto plConstraint : _baseInputQuery.getPiecewiseLinearConstraints() )
        _allPiecewiseLinearConstraints.append( plConstraint->getId() );

    std::mutex mtx;
    std::atomic_int lastFixed ( -1 );

    while ( progressMade )
    {
	std::atomic_int maxTime ( 0 );
        std::cout << "new look ahead preprocessing iteration" << std::endl;
        unsigned previousSize = idToPhase.size();
        for ( auto id : _allPiecewiseLinearConstraints )
            if ( !_workload.push( id ) )
                std::cout << "Pushed failed!" << std::endl;
        // Spawn threads and start solving
        std::list<std::thread> threads;
        for ( unsigned threadId = 0; threadId < _numWorkers; ++threadId )
        {
            threads.push_back( std::thread( preprocessWorker,
                                            std::ref( _workload ),
                                            _engines[threadId],
                                            _inputQueries[threadId],
                                            threadId,
                                            std::ref( idToPhase ),
                                            std::ref( shouldQuitPreprocessing ),
                                            std::ref( mtx ),
                                            std::ref( lastFixed ),
                                            std::ref( maxTime ),
                                            _initialTimeout ) );
        }

        while ( (!shouldQuitPreprocessing.load()) && (!_workload.empty()) )
        {
            std::this_thread::sleep_for( std::chrono::milliseconds( 100 ) );
        }

        if ( shouldQuitPreprocessing.load() )
            for ( auto &quitThread : quitThreads )
                *quitThread =true;

        for ( auto &thread : threads )
            thread.join();

	maxTimes.append( maxTime.load() );
	    
        if ( shouldQuitPreprocessing.load() )
        {
            std::cout << "Preprocessing done!" << std::endl;
            std::cout << "Number of fixed Relus: " << idToPhase.size() << std::endl;
            return lastFixed.load() != -2;
        }

        if ( idToPhase.size() > previousSize && lastFixed.load() != -1 )
        {
            progressMade = true;
        }
        else
            progressMade = false;
        std::cout << "Number of fixed Relus: " << idToPhase.size() << std::endl;
    }
    std::cout << "Preprocessing done!" << std::endl;
    std::cout << "Number of fixed Relus: " << idToPhase.size() << std::endl;
    return true;
}

void LookAheadPreprocessor::createEngines()
{
    // Create engines for each thread
    for ( unsigned i = 0; i < _numWorkers; ++i )
    {
        Engine *engine = new Engine( 0 );
        InputQuery *inputQuery = new InputQuery();
        *inputQuery = _baseInputQuery;
        _engines.append( engine );
        _inputQueries.append( inputQuery );

    }
}

//
// Local Variables:
// compile-command: "make -C ../.. "
// tags-file-name: "../../TAGS"
// c-basic-offset: 4
// End:
//<|MERGE_RESOLUTION|>--- conflicted
+++ resolved
@@ -121,11 +121,7 @@
         engine->applySplit( caseSplit );
 
         struct timespec start = TimeUtils::sampleMicro();
-<<<<<<< HEAD
-        engine->solve( initialTimeout / 10 + 1 );
-=======
         engine->solve( 2 );
->>>>>>> 02ce3163
         struct timespec end = TimeUtils::sampleMicro();
         unsigned long long totalElapsed = TimeUtils::timePassed( start, end );
         unsigned time =  totalElapsed / 1000000;
