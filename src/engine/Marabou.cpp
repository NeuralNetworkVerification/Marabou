/*********************                                                        */
/*! \file Marabou.cpp
 ** \verbatim
 ** Top contributors (to current version):
 **   Guy Katz
 ** This file is part of the Marabou project.
 ** Copyright (c) 2017-2019 by the authors listed in the file AUTHORS
 ** in the top-level source directory) and their institutional affiliations.
 ** All rights reserved. See the file COPYING in the top-level source
 ** directory for licensing information.\endverbatim
 **
 ** \brief [[ Add one-line brief description here ]]
 **
 ** [[ Add lengthier description here ]]
 **/

#include "AcasParser.h"
#include "GlobalConfiguration.h"
#include "File.h"
#include "MStringf.h"
#include "Marabou.h"
#include "Options.h"
#include "PropertyParser.h"
#include "MarabouError.h"
#include "QueryLoader.h"

#ifdef _WIN32
#undef ERROR
#endif

#pragma GCC push_options
#pragma GCC optimize ("O0")

Marabou::Marabou()
    : _acasParser( NULL )
    , _engine()
{
}

Marabou::~Marabou()
{
    if ( _acasParser )
    {
        delete _acasParser;
        _acasParser = NULL;
    }
}

void test1();
void test2();
void test3();
void test4();
void test5();

char const* activationStr( ActivationType activation )
{
    switch ( activation )
    {
    case ActivationType::ACTIVE:
        return "Active";
    case ActivationType::INACTIVE:
        return "Inactive";
    }
    throw std::runtime_error( "inavlid input to function activationStr " + std::to_string( static_cast<int>( activation ) ) );
}
void printSplit( const PiecewiseLinearCaseSplit& split )
{
    printf( "split on %d activation=%s\n", split.reluRawData()->_b, activationStr( split.reluRawData()->_activation ) );
}
void test1()
{
    // /* 
    // gammaUnsat = [{c1:1, c2:1}, {c1:1, c3:-1}, {c2:-1,c3:-1}] and
    // _pastSplits = {c1:1}
    // then 2 splits: {c2:-1, c3:1} are derived from the 2 first clauses
    // */
    // GammaUnsat gamma = GammaUnsat::readFromFile( "/home/elazar/marabou/Marabou/gamma.txt" );
    GammaUnsat gamma = GammaUnsat();
    GammaUnsat::UnsatSequence seq1 = GammaUnsat::UnsatSequence();
    seq1.activations.append( PLCaseSplitRawData( 1, 10, ActivationType::ACTIVE ) );
    seq1.activations.append( PLCaseSplitRawData( 2, 20, ActivationType::ACTIVE ) );
    gamma.addUnsatSequence( seq1 );
    GammaUnsat::UnsatSequence seq2 = GammaUnsat::UnsatSequence();
    seq2.activations.append( PLCaseSplitRawData( 1, 10, ActivationType::ACTIVE ) );
    seq2.activations.append( PLCaseSplitRawData( 3, 30, ActivationType::INACTIVE ) );
    gamma.addUnsatSequence( seq2 );
    GammaUnsat::UnsatSequence seq3 = GammaUnsat::UnsatSequence();
    seq3.activations.append( PLCaseSplitRawData( 2, 20, ActivationType::INACTIVE ) );
    seq3.activations.append( PLCaseSplitRawData( 3, 30, ActivationType::INACTIVE ) );
    gamma.addUnsatSequence( seq3 );

    ResidualReasoningSplitProvider provider = ResidualReasoningSplitProvider( gamma );
    // provider.gammaUnsat().saveToFile( "/home/elazar/marabou/Marabou/gamma2.txt" );
    // return;

    // activate split1: variable = 1, lb = 0;
    PiecewiseLinearCaseSplit split1 = ReluConstraint( 1, 10 ).getActiveSplit();
    List<PiecewiseLinearCaseSplit> allSplitsSoFar;
    allSplitsSoFar.append( split1 );
    {
        auto res = provider.getImpliedSplits( allSplitsSoFar );
        const auto shouldBeASplit2 = !res.empty();
        if ( !shouldBeASplit2 )
        {
            printf( "no split. a bug\n" );
            return;
        }
        // print splits
        for ( const auto &split : res )
        {
            printSplit( split );
        }
    }
    printf("PASS\n");
}

void test2()
{
    /*
    sequential derivation (at first c1:1 -> c2:-1, and then c2:-1 -> c3:1)
    gammaUnsat = [{c1:1, c2:1}, {c2:-1,c3:-1}] and
    _pastSplits = {c1:1}
    then 2 splits: {c2:-1, c3:1} are derived from the 2 first clauses
    */
    GammaUnsat gamma = GammaUnsat();
    GammaUnsat::UnsatSequence seq1 = GammaUnsat::UnsatSequence();
    seq1.activations.append( PLCaseSplitRawData( 1, 10, ActivationType::ACTIVE ) );
    seq1.activations.append( PLCaseSplitRawData( 2, 20, ActivationType::ACTIVE ) );
    gamma.addUnsatSequence( seq1 );
    GammaUnsat::UnsatSequence seq2 = GammaUnsat::UnsatSequence();
    seq2.activations.append( PLCaseSplitRawData( 2, 20, ActivationType::INACTIVE ) );
    seq2.activations.append( PLCaseSplitRawData( 3, 30, ActivationType::INACTIVE ) );
    gamma.addUnsatSequence( seq2 );

    ResidualReasoningSplitProvider provider = ResidualReasoningSplitProvider( gamma );

    List<PiecewiseLinearCaseSplit> allSplitsSoFar;
    // activate split1: variable = 1, lb = 0;
    PiecewiseLinearCaseSplit split1 = ReluConstraint( 1, 10 ).getActiveSplit();
    allSplitsSoFar.append( split1 );
    {
        auto res = provider.getImpliedSplits( allSplitsSoFar );
        const auto shouldBeASplit2 = !res.empty();
        if ( !shouldBeASplit2 )
        {
            printf( "no split. a bug\n" );
            return;
        }
        for ( const auto& split : res )
        {
            printSplit( split );
        }
    }
    printf("PASS\n");
}

void test3()
{
    /*
    sequential derivation (at first c1:1 -> c2:-1)
    gammaUnsat = [{c1:1, c2:1}, {c2:-1,c1:-1}] and
    _pastSplits = {c1:1}
    then (only) 1 split: {c2:-1} is derived, and {c1:1} is not derived
    */
    GammaUnsat gamma = GammaUnsat();
    GammaUnsat::UnsatSequence seq1 = GammaUnsat::UnsatSequence();
    seq1.activations.append( PLCaseSplitRawData( 1, 10, ActivationType::ACTIVE ) );
    seq1.activations.append( PLCaseSplitRawData( 2, 20, ActivationType::ACTIVE ) );
    gamma.addUnsatSequence( seq1 );
    GammaUnsat::UnsatSequence seq2 = GammaUnsat::UnsatSequence();
    seq2.activations.append( PLCaseSplitRawData( 2, 20, ActivationType::INACTIVE ) );
    seq2.activations.append( PLCaseSplitRawData( 1, 10, ActivationType::INACTIVE ) );
    gamma.addUnsatSequence( seq2 );

    ResidualReasoningSplitProvider provider = ResidualReasoningSplitProvider( gamma );

    List<PiecewiseLinearCaseSplit> allSplitsSoFar;

    // activate split1: variable = 1, lb = 0;
    PiecewiseLinearCaseSplit split1 = ReluConstraint( 1, 10 ).getActiveSplit();
    allSplitsSoFar.append( split1 );

    {
        auto res = provider.getImpliedSplits( allSplitsSoFar );
        const auto shouldBeASplit2 = !res.empty();
        if ( !shouldBeASplit2 )
        {
            printf( "no split. a bug\n" );
            return;
        }
        for ( const auto& split : res )
        {
            printSplit( split );
        }
    }
    printf("PASS\n");
}

void test4()
{
    /*
    sequential derivation (at first c1:1 -> c2:-1)
    gammaUnsat = [{c1:1, c2:1}, {c2:-1,c1:1}] and
    _pastSplits = {c1:1}
    then only 1 split from: ({c2:-1}, {c2:1}) is derived, and {c1:-1} is not derived
    */
    GammaUnsat gamma = GammaUnsat();
    GammaUnsat::UnsatSequence seq1 = GammaUnsat::UnsatSequence();
    seq1.activations.append( PLCaseSplitRawData( 1, 10, ActivationType::ACTIVE ) );
    seq1.activations.append( PLCaseSplitRawData( 2, 20, ActivationType::ACTIVE ) );
    gamma.addUnsatSequence( seq1 );
    GammaUnsat::UnsatSequence seq2 = GammaUnsat::UnsatSequence();
    seq2.activations.append( PLCaseSplitRawData( 2, 20, ActivationType::INACTIVE ) );
    seq2.activations.append( PLCaseSplitRawData( 1, 10, ActivationType::ACTIVE ) );
    gamma.addUnsatSequence( seq2 );

    ResidualReasoningSplitProvider provider = ResidualReasoningSplitProvider( gamma );

    // activate split1: variable = 1, lb = 0;
    PiecewiseLinearCaseSplit split1 = ReluConstraint( 1, 10 ).getActiveSplit();
    
    List<PiecewiseLinearCaseSplit> allSplitsSoFar;
    allSplitsSoFar.append( split1 );
    {
        auto res = provider.getImpliedSplits( allSplitsSoFar );
        const auto shouldBeASplit2 = !res.empty();
        if ( !shouldBeASplit2 )
        {
            printf( "no split. a bug\n" );
            return;
        }
        // print splits
        for ( const auto &split : res )
        {
            printSplit( split );
        }
    }
    printf("PASS\n");
}

void test5()
{
    /*
    sequential derivation (at first c1:1 -> c2:-1, then c2:-1 -> c3:1, then c3:1 -> c4:1)
    gammaUnsat = [{c1:1, c2:1}, {c2:-1,c3:-1}, {c3:1,c4:-1}] and
    _pastSplits = {c1:1}
    then 3 splits: {c2:-1, c3:1, c4:1} are derived from the 2 first clauses
    */
    GammaUnsat gamma = GammaUnsat();
    GammaUnsat::UnsatSequence seq1 = GammaUnsat::UnsatSequence();
    seq1.activations.append( PLCaseSplitRawData( 1, 10, ActivationType::ACTIVE ) );
    seq1.activations.append( PLCaseSplitRawData( 2, 20, ActivationType::ACTIVE ) );
    gamma.addUnsatSequence( seq1 );
    GammaUnsat::UnsatSequence seq2 = GammaUnsat::UnsatSequence();
    seq2.activations.append( PLCaseSplitRawData( 2, 20, ActivationType::INACTIVE ) );
    seq2.activations.append( PLCaseSplitRawData( 3, 30, ActivationType::INACTIVE ) );
    gamma.addUnsatSequence( seq2 );
    GammaUnsat::UnsatSequence seq3 = GammaUnsat::UnsatSequence();
    seq3.activations.append( PLCaseSplitRawData( 3, 30, ActivationType::ACTIVE ) );
    seq3.activations.append( PLCaseSplitRawData( 4, 20, ActivationType::INACTIVE ) );
    gamma.addUnsatSequence( seq3 );

    ResidualReasoningSplitProvider provider = ResidualReasoningSplitProvider( gamma );

    // activate split1: variable = 1, lb = 0;
    PiecewiseLinearCaseSplit split1 = ReluConstraint( 1, 10 ).getActiveSplit();
    List<PiecewiseLinearCaseSplit> allSplitsSoFar;
    allSplitsSoFar.append( split1 );
    {
        auto res = provider.getImpliedSplits( allSplitsSoFar );
        const auto shouldBeASplit2 = !res.empty();
        if ( !shouldBeASplit2 )
        {
            printf( "no split. a bug\n" );
            return;
        }
        // print splits
        for ( const auto &split : res )
        {
            printSplit( split );
        }
    }

    printf("PASS\n");
}

void Marabou::run()
{
    printf( "**** start test1 ****\n" );
    test1();
    printf( "\n\n" );
    printf( "**** start test2 ****\n" );
    test2();
    printf( "\n\n" );
    printf( "**** start test3 ****\n" );
    test3();
    printf( "\n\n" );
<<<<<<< HEAD
    printf( "**** start test4 ****\n" );
    test4();
    printf( "\n\n" );
    printf( "**** start test5 ****\n" );
    test5();
    printf( "\n\n" );
    
=======
    // printf( "**** start test4 ****\n" );
    // test4();
    // printf( "\n\n" );
    // printf( "**** start test5 ****\n" );
    // test5();
    // printf( "\n\n" );

>>>>>>> 0be40632
    return;

    struct timespec start = TimeUtils::sampleMicro();

    // handle residual reasoning
    auto gammaUnsatInputFile = Options::get()->getString( Options::GAMMA_UNSAT_INPUT_FILE );
    auto gammaUnsatOutputFile = Options::get()->getString( Options::GAMMA_UNSAT_OUTPUT_FILE );
    bool const doResidualReasoning = gammaUnsatInputFile.length() > 0;
    std::shared_ptr<ResidualReasoningSplitProvider> residualReasoner;
    if ( doResidualReasoning ) {
        if ( File::exists( gammaUnsatInputFile ) )
        {
            auto const gammaUnsat = GammaUnsat::readFromFile( gammaUnsatInputFile );
            residualReasoner = std::make_shared<ResidualReasoningSplitProvider>( gammaUnsat );
        }
        else
        {
            residualReasoner = std::make_shared<ResidualReasoningSplitProvider>( GammaUnsat{} );
        }
        _engine.addResidualReasoner( residualReasoner );
    }

    prepareInputQuery();
    solveQuery();

    struct timespec end = TimeUtils::sampleMicro();

    if ( doResidualReasoning && gammaUnsatOutputFile.length() > 0 ) {
        residualReasoner->gammaUnsat().saveToFile( gammaUnsatOutputFile );
    }

    unsigned long long totalElapsed = TimeUtils::timePassed( start, end );
    displayResults( totalElapsed );
}

void Marabou::prepareInputQuery()
{
    String inputQueryFilePath = Options::get()->getString( Options::INPUT_QUERY_FILE_PATH );
    if ( inputQueryFilePath.length() > 0 )
    {
        /*
          Step 1: extract the query
        */
        if ( !File::exists( inputQueryFilePath ) )
        {
            printf( "Error: the specified inputQuery file (%s) doesn't exist!\n", inputQueryFilePath.ascii() );
            throw MarabouError( MarabouError::FILE_DOESNT_EXIST, inputQueryFilePath.ascii() );
        }

        printf( "InputQuery: %s\n", inputQueryFilePath.ascii() );
        _inputQuery = QueryLoader::loadQuery( inputQueryFilePath );
        _inputQuery.constructNetworkLevelReasoner();
    }
    else
    {
        /*
          Step 1: extract the network
        */
        String networkFilePath = Options::get()->getString( Options::INPUT_FILE_PATH );
        if ( !File::exists( networkFilePath ) )
        {
            printf( "Error: the specified network file (%s) doesn't exist!\n", networkFilePath.ascii() );
            throw MarabouError( MarabouError::FILE_DOESNT_EXIST, networkFilePath.ascii() );
        }
        printf( "Network: %s\n", networkFilePath.ascii() );

        // For now, assume the network is given in ACAS format
        _acasParser = new AcasParser( networkFilePath );
        _acasParser->generateQuery( _inputQuery );
        _inputQuery.constructNetworkLevelReasoner();

        /*
          Step 2: extract the property in question
        */
        String propertyFilePath = Options::get()->getString( Options::PROPERTY_FILE_PATH );
        if ( propertyFilePath != "" )
        {
            printf( "Property: %s\n", propertyFilePath.ascii() );
            PropertyParser().parse( propertyFilePath, _inputQuery );
        }
        else
            printf( "Property: None\n" );

        printf( "\n" );
    }

    String queryDumpFilePath = Options::get()->getString( Options::QUERY_DUMP_FILE );
    if ( queryDumpFilePath.length() > 0 )
    {
        _inputQuery.saveQuery( queryDumpFilePath );
        printf( "\nInput query successfully dumped to file\n" );
        exit( 0 );
    }
}

void Marabou::solveQuery()
{
    if ( _engine.processInputQuery( _inputQuery ) )
        _engine.solve( Options::get()->getInt( Options::TIMEOUT ) );

    if ( _engine.getExitCode() == Engine::SAT )
        _engine.extractSolution( _inputQuery );
}

void Marabou::displayResults( unsigned long long microSecondsElapsed ) const
{
    Engine::ExitCode result = _engine.getExitCode();
    String resultString;

    if ( result == Engine::UNSAT )
    {
        resultString = "unsat";
        printf( "unsat\n" );
    }
    else if ( result == Engine::SAT )
    {
        resultString = "sat";
        printf( "sat\n" );

        printf( "Input assignment:\n" );
        for ( unsigned i = 0; i < _inputQuery.getNumInputVariables(); ++i )
            printf( "\tx%u = %lf\n", i, _inputQuery.getSolutionValue( _inputQuery.inputVariableByIndex( i ) ) );

        if ( _inputQuery._networkLevelReasoner )
        {
            double *input = new double[_inputQuery.getNumInputVariables()];
            for ( unsigned i = 0; i < _inputQuery.getNumInputVariables(); ++i )
                input[i] = _inputQuery.getSolutionValue( _inputQuery.inputVariableByIndex( i ) );

            NLR::NetworkLevelReasoner *nlr = _inputQuery._networkLevelReasoner;
            NLR::Layer *lastLayer = nlr->getLayer( nlr->getNumberOfLayers() - 1 );
            double *output = new double[lastLayer->getSize()];

            nlr->evaluate( input, output );

            printf( "\n" );
            printf( "Output:\n" );
            for ( unsigned i = 0; i < lastLayer->getSize(); ++i )
                printf( "\ty%u = %lf\n", i, output[i] );
            printf( "\n" );
            delete[] input;
            delete[] output;
        }
        else
        {
            printf( "\n" );
            printf( "Output:\n" );
            for ( unsigned i = 0; i < _inputQuery.getNumOutputVariables(); ++i )
                printf( "\ty%u = %lf\n", i, _inputQuery.getSolutionValue( _inputQuery.outputVariableByIndex( i ) ) );
            printf( "\n" );
        }
    }
    else if ( result == Engine::TIMEOUT )
    {
        resultString = "TIMEOUT";
        printf( "Timeout\n" );
    }
    else if ( result == Engine::ERROR )
    {
        resultString = "ERROR";
        printf( "Error\n" );
    }
    else
    {
        resultString = "UNKNOWN";
        printf( "UNKNOWN EXIT CODE! (this should not happen)" );
    }

    // Create a summary file, if requested
    String summaryFilePath = Options::get()->getString( Options::SUMMARY_FILE );
    if ( summaryFilePath != "" )
    {
        File summaryFile( summaryFilePath );
        summaryFile.open( File::MODE_WRITE_TRUNCATE );

        // Field #1: result
        summaryFile.write( resultString );

        // Field #2: total elapsed time
        summaryFile.write( Stringf( " %u ", microSecondsElapsed / 1000000 ) ); // In seconds

        // Field #3: number of visited tree states
        summaryFile.write( Stringf( "%u ",
                                    _engine.getStatistics()->getNumVisitedTreeStates() ) );

        // Field #4: average pivot time in micro seconds
        summaryFile.write( Stringf( "%u",
                                    _engine.getStatistics()->getAveragePivotTimeInMicro() ) );

        summaryFile.write( "\n" );
    }
}

//
// Local Variables:
// compile-command: "make -C ../.. "
// tags-file-name: "../../TAGS"
// c-basic-offset: 4
// End:
//<|MERGE_RESOLUTION|>--- conflicted
+++ resolved
@@ -295,7 +295,6 @@
     printf( "**** start test3 ****\n" );
     test3();
     printf( "\n\n" );
-<<<<<<< HEAD
     printf( "**** start test4 ****\n" );
     test4();
     printf( "\n\n" );
@@ -303,15 +302,6 @@
     test5();
     printf( "\n\n" );
     
-=======
-    // printf( "**** start test4 ****\n" );
-    // test4();
-    // printf( "\n\n" );
-    // printf( "**** start test5 ****\n" );
-    // test5();
-    // printf( "\n\n" );
-
->>>>>>> 0be40632
     return;
 
     struct timespec start = TimeUtils::sampleMicro();
