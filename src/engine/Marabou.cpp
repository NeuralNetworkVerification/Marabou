--- conflicted
+++ resolved
@@ -94,7 +94,6 @@
          lookAheadPreprocessing() && !Options::get()->
          getBool( Options::PREPROCESS_ONLY ) )
     {
-<<<<<<< HEAD
         String fixedReluFilePath = Options::get()->getString( Options::FIXED_RELU_PATH );
         if ( fixedReluFilePath != "" )
         {
@@ -104,12 +103,10 @@
             _engine.applySplits( idToPhase );
         }
 
-=======
         BiasStrategy biasStrategy = setBiasStrategyFromOptions
             ( Options::get()->getString( Options::BIAS_STRATEGY ) );
         _engine.setBiasedPhases( Options::get()->getInt( Options::FOCUS_LAYER ),
                                  biasStrategy );
->>>>>>> 9469c5e7
         _engine.solve( Options::get()->getInt( Options::TIMEOUT ) );
     }
     if ( _engine.getExitCode() == Engine::SAT )
