--- conflicted
+++ resolved
@@ -1328,21 +1328,19 @@
         _basicAssignment[_m - 1] = _basicAssignment[_m - 1] / auxCoefficient;
         ASSERT( FloatUtils::wellFormed( _basicAssignment[_m - 1] ) );
 
-<<<<<<< HEAD
         if ( FloatUtils::isZero( _basicAssignment[_m - 1] ) )
             _basicAssignment[_m - 1] = 0.0;
-=======
-    // Refactorize the basis
-    try
-    {
-        _basisFactorization->refactorizeBasis();
-    }
-    catch ( MalformedBasisException & )
-    {
-        log( "addEquation failed - could not refactorize basis" );
-        throw ReluplexError( ReluplexError::FAILURE_TO_ADD_NEW_EQUATION );
-    }
->>>>>>> b02d161e
+
+        // Refactorize the basis
+        try
+        {
+            _basisFactorization->refactorizeBasis();
+        }
+        catch ( MalformedBasisException & )
+        {
+            log( "addEquation failed - could not refactorize basis" );
+            throw ReluplexError( ReluplexError::FAILURE_TO_ADD_NEW_EQUATION );
+        }
 
         // Notify about the new variable's assignment and compute its status
         notifyVariableValue( _basicIndexToVariable[_m - 1], _basicAssignment[_m - 1] );
