/*********************                                                        */
/*! \file Tableau.cpp
 ** \verbatim
 ** Top contributors (to current version):
 **   Guy Katz
 ** This file is part of the Marabou project.
 ** Copyright (c) 2016-2017 by the authors listed in the file AUTHORS
 ** in the top-level source directory) and their institutional affiliations.
 ** All rights reserved. See the file COPYING in the top-level source
 ** directory for licensing information.\endverbatim
 **/

#include "BasisFactorizationFactory.h"
#include "ConstraintMatrixAnalyzer.h"
#include "Debug.h"
#include "EntrySelectionStrategy.h"
#include "Equation.h"
#include "FloatUtils.h"
#include "ICostFunctionManager.h"
#include "MStringf.h"
#include "MalformedBasisException.h"
#include "PiecewiseLinearCaseSplit.h"
#include "ReluplexError.h"
#include "Tableau.h"
#include "TableauRow.h"
#include "TableauState.h"

#include <string.h>

Tableau::Tableau()
    : _A( NULL )
    , _a( NULL )
    , _changeColumn( NULL )
    , _pivotRow( NULL )
    , _b( NULL )
    , _work( NULL )
    , _unitVector( NULL )
    , _basisFactorization( NULL )
    , _multipliers( NULL )
    , _basicIndexToVariable( NULL )
    , _nonBasicIndexToVariable( NULL )
    , _variableToIndex( NULL )
    , _nonBasicAssignment( NULL )
    , _lowerBounds( NULL )
    , _upperBounds( NULL )
    , _boundsValid( true )
    , _basicAssignment( NULL )
    , _basicStatus( NULL )
    , _basicAssignmentStatus( ITableau::BASIC_ASSIGNMENT_INVALID )
    , _statistics( NULL )
    , _costFunctionManager( NULL )
{
}

Tableau::~Tableau()
{
    freeMemoryIfNeeded();
}

void Tableau::freeMemoryIfNeeded()
{
    if ( _A )
    {
        delete[] _A;
        _A = NULL;
    }

    if ( _changeColumn )
    {
        delete[] _changeColumn;
        _changeColumn = NULL;
    }

    if ( _pivotRow )
    {
        delete _pivotRow;
        _pivotRow = NULL;
    }

    if ( _b )
    {
        delete[] _b;
        _b = NULL;
    }

    if ( _unitVector )
    {
        delete[] _unitVector;
        _unitVector = NULL;
    }

    if ( _multipliers )
    {
        delete[] _multipliers;
        _multipliers = NULL;
    }

    if ( _basicIndexToVariable )
    {
        delete[] _basicIndexToVariable;
        _basicIndexToVariable = NULL;
    }

    if ( _variableToIndex )
    {
        delete[] _variableToIndex;
        _variableToIndex = NULL;
    }

    if ( _nonBasicIndexToVariable )
    {
        delete[] _nonBasicIndexToVariable;
        _nonBasicIndexToVariable = NULL;
    }

    if ( _nonBasicAssignment )
    {
        delete[] _nonBasicAssignment;
        _nonBasicAssignment = NULL;
    }

    if ( _lowerBounds )
    {
        delete[] _lowerBounds;
        _lowerBounds = NULL;
    }

    if ( _upperBounds )
    {
        delete[] _upperBounds;
        _upperBounds = NULL;
    }

    if ( _basicAssignment )
    {
        delete[] _basicAssignment;
        _basicAssignment = NULL;
    }

    if ( _basicStatus )
    {
        delete[] _basicStatus;
        _basicStatus = NULL;
    }

    if ( _basisFactorization )
    {
        delete _basisFactorization;
        _basisFactorization = NULL;
    }

    if ( _work )
    {
        delete[] _work;
        _work = NULL;
    }
}

void Tableau::setDimensions( unsigned m, unsigned n )
{
    _m = m;
    _n = n;

    _A = new double[n*m];
    if ( !_A )
        throw ReluplexError( ReluplexError::ALLOCATION_FAILED, "Tableau::A" );
    std::fill( _A, _A + ( n * m ), 0.0 );

    _changeColumn = new double[m];
    if ( !_changeColumn )
        throw ReluplexError( ReluplexError::ALLOCATION_FAILED, "Tableau::changeColumn" );

    _pivotRow = new TableauRow( n-m );
    if ( !_pivotRow )
        throw ReluplexError( ReluplexError::ALLOCATION_FAILED, "Tableau::pivotRow" );

    _b = new double[m];
    if ( !_b )
        throw ReluplexError( ReluplexError::ALLOCATION_FAILED, "Tableau::b" );

    _unitVector = new double[m];
    if ( !_unitVector )
        throw ReluplexError( ReluplexError::ALLOCATION_FAILED, "Tableau::unitVector" );

    _multipliers = new double[m];
    if ( !_multipliers )
        throw ReluplexError( ReluplexError::ALLOCATION_FAILED, "Tableau::multipliers" );

    _basicIndexToVariable = new unsigned[m];
    if ( !_basicIndexToVariable )
        throw ReluplexError( ReluplexError::ALLOCATION_FAILED, "Tableau::basicIndexToVariable" );

    _variableToIndex = new unsigned[n];
    if ( !_variableToIndex )
        throw ReluplexError( ReluplexError::ALLOCATION_FAILED, "Tableau::variableToIndex" );

    _nonBasicIndexToVariable = new unsigned[n-m];
    if ( !_nonBasicIndexToVariable )
        throw ReluplexError( ReluplexError::ALLOCATION_FAILED, "Tableau::nonBasicIndexToVariable" );

    _nonBasicAssignment = new double[n-m];
    if ( !_nonBasicAssignment )
        throw ReluplexError( ReluplexError::ALLOCATION_FAILED, "Tableau::nonBasicAssignment" );

    _lowerBounds = new double[n];
    if ( !_lowerBounds )
        throw ReluplexError( ReluplexError::ALLOCATION_FAILED, "Tableau::lowerBounds" );
    std::fill_n( _lowerBounds, n, FloatUtils::negativeInfinity() );

    _upperBounds = new double[n];
    if ( !_upperBounds )
        throw ReluplexError( ReluplexError::ALLOCATION_FAILED, "Tableau::upperBounds" );
    std::fill_n( _upperBounds, n, FloatUtils::infinity() );

    _basicAssignment = new double[m];
    if ( !_basicAssignment )
        throw ReluplexError( ReluplexError::ALLOCATION_FAILED, "Tableau::assignment" );

    _basicStatus = new unsigned[m];
    if ( !_basicStatus )
        throw ReluplexError( ReluplexError::ALLOCATION_FAILED, "Tableau::basicStatus" );

    _basisFactorization = BasisFactorizationFactory::createBasisFactorization( _m, *this );
    if ( !_basisFactorization )
        throw ReluplexError( ReluplexError::ALLOCATION_FAILED, "Tableau::basisFactorization" );

    _work = new double[m];
    if ( !_work )
        throw ReluplexError( ReluplexError::ALLOCATION_FAILED, "Tableau::work" );
}

void Tableau::setEntryValue( unsigned row, unsigned column, double value )
{
    _A[(column * _m) + row] = value;
}

void Tableau::markAsBasic( unsigned variable )
{
    _basicVariables.insert( variable );
}

void Tableau::assignIndexToBasicVariable( unsigned variable, unsigned index )
{
    _basicIndexToVariable[index] = variable;
    _variableToIndex[variable] = index;
}

void Tableau::initializeTableau( const List<unsigned> &initialBasicVariables )
{
    _basicVariables.clear();

    // Assign the basic indices
    unsigned basicIndex = 0;
    for( unsigned basicVar : initialBasicVariables )
    {
        markAsBasic( basicVar );
        assignIndexToBasicVariable( basicVar, basicIndex );
        ++basicIndex;
    }

    // Assign the non-basic indices
    unsigned nonBasicIndex = 0;
    for ( unsigned i = 0; i < _n; ++i )
    {
        if ( !_basicVariables.exists( i ) )
        {
            _nonBasicIndexToVariable[nonBasicIndex] = i;
            _variableToIndex[i] = nonBasicIndex;
            ++nonBasicIndex;
        }
    }
    ASSERT( nonBasicIndex == _n - _m );

    // Set non-basics to lower bounds, don't update basics - they will be computed later
    for ( unsigned i = 0; i < _n - _m; ++i )
    {
        unsigned nonBasic = _nonBasicIndexToVariable[i];
        setNonBasicAssignment( nonBasic, _lowerBounds[nonBasic], false );
    }

    // Factorize the basis
    _basisFactorization->refactorizeBasis();

    // Compute assignment
    computeAssignment();
}

void Tableau::computeAssignment()
{
    /*
      The basic assignment is given by the formula:

      xB = inv(B) * b - inv(B) * AN * xN
         = inv(B) * ( b - AN * xN )
                      -----------
                           y

      where B is the basis matrix, AN is the non-basis matrix, xN are
      the value of the non basic variables and b is the original
      right hand side.

      We first compute y (stored in _work), and then do an FTRAN pass to solve B*xB = y
    */

    memcpy( _work, _b, sizeof(double) * _m );

    // Compute a linear combination of the columns of AN
    const double *ANColumn;
    for ( unsigned i = 0; i < _n - _m; ++i )
    {
        unsigned var = _nonBasicIndexToVariable[i];
        double value = _nonBasicAssignment[i];

        ANColumn = _A + ( var * _m );
        for ( unsigned j = 0; j < _m; ++j )
            _work[j] -= ANColumn[j] * value;
    }

    // Solve B*xB = y by performing a forward transformation
    _basisFactorization->forwardTransformation( _work, _basicAssignment );

    computeBasicStatus();

    _basicAssignmentStatus = ITableau::BASIC_ASSIGNMENT_JUST_COMPUTED;

    // Inform the watchers
    for ( unsigned i = 0; i < _m; ++i )
        notifyVariableValue( _basicIndexToVariable[i], _basicAssignment[i] );
}

void Tableau::computeBasicStatus()
{
    for ( unsigned i = 0; i < _m; ++i )
        computeBasicStatus( i );
}

void Tableau::computeBasicStatus( unsigned basic )
{
    double ub = _upperBounds[_basicIndexToVariable[basic]];
    double lb = _lowerBounds[_basicIndexToVariable[basic]];
    double value = _basicAssignment[basic];

    if ( FloatUtils::gt( value , ub, GlobalConfiguration::BOUND_COMPARISON_TOLERANCE ) )
    {
        _basicStatus[basic] = Tableau::ABOVE_UB;
    }
    else if ( FloatUtils::lt( value , lb, GlobalConfiguration::BOUND_COMPARISON_TOLERANCE ) )
    {
        _basicStatus[basic] = Tableau::BELOW_LB;
    }
    else if ( FloatUtils::areEqual( ub, value, GlobalConfiguration::BOUND_COMPARISON_TOLERANCE ) )
    {
        _basicStatus[basic] = Tableau::AT_UB;
    }
    else if ( FloatUtils::areEqual( lb, value, GlobalConfiguration::BOUND_COMPARISON_TOLERANCE ) )
    {
        _basicStatus[basic] = Tableau::AT_LB;
    }
    else
    {
        _basicStatus[basic] = Tableau::BETWEEN;
    }
}

void Tableau::setLowerBound( unsigned variable, double value )
{
    ASSERT( variable < _n );
    _lowerBounds[variable] = value;
    notifyLowerBound( variable, value );
    checkBoundsValid( variable );
}

void Tableau::setUpperBound( unsigned variable, double value )
{
    ASSERT( variable < _n );
    _upperBounds[variable] = value;
    notifyUpperBound( variable, value );
    checkBoundsValid( variable );
}

double Tableau::getLowerBound( unsigned variable ) const
{
    ASSERT( variable < _n );
    return _lowerBounds[variable];
}

double Tableau::getUpperBound( unsigned variable ) const
{
    ASSERT( variable < _n );
    return _upperBounds[variable];
}

const double *Tableau::getLowerBounds() const
{
    return _lowerBounds;
}

const double *Tableau::getUpperBounds() const
{
    return _upperBounds;
}

double Tableau::getValue( unsigned variable )
{
    if ( !_basicVariables.exists( variable ) )
    {
        // The values of non-basics can be extracted even if the
        // assignment is invalid
        unsigned index = _variableToIndex[variable];
        return _nonBasicAssignment[index];
    }

    return _basicAssignment[_variableToIndex[variable]];
}

unsigned Tableau::basicIndexToVariable( unsigned index ) const
{
    return _basicIndexToVariable[index];
}

unsigned Tableau::nonBasicIndexToVariable( unsigned index ) const
{
    return _nonBasicIndexToVariable[index];
}

unsigned Tableau::variableToIndex( unsigned index ) const
{
    return _variableToIndex[index];
}

void Tableau::setRightHandSide( const double *b )
{
    memcpy( _b, b, sizeof(double) * _m );
}

void Tableau::setRightHandSide( unsigned index, double value )
{
    _b[index] = value;
}

const double *Tableau::getCostFunction() const
{
    return _costFunctionManager->getCostFunction();
}

bool Tableau::basicOutOfBounds( unsigned basic ) const
{
    return basicTooHigh( basic ) || basicTooLow( basic );
}

bool Tableau::basicTooLow( unsigned basic ) const
{
    return _basicStatus[basic] == Tableau::BELOW_LB;
}

bool Tableau::basicTooHigh( unsigned basic ) const
{
    return _basicStatus[basic] == Tableau::ABOVE_UB;
}

bool Tableau::existsBasicOutOfBounds() const
{
    for ( unsigned i = 0; i < _m; ++i )
        if ( basicOutOfBounds( i ) )
            return true;

    return false;
}

void Tableau::computeCostFunction()
{
    _costFunctionManager->computeCoreCostFunction();
}

void Tableau::computeMultipliers( double *rowCoefficients )
{
    _basisFactorization->backwardTransformation( rowCoefficients, _multipliers );
}

unsigned Tableau::getBasicStatus( unsigned basic )
{
    return _basicStatus[_variableToIndex[basic]];
}

unsigned Tableau::getBasicStatusByIndex( unsigned basicIndex )
{
    return _basicStatus[basicIndex];
}

void Tableau::getEntryCandidates( List<unsigned> &candidates ) const
{
    candidates.clear();
    const double *costFunction = _costFunctionManager->getCostFunction();
    for ( unsigned i = 0; i < _n - _m; ++i )
    {
        if ( eligibleForEntry( i, costFunction ) )
            candidates.append( i );
    }
}

void Tableau::setEnteringVariableIndex( unsigned nonBasic )
{
    _enteringVariable = nonBasic;
}

void Tableau::setLeavingVariableIndex( unsigned basic )
{
    _leavingVariable = basic;
}

bool Tableau::eligibleForEntry( unsigned nonBasic, const double *costFunction ) const
{
    // A non-basic variable is eligible for entry if one of the two
    //   conditions holds:
    //
    //   1. It has a negative coefficient in the cost function and it
    //      can increase
    //   2. It has a positive coefficient in the cost function and it
    //      can decrease

    if ( FloatUtils::isZero( costFunction[nonBasic] ) )
        return false;

    bool positive = FloatUtils::isPositive( costFunction[nonBasic] );

    return
        ( positive && nonBasicCanDecrease( nonBasic ) ) ||
        ( !positive && nonBasicCanIncrease( nonBasic ) );
}

bool Tableau::nonBasicCanIncrease( unsigned nonBasic ) const
{
    double max = _upperBounds[_nonBasicIndexToVariable[nonBasic]];
    return FloatUtils::lt( _nonBasicAssignment[nonBasic], max );
}

bool Tableau::nonBasicCanDecrease( unsigned nonBasic ) const
{
    double min = _lowerBounds[_nonBasicIndexToVariable[nonBasic]];
    return FloatUtils::gt( _nonBasicAssignment[nonBasic], min );
}

unsigned Tableau::getEnteringVariable() const
{
    return _nonBasicIndexToVariable[_enteringVariable];
}

unsigned Tableau::getEnteringVariableIndex() const
{
    return _enteringVariable;
}

unsigned Tableau::getLeavingVariable() const
{
    if ( _leavingVariable == _m )
        return _nonBasicIndexToVariable[_enteringVariable];

    return _basicIndexToVariable[_leavingVariable];
}

unsigned Tableau::getLeavingVariableIndex() const
{
    return _leavingVariable;
}

bool Tableau::performingFakePivot() const
{
    return _leavingVariable == _m;
}

void Tableau::performPivot()
{
    if ( _leavingVariable == _m )
    {
        if ( _statistics )
            _statistics->incNumTableauBoundHopping();

        // The entering variable is going to be pressed against its bound.
        bool decrease =
            FloatUtils::isPositive( _costFunctionManager->getCostFunction()[_enteringVariable] );
        unsigned nonBasic = _nonBasicIndexToVariable[_enteringVariable];

        log( Stringf( "Performing 'fake' pivot. Variable x%u jumping to %s bound",
                      _nonBasicIndexToVariable[_enteringVariable],
                      decrease ? "LOWER" : "UPPER" ) );
        log( Stringf( "Current value: %.3lf. Range: [%.3lf, %.3lf]\n",
                      _nonBasicAssignment[_enteringVariable],
                      _lowerBounds[nonBasic], _upperBounds[nonBasic] ) );

        updateAssignmentForPivot();
        return;
    }

    struct timespec pivotStart;

    if ( _statistics )
    {
        pivotStart = TimeUtils::sampleMicro();
        _statistics->incNumTableauPivots();
    }

    unsigned currentBasic = _basicIndexToVariable[_leavingVariable];
    unsigned currentNonBasic = _nonBasicIndexToVariable[_enteringVariable];

    log( Stringf( "Tableau performing pivot. Entering: %u, Leaving: %u",
                  _nonBasicIndexToVariable[_enteringVariable],
                  _basicIndexToVariable[_leavingVariable] ) );
    log( Stringf( "Leaving variable %s. Current value: %.15lf. Range: [%.15lf, %.15lf]",
                  _leavingVariableIncreases ? "increases" : "decreases",
                  _basicAssignment[_leavingVariable],
                  _lowerBounds[currentBasic], _upperBounds[currentBasic] ) );
    log( Stringf( "Entering variable %s. Current value: %.15lf. Range: [%.15lf, %.15lf]",
                  FloatUtils::isNegative( _costFunctionManager->getCostFunction()[_enteringVariable] ) ?
                  "increases" : "decreases",
                  _nonBasicAssignment[_enteringVariable],
                  _lowerBounds[currentNonBasic], _upperBounds[currentNonBasic] ) );
    log( Stringf( "Change ratio is: %.15lf\n", _changeRatio ) );

    updateAssignmentForPivot();

    updateCostFunctionForPivot();

    // Update the database
    _basicVariables.insert( currentNonBasic );
    _basicVariables.erase( currentBasic );

    // Adjust the tableau indexing
    _basicIndexToVariable[_leavingVariable] = currentNonBasic;
    _nonBasicIndexToVariable[_enteringVariable] = currentBasic;
    _variableToIndex[currentBasic] = _enteringVariable;
    _variableToIndex[currentNonBasic] = _leavingVariable;

    computeBasicStatus( _leavingVariable );

    // Check if the pivot is degenerate and update statistics
    if ( FloatUtils::isZero( _changeRatio ) && _statistics )
        _statistics->incNumTableauDegeneratePivots();

    // Update the basis factorization. The column corresponding to the
    // leaving variable is the one that has changed
    _basisFactorization->pushEtaMatrix( _leavingVariable, _changeColumn );

    if ( _statistics )
    {
        struct timespec pivotEnd = TimeUtils::sampleMicro();
        _statistics->addTimePivots( TimeUtils::timePassed( pivotStart, pivotEnd ) );
    }
}

void Tableau::performDegeneratePivot()
{
    struct timespec pivotStart;
    if ( _statistics )
    {
        pivotStart = TimeUtils::sampleMicro();
        _statistics->incNumTableauPivots();
        _statistics->incNumTableauDegeneratePivots();
        _statistics->incNumTableauDegeneratePivotsByRequest();
    }

    ASSERT( _enteringVariable < _n - _m );
    ASSERT( _leavingVariable < _m );
    ASSERT( !basicOutOfBounds( _leavingVariable ) );

    unsigned currentBasic = _basicIndexToVariable[_leavingVariable];
    unsigned currentNonBasic = _nonBasicIndexToVariable[_enteringVariable];

    updateCostFunctionForPivot();

    // Update the database
    _basicVariables.insert( currentNonBasic );
    _basicVariables.erase( currentBasic );

    // Adjust the tableau indexing
    _basicIndexToVariable[_leavingVariable] = currentNonBasic;
    _nonBasicIndexToVariable[_enteringVariable] = currentBasic;
    _variableToIndex[currentBasic] = _enteringVariable;
    _variableToIndex[currentNonBasic] = _leavingVariable;

    // Update the basis factorization
    _basisFactorization->pushEtaMatrix( _leavingVariable, _changeColumn );

    // Switch assignment values. No call to notify is required,
    // because values haven't changed.
    double temp = _basicAssignment[_leavingVariable];
    _basicAssignment[_leavingVariable] = _nonBasicAssignment[_enteringVariable];
    _nonBasicAssignment[_enteringVariable] = temp;
    computeBasicStatus( _leavingVariable );

    if ( _statistics )
    {
        struct timespec pivotEnd = TimeUtils::sampleMicro();
        _statistics->addTimePivots( TimeUtils::timePassed( pivotStart, pivotEnd ) );
    }
}

double Tableau::ratioConstraintPerBasic( unsigned basicIndex, double coefficient, bool decrease )
{
    unsigned basic = _basicIndexToVariable[basicIndex];
    double ratio = 0.0;

    // Negate the coefficient to go to a more convenient form: basic =
    // coefficient * nonBasic, as opposed to basic + coefficient *
    // nonBasic = 0.
    coefficient = -coefficient;

    ASSERT( !FloatUtils::isZero( coefficient ) );

    if ( ( FloatUtils::isPositive( coefficient ) && decrease ) ||
         ( FloatUtils::isNegative( coefficient ) && !decrease ) )
    {
        // Basic variable is decreasing
        double maxChange;

        if ( _basicStatus[basicIndex] == BasicStatus::ABOVE_UB )
        {
            // Maximal change: hitting the upper bound
            maxChange = _upperBounds[basic] - _basicAssignment[basicIndex];
        }
        else if ( ( _basicStatus[basicIndex] == BasicStatus::BETWEEN ) ||
                  ( _basicStatus[basicIndex] == BasicStatus::AT_UB ) )
        {
            // Maximal change: hitting the lower bound
            maxChange = _lowerBounds[basic] - _basicAssignment[basicIndex];

            // Protect against corner cases where LB = UB, variable is "AT_UB" but
            // due to the tolerance is in fact below LB, and the change becomes positive.
            if ( !FloatUtils::isNegative( maxChange ) )
                maxChange = 0;
        }
        else if ( _basicStatus[basicIndex] == BasicStatus::AT_LB )
        {
            // Variable is formally pressed against a bound. However,
            // maybe it's in the tolerance zone but still greater than
            // the bound.
            maxChange = _lowerBounds[basic] - _basicAssignment[basicIndex];
            if ( !FloatUtils::isNegative( maxChange ) )
                maxChange = 0;
        }
        else
        {
            // Variable is below its lower bound, no constraint here
            maxChange = FloatUtils::negativeInfinity() - _basicAssignment[basicIndex];
        }

        ASSERT( !FloatUtils::isPositive( maxChange ) );
        ratio = maxChange / coefficient;
    }
    else if ( ( FloatUtils::isPositive( coefficient ) && !decrease ) ||
              ( FloatUtils::isNegative( coefficient ) && decrease ) )

    {
        // Basic variable is increasing
        double maxChange;

        if ( _basicStatus[basicIndex] == BasicStatus::BELOW_LB )
        {
            // Maximal change: hitting the lower bound
            maxChange = _lowerBounds[basic] - _basicAssignment[basicIndex];
        }
        else if ( ( _basicStatus[basicIndex] == BasicStatus::BETWEEN ) ||
                  ( _basicStatus[basicIndex] == BasicStatus::AT_LB ) )
        {
            // Maximal change: hitting the upper bound
            maxChange = _upperBounds[basic] - _basicAssignment[basicIndex];

            // Protect against corner cases where LB = UB, variable is "AT_LB" but
            // due to the tolerance is in fact above UB, and the change becomes negative.
            if ( !FloatUtils::isPositive( maxChange ) )
                maxChange = 0;

        }
        else if ( _basicStatus[basicIndex] == BasicStatus::AT_UB )
        {
            // Variable is formally pressed against a bound. However,
            // maybe it's in the tolerance zone but still greater than
            // the bound.
            maxChange = _upperBounds[basic] - _basicAssignment[basicIndex];
            if ( !FloatUtils::isPositive( maxChange ) )
                maxChange = 0;
        }
        else
        {
            // Variable is above its upper bound, no constraint here
            maxChange = FloatUtils::infinity() - _basicAssignment[basicIndex];
        }

        ASSERT( !FloatUtils::isNegative( maxChange ) );
        ratio = maxChange / coefficient;
    }
    else
    {
        ASSERT( false );
    }

    return ratio;
}

void Tableau::pickLeavingVariable()
{
    pickLeavingVariable( _changeColumn );
}

void Tableau::pickLeavingVariable( double *changeColumn )
{
    ASSERT( !FloatUtils::isZero( _costFunctionManager->getCostFunction()[_enteringVariable] ) );
    bool decrease = FloatUtils::isPositive( _costFunctionManager->getCostFunction()[_enteringVariable] );

    DEBUG({
            if ( decrease )
            {
                ASSERTM( nonBasicCanDecrease( _enteringVariable ),
                         "Error! Entering variable needs to decrease but is at its lower bound" );
            }
            else
            {
                ASSERTM( nonBasicCanIncrease( _enteringVariable ),
                         "Error! Entering variable needs to increase but is at its upper bound" );
            }
        });

    double lb = _lowerBounds[_nonBasicIndexToVariable[_enteringVariable]];
    double ub = _upperBounds[_nonBasicIndexToVariable[_enteringVariable]];
    double currentValue = _nonBasicAssignment[_enteringVariable];

    // A marker to show that no leaving variable has been selected
    _leavingVariable = _m;

    if ( decrease )
    {
        // The maximum amount by which the entering variable can
        // decrease, as determined by its bounds. This is a negative
        // value.
        _changeRatio = lb - currentValue;

        // Iterate over the basics that depend on the entering
        // variable and see if any of them imposes a tighter
        // constraint.
        for ( unsigned i = 0; i < _m; ++i )
        {
            if ( !FloatUtils::isZero( changeColumn[i], GlobalConfiguration::PIVOT_CHANGE_COLUMN_TOLERANCE ) )
            {
                double ratio = ratioConstraintPerBasic( i, changeColumn[i], decrease );
                if ( ratio > _changeRatio )
                {
                    _changeRatio = ratio;
                    _leavingVariable = i;
                }
            }
        }

        // Only perform this check if pivot isn't fake
        if ( _leavingVariable != _m )
            _leavingVariableIncreases = FloatUtils::isPositive( changeColumn[_leavingVariable] );
    }
    else
    {
        // The maximum amount by which the entering variable can
        // increase, as determined by its bounds. This is a positive
        // value.
        _changeRatio = ub - currentValue;

        // Iterate over the basics that depend on the entering
        // variable and see if any of them imposes a tighter
        // constraint.
        for ( unsigned i = 0; i < _m; ++i )
        {
            if ( !FloatUtils::isZero( changeColumn[i] ) )
            {
                double ratio = ratioConstraintPerBasic( i, changeColumn[i], decrease );
                if ( ratio < _changeRatio )
                {
                    _changeRatio = ratio;
                    _leavingVariable = i;
                }
            }
        }

        // Only perform this check if pivot isn't fake
        if ( _leavingVariable != _m )
            _leavingVariableIncreases = FloatUtils::isNegative( changeColumn[_leavingVariable] );
    }
}

double Tableau::getChangeRatio() const
{
    return _changeRatio;
}

void Tableau::computeChangeColumn()
{
    // _a gets the entering variable's column in A
    _a = _A + ( _nonBasicIndexToVariable[_enteringVariable] * _m );

    // Compute d = inv(B) * a using the basis factorization
    _basisFactorization->forwardTransformation( _a, _changeColumn );

    // printf( "Leaving variable selection: dumping a\n\t" );
    // for ( unsigned i = 0; i < _m; ++i )
    //     printf( "%lf ", _a[i] );
    // printf( "\n" );

    // printf( "Leaving variable selection: dumping d\n\t" );
    // for ( unsigned i = 0; i < _m; ++i )
    //     printf( "%lf ", _d[i] );

    // printf( "\n" );
}

const double *Tableau::getChangeColumn() const
{
    return _changeColumn;
}

void Tableau::setChangeColumn( const double *column )
{
    memcpy( _changeColumn, column, _m * sizeof(double) );
}

void Tableau::computePivotRow()
{
    getTableauRow( _leavingVariable, _pivotRow );
}

const TableauRow *Tableau::getPivotRow() const
{
    return _pivotRow;
}

bool Tableau::isBasic( unsigned variable ) const
{
    return _basicVariables.exists( variable );
}

void Tableau::setNonBasicAssignment( unsigned variable, double value, bool updateBasics )
{
    ASSERT( !_basicVariables.exists( variable ) );

    unsigned nonBasic = _variableToIndex[variable];
    double delta = value - _nonBasicAssignment[nonBasic];
    _nonBasicAssignment[nonBasic] = value;
    notifyVariableValue( variable, value );

    // If we don't need to update the basics, we are done
    if ( !updateBasics )
        return;

    // Treat this like a form of fake pivot and compute the change column
    _enteringVariable = nonBasic;
    computeChangeColumn();

    // Update all the affected basic variables
    for ( unsigned i = 0; i < _m; ++i )
    {
        if ( FloatUtils::isZero( _changeColumn[i] ) )
            continue;

        _basicAssignment[i] -= _changeColumn[i] * delta;
        notifyVariableValue( _basicIndexToVariable[i], _basicAssignment[i] );

        unsigned oldStatus = _basicStatus[i];
        computeBasicStatus( i );

        // If these updates resulted in a change to the status of some basic variable,
        // the cost function is invalidated
        if ( oldStatus != _basicStatus[i] )
            _costFunctionManager->invalidateCostFunction();

        _basicAssignmentStatus = ITableau::BASIC_ASSIGNMENT_UPDATED;
    }
}

void Tableau::dumpAssignment()
{
    printf( "Dumping assignment\n" );
    for ( unsigned i = 0; i < _n; ++i )
    {
        bool basic = _basicVariables.exists( i );
        printf( "\tx%u  -->  %.5lf [%s]. ", i, getValue( i ), basic ? "B" : "NB" );
        if ( _lowerBounds[i] != FloatUtils::negativeInfinity() )
            printf( "Range: [ %.5lf, ", _lowerBounds[i] );
        else
            printf( "Range: [ -INFTY, " );

        if ( _upperBounds[i] != FloatUtils::infinity() )
            printf( "%.5lf ] ", _upperBounds[i] );
        else
            printf( "INFTY ] " );

        if ( basic && basicOutOfBounds( _variableToIndex[i] ) )
            printf( "*" );

        printf( "\n" );
    }
}

void Tableau::dump() const
{
    printf( "\nDumping A:\n" );
    for ( unsigned i = 0; i < _m; ++i )
    {
        for ( unsigned j = 0; j < _n; ++j )
        {
            printf( "%5.1lf ", _A[j * _m + i] );
        }
        printf( "\n" );
    }
}

unsigned Tableau::getM() const
{
    return _m;
}

unsigned Tableau::getN() const
{
    return _n;
}

void Tableau::getTableauRow( unsigned index, TableauRow *row )
{
    /*
      Let e denote a unit matrix with 1 in its *index* entry.
      A row is then computed by: e * inv(B) * -AN. e * inv(B) is
      solved by invoking BTRAN.
    */

    ASSERT( index < _m );

    std::fill( _unitVector, _unitVector + _m, 0.0 );
    _unitVector[index] = 1;
    computeMultipliers( _unitVector );

    const double *ANColumn;
    for ( unsigned i = 0; i < _n - _m; ++i )
    {
        row->_row[i]._var = _nonBasicIndexToVariable[i];
        ANColumn = _A + ( _nonBasicIndexToVariable[i] * _m );
        row->_row[i]._coefficient = 0;
        for ( unsigned j = 0; j < _m; ++j )
            row->_row[i]._coefficient -= ( _multipliers[j] * ANColumn[j] );
    }

    _basisFactorization->forwardTransformation( _b, _work );
    row->_scalar = _work[index];

    row->_lhs = _basicIndexToVariable[index];
}

const double *Tableau::getA() const
{
    return _A;
}

const double *Tableau::getAColumn( unsigned variable ) const
{
    return _A + ( variable * _m );
}

void Tableau::dumpEquations()
{
    TableauRow row( _n - _m );

    printf( "Dumping tableau equations:\n" );
    for ( unsigned i = 0; i < _m; ++i )
    {
        printf( "x%u = ", _basicIndexToVariable[i] );
        getTableauRow( i, &row );
        row.dump();
        printf( "\n" );
    }
}

void Tableau::storeState( TableauState &state ) const
{
    // Set the dimensions
    state.setDimensions( _m, _n, *this );

    // Store matrix A
    memcpy( state._A, _A, sizeof(double) * _n * _m );

    // Store right hand side vector _b
    memcpy( state._b, _b, sizeof(double) * _m );

    // Store the bounds
    memcpy( state._lowerBounds, _lowerBounds, sizeof(double) *_n );
    memcpy( state._upperBounds, _upperBounds, sizeof(double) *_n );

    // Basic variables
    state._basicVariables = _basicVariables;

    // Store the assignments
    memcpy( state._basicAssignment, _basicAssignment, sizeof(double) *_m );
    memcpy( state._nonBasicAssignment, _nonBasicAssignment, sizeof(double) * ( _n - _m  ) );
    state._basicAssignmentStatus = _basicAssignmentStatus;

    // Store the indices
    memcpy( state._basicIndexToVariable, _basicIndexToVariable, sizeof(unsigned) * _m );
    memcpy( state._nonBasicIndexToVariable, _nonBasicIndexToVariable, sizeof(unsigned) * ( _n - _m ) );
    memcpy( state._variableToIndex, _variableToIndex, sizeof(unsigned) * _n );

    // Store the basis factorization
    _basisFactorization->storeFactorization( state._basisFactorization );

    // Store the _boundsValid indicator
    state._boundsValid = _boundsValid;
}

void Tableau::restoreState( const TableauState &state )
{
    freeMemoryIfNeeded();
    setDimensions( state._m, state._n );

    // Restore matrix A
    memcpy( _A, state._A, sizeof(double) * _n * _m );

    // Restore right hand side vector _b
    memcpy( _b, state._b, sizeof(double) * _m );

    // Restore the bounds and valid status
    // TODO: should notify all the constraints.
    memcpy( _lowerBounds, state._lowerBounds, sizeof(double) *_n );
    memcpy( _upperBounds, state._upperBounds, sizeof(double) *_n );

    // Basic variables
    _basicVariables = state._basicVariables;

    // Restore the assignments
    memcpy( _basicAssignment, state._basicAssignment, sizeof(double) *_m );
    memcpy( _nonBasicAssignment, state._nonBasicAssignment, sizeof(double) * ( _n - _m  ) );
    _basicAssignmentStatus = state._basicAssignmentStatus;

    // Restore the indices
    memcpy( _basicIndexToVariable, state._basicIndexToVariable, sizeof(unsigned) * _m );
    memcpy( _nonBasicIndexToVariable, state._nonBasicIndexToVariable, sizeof(unsigned) * ( _n - _m ) );
    memcpy( _variableToIndex, state._variableToIndex, sizeof(unsigned) * _n );

    // Restore the basis factorization
    _basisFactorization->restoreFactorization( state._basisFactorization );

    // Restore the _boundsValid indicator
    _boundsValid = state._boundsValid;

    computeAssignment();
    _costFunctionManager->initialize();
    computeCostFunction();
}

void Tableau::checkBoundsValid()
{
    _boundsValid = true;
    for ( unsigned i = 0; i < _n ; ++i )
    {
        checkBoundsValid( i );
        if ( !_boundsValid )
            return;
    }
}

void Tableau::checkBoundsValid( unsigned variable )
{
    ASSERT( variable < _n );
    if ( !FloatUtils::lte( _lowerBounds[variable], _upperBounds[variable] ) )
    {
        _boundsValid = false;
        return;
    }
}

bool Tableau::allBoundsValid() const
{
    return _boundsValid;
}

void Tableau::tightenLowerBound( unsigned variable, double value )
{
    ASSERT( variable < _n );

    if ( !FloatUtils::gt( value, _lowerBounds[variable] ) )
        return;

    if ( _statistics )
        _statistics->incNumTightenedBounds();

    setLowerBound( variable, value );

    // Ensure that non-basic variables are within bounds
    unsigned index = _variableToIndex[variable];
    if ( !_basicVariables.exists( variable ) )
    {
        if ( FloatUtils::gt( value, _nonBasicAssignment[index] ) )
            setNonBasicAssignment( variable, value, true );
    }
    else
    {
        // Recompute the status of an affected basic variable
        // If the status changes, invalidate the cost function
        unsigned oldStatus = _basicStatus[index];
        computeBasicStatus( index );
        if ( _basicStatus[index] != oldStatus )
            _costFunctionManager->invalidateCostFunction();
    }
}

void Tableau::tightenUpperBound( unsigned variable, double value )
{
    ASSERT( variable < _n );

    if ( !FloatUtils::lt( value, _upperBounds[variable] ) )
        return;

    if ( _statistics )
        _statistics->incNumTightenedBounds();

    setUpperBound( variable, value );

    // Ensure that non-basic variables are within bounds
    unsigned index = _variableToIndex[variable];
    if ( !_basicVariables.exists( variable ) )
    {
        if ( FloatUtils::lt( value, _nonBasicAssignment[index] ) )
            setNonBasicAssignment( variable, value, true );
    }
    else
    {
        // Recompute the status of an affected basic variable
        // If the status changes, invalidate the cost function
        unsigned oldStatus = _basicStatus[index];
        computeBasicStatus( index );
        if ( _basicStatus[index] != oldStatus )
            _costFunctionManager->invalidateCostFunction();
    }
}

unsigned Tableau::addEquation( const Equation &equation )
{
    // The fresh auxiliary variable assigned to the equation is _n.
    // This variable is implicitly added to the equation, with
    // coefficient 1.
    unsigned auxVariable = _n;

    // Add an actual row to the talbeau, adjust the data structures
    addRow();

    // Invalidate the cost function, so that it is recomputed in the next iteration.
    _costFunctionManager->invalidateCostFunction();

    // All variables except the new one have finite bounds. Use this to compute
    // finite bounds for the new variable.
    double lb = equation._scalar;
    double ub = equation._scalar;
<<<<<<< HEAD
    double coefficient;
    unsigned variable;
=======
    double auxCoefficient = 0.0;
>>>>>>> 9b1001e3

    for ( const auto &addend : equation._addends )
    {
        double coefficient = addend._coefficient;
        unsigned variable = addend._variable;

        if ( FloatUtils::isPositive( coefficient ) )
        {
            lb -= coefficient * _upperBounds[variable];
            ub -= coefficient * _lowerBounds[variable];
        }
        else
        {
            lb -= coefficient * _lowerBounds[variable];
            ub -= coefficient * _upperBounds[variable];
        }
    }

    setLowerBound( auxVariable, lb );
    setUpperBound( auxVariable, ub );

    // Populate the new row of A and b
    _b[_m - 1] = equation._scalar;
    for ( const auto &addend : equation._addends )
        setEntryValue( _m - 1, addend._variable, addend._coefficient );
    setEntryValue( _m - 1, auxVariable, 1 );

    /*
      Attempt to make the auxiliary variable the new basic variable.
      This usually works.
      If it doesn't, compute a new set of basic variables and re-initialize
      the tableau (which is more computationally expensive)
    */
    _basicIndexToVariable[_m - 1] = auxVariable;
    _variableToIndex[auxVariable] = _m - 1;
    _basicVariables.insert( auxVariable );

    // Attempt to refactorize the basis
    bool factorizationSuccessful = true;
    try
    {
        _basisFactorization->refactorizeBasis();
    }
    catch ( MalformedBasisException & )
    {
        factorizationSuccessful = false;
    }

    if ( factorizationSuccessful )
    {
        // Compute the assignment for the new basic variable
        _basicAssignment[_m - 1] = equation._scalar;
        for ( const auto &addend : equation._addends )
        {
            _basicAssignment[_m - 1] -= addend._coefficient * getValue( addend._variable );
        }

        ASSERT( FloatUtils::wellFormed( _basicAssignment[_m - 1] ) );

        if ( FloatUtils::isZero( _basicAssignment[_m - 1] ) )
            _basicAssignment[_m - 1] = 0.0;

        // Notify about the new variable's assignment and compute its status
        notifyVariableValue( _basicIndexToVariable[_m - 1], _basicAssignment[_m - 1] );
        computeBasicStatus( _m - 1 );
    }
    else
    {
        ConstraintMatrixAnalyzer analyzer;
        analyzer.analyze( _A, _m, _n );
        List<unsigned> independentColumns = analyzer.getIndependentColumns();

        try
        {
            initializeTableau( independentColumns );
        }
        catch ( MalformedBasisException & )
        {
            log( "addEquation failed - could not refactorize basis" );
            throw ReluplexError( ReluplexError::FAILURE_TO_ADD_NEW_EQUATION );
        }
    }

    return auxVariable;
}

void Tableau::addRow()
{
    unsigned newM = _m + 1;
    unsigned newN = _n + 1;

    /*
      This function increases the sizes of the data structures used by
      the tableau to match newM and newN. Notice that newM = _m + 1 and
      newN = _n + 1, and so newN - newM = _n - _m. Consequently, structures
      that are of size _n - _m are left as is.
    */

    // Allocate a new A, copy the columns of the old A
    double *newA = new double[newN * newM];
    if ( !newA )
        throw ReluplexError( ReluplexError::ALLOCATION_FAILED, "Tableau::newA" );
    std::fill( newA, newA + ( newM * newN ), 0.0 );

    double *AColumn, *newAColumn;
    for ( unsigned i = 0; i < _n; ++i )
    {
        AColumn = _A + ( i * _m );
        newAColumn = newA + ( i * newM );
        memcpy( newAColumn, AColumn, _m * sizeof(double) );
    }

    delete[] _A;
    _A = newA;

    // Allocate a new changeColumn. Don't need to initialize
    double *newChangeColumn = new double[newM];
    if ( !newChangeColumn )
        throw ReluplexError( ReluplexError::ALLOCATION_FAILED, "Tableau::newChangeColumn" );
    delete[] _changeColumn;
    _changeColumn = newChangeColumn;

    // Allocate a new b and copy the old values
    double *newB = new double[newM];
    if ( !newB )
        throw ReluplexError( ReluplexError::ALLOCATION_FAILED, "Tableau::newB" );
    std::fill( newB + _m, newB + newM, 0.0 );
    memcpy( newB, _b, _m * sizeof(double) );
    delete[] _b;
    _b = newB;

    // Allocate a new unit vector. Don't need to initialize
    double *newUnitVector = new double[newM];
    if ( !newUnitVector )
        throw ReluplexError( ReluplexError::ALLOCATION_FAILED, "Tableau::newUnitVector" );
    delete[] _unitVector;
    _unitVector = newUnitVector;

    // Allocate new multipliers. Don't need to initialize
    double *newMultipliers = new double[newM];
    if ( !newMultipliers )
        throw ReluplexError( ReluplexError::ALLOCATION_FAILED, "Tableau::newMultipliers" );
    delete[] _multipliers;
    _multipliers = newMultipliers;

    // Allocate new index arrays. Copy old indices, but don't assign indices to new variables yet.
    unsigned *newBasicIndexToVariable = new unsigned[newM];
    if ( !newBasicIndexToVariable )
        throw ReluplexError( ReluplexError::ALLOCATION_FAILED, "Tableau::newBasicIndexToVariable" );
    memcpy( newBasicIndexToVariable, _basicIndexToVariable, _m * sizeof(unsigned) );
    delete[] _basicIndexToVariable;
    _basicIndexToVariable = newBasicIndexToVariable;

    unsigned *newVariableToIndex = new unsigned[newN];
    if ( !newVariableToIndex )
        throw ReluplexError( ReluplexError::ALLOCATION_FAILED, "Tableau::newVariableToIndex" );
    memcpy( newVariableToIndex, _variableToIndex, _n * sizeof(unsigned) );
    delete[] _variableToIndex;
    _variableToIndex = newVariableToIndex;

    // Allocate a new basic assignment vector, copy old values
    double *newBasicAssignment = new double[newM];
    if ( !newBasicAssignment )
        throw ReluplexError( ReluplexError::ALLOCATION_FAILED, "Tableau::newAssignment" );
    memcpy( newBasicAssignment, _basicAssignment, sizeof(double) * _m );
    delete[] _basicAssignment;
    _basicAssignment = newBasicAssignment;

    unsigned *newBasicStatus = new unsigned[newM];
    if ( !newBasicStatus )
        throw ReluplexError( ReluplexError::ALLOCATION_FAILED, "Tableau::newBasicStatus" );
    memcpy( newBasicStatus, _basicStatus, sizeof(unsigned) * _m );
    delete[] _basicStatus;
    _basicStatus = newBasicStatus;

    // Allocate new lower and upper bound arrays, and copy old values
    double *newLowerBounds = new double[newN];
    if ( !newLowerBounds )
        throw ReluplexError( ReluplexError::ALLOCATION_FAILED, "Tableau::newLowerBounds" );
    memcpy( newLowerBounds, _lowerBounds, _n * sizeof(double) );
    delete[] _lowerBounds;
    _lowerBounds = newLowerBounds;

    double *newUpperBounds = new double[newN];
    if ( !newUpperBounds )
        throw ReluplexError( ReluplexError::ALLOCATION_FAILED, "Tableau::newUpperBounds" );
    memcpy( newUpperBounds, _upperBounds, _n * sizeof(double) );
    delete[] _upperBounds;
    _upperBounds = newUpperBounds;

    // Mark the new variable as unbounded
    _lowerBounds[_n] = FloatUtils::negativeInfinity();
    _upperBounds[_n] = FloatUtils::infinity();

    // Allocate a larger basis factorization
    IBasisFactorization *newBasisFactorization =
        BasisFactorizationFactory::createBasisFactorization( newM, *this );
    if ( !newBasisFactorization )
        throw ReluplexError( ReluplexError::ALLOCATION_FAILED, "Tableau::newBasisFactorization" );
    delete _basisFactorization;
    _basisFactorization = newBasisFactorization;

    // Allocate a larger _work. Don't need to initialize.
    double *newWork = new double[newM];
    if ( !newWork )
        throw ReluplexError( ReluplexError::ALLOCATION_FAILED, "Tableau::newWork" );
    delete[] _work;
    _work = newWork;

    _m = newM;
    _n = newN;
    _costFunctionManager->initialize();

    for ( const auto &watcher : _resizeWatchers )
        watcher->notifyDimensionChange( _m, _n );
}

void Tableau::registerToWatchVariable( VariableWatcher *watcher, unsigned variable )
{
    _variableToWatchers[variable].append( watcher );
}

void Tableau::unregisterToWatchVariable( VariableWatcher *watcher, unsigned variable )
{
    _variableToWatchers[variable].erase( watcher );
}

void Tableau::registerToWatchAllVariables( VariableWatcher *watcher )
{
    _globalWatchers.append( watcher );
}

void Tableau::registerResizeWatcher( ResizeWatcher *watcher )
{
    _resizeWatchers.append( watcher );
}

void Tableau::notifyVariableValue( unsigned variable, double value )
{
    for ( auto &watcher : _globalWatchers )
        watcher->notifyVariableValue( variable, value );

    if ( _variableToWatchers.exists( variable ) )
    {
        for ( auto &watcher : _variableToWatchers[variable] )
            watcher->notifyVariableValue( variable, value );
    }
}

void Tableau::notifyLowerBound( unsigned variable, double bound )
{
    for ( auto &watcher : _globalWatchers )
        watcher->notifyLowerBound( variable, bound );

    if ( _variableToWatchers.exists( variable ) )
    {
        for ( auto &watcher : _variableToWatchers[variable] )
            watcher->notifyLowerBound( variable, bound );
    }
}

void Tableau::notifyUpperBound( unsigned variable, double bound )
{
    for ( auto &watcher : _globalWatchers )
        watcher->notifyUpperBound( variable, bound );

    if ( _variableToWatchers.exists( variable ) )
    {
        for ( auto &watcher : _variableToWatchers[variable] )
            watcher->notifyUpperBound( variable, bound );
    }
}

const double *Tableau::getRightHandSide() const
{
    return _b;
}

void Tableau::forwardTransformation( const double *y, double *x ) const
{
    _basisFactorization->forwardTransformation( y, x );
}

void Tableau::backwardTransformation( const double *y, double *x ) const
{
    _basisFactorization->backwardTransformation( y, x );
}

double Tableau::getSumOfInfeasibilities() const
{
    double result = 0;
    for ( unsigned i = 0; i < _m; ++i )
    {
        if ( basicTooLow( i ) )
            result += _lowerBounds[_basicIndexToVariable[i]] - _basicAssignment[i];
        else if ( basicTooHigh( i ) )
            result += _basicAssignment[i] - _upperBounds[_basicIndexToVariable[i]];
    }

    return result;
}

void Tableau::setStatistics( Statistics *statistics )
{
    _statistics = statistics;
}

void Tableau::log( const String &message )
{
    if ( GlobalConfiguration::TABLEAU_LOGGING )
        printf( "Tableau: %s\n", message.ascii() );
}

void Tableau::verifyInvariants()
{
    for ( unsigned i = 0; i < _m; ++i )
    {
        if ( !FloatUtils::wellFormed( _basicAssignment[i] ) )
        {
            printf( "Assignment for basic variable %u (index %u) is not well formed: %.15lf. "
                    "Range: [%.15lf, %.15lf]\n",
                    _basicIndexToVariable[i],
                    i,
                    _basicAssignment[i],
                    _lowerBounds[_basicIndexToVariable[i]],
                    _upperBounds[_basicIndexToVariable[i]] );
            exit( 1 );
        }
    }

    for ( unsigned i = 0; i < _n - _m; ++i )
    {
        if ( !FloatUtils::wellFormed( _nonBasicAssignment[i] ) )
        {
            printf( "Assignment for non-basic variable is not well formed: %.15lf\n",
                    _nonBasicAssignment[i] );
            exit( 1 );
        }
    }

    for ( unsigned i = 0; i < _n - _m; ++i )
    {
        unsigned var = _nonBasicIndexToVariable[i];
        if ( !( FloatUtils::gte( _nonBasicAssignment[i],
                                 _lowerBounds[var],
                                 GlobalConfiguration::BOUND_COMPARISON_TOLERANCE ) &&
                FloatUtils::lte( _nonBasicAssignment[i],
                                 _upperBounds[var],
                                 GlobalConfiguration::BOUND_COMPARISON_TOLERANCE ) ) )
        {
            // This behavior is okay iff lb > ub, and this is going to be caught
            // soon anyway

            if ( FloatUtils::gt( _lowerBounds[var], _upperBounds[var] ) )
                continue;

            printf( "Tableau test invariants: bound violation!\n" );
            printf( "Variable %u (non-basic #%u). Assignment: %lf. Range: [%lf, %lf]\n",
                    var, i, _nonBasicAssignment[i], _lowerBounds[var], _upperBounds[var] );

            exit( 1 );
        }
    }

    for ( unsigned i = 0; i < _m; ++i )
    {
        unsigned currentStatus = _basicStatus[i];
        computeBasicStatus( i );
        if ( _basicStatus[i] != currentStatus )
        {
            printf( "Error! Status[%u] was %s, but when recomputed got %s\n",
                    i,
                    basicStatusToString( currentStatus ).ascii(),
                    basicStatusToString( _basicStatus[i] ).ascii() );
            printf( "Variable: x%u, index: %u. Value: %.15lf, range: [%.15lf, %.15lf]\n",
                    _basicIndexToVariable[i],
                    i,
                    _basicAssignment[i],
                    _lowerBounds[_basicIndexToVariable[i]],
                    _upperBounds[_basicIndexToVariable[i]] );

            exit( 1 );
        }
    }
}

String Tableau::basicStatusToString( unsigned status )
{
    switch ( status )
    {
    case BELOW_LB:
        return "BELOW_LB";

    case AT_LB:
        return "AT_LB";

    case BETWEEN:
        return "BETWEEN";

    case AT_UB:
        return "AT_UB";

    case ABOVE_UB:
        return "ABOVE_UB";
    }

    return "UNKNOWN";
}

void Tableau::updateAssignmentForPivot()
{
    /*
      This method is invoked when the non-basic _enteringVariable and
      basic _leaving variable are about to be swapped. We adjust their
      values prior to actually switching their indices. We also update
      any other basic variables variables that are affected by this change.

      Specifically, we perform the following steps:

      1. Update _nonBasicAssignment[_enteringVariable] to the new
      value that the leaving variable will have after the swap. This
      is determined using the _leavingVariableIncreases flag and the
      current status of the leaving variable.

      2. Update _basicAssignment[_leavingVariable] to the new value
      that the entering variable will have after the swap. This is
      determined using the change in value of the leaving variable,
      and the appropriate entry in the change column.

      3. Update the assignment for any basic variables that depend on
      the entering variable, using the change column.


      If the pivot is fake (non-basic hopping to other bound), we just
      update the affected basics and the non-basic itself.
    */

    _basicAssignmentStatus = ITableau::BASIC_ASSIGNMENT_UPDATED;

    if ( performingFakePivot() )
    {
        // A non-basic is hopping from one bound to the other.

        bool nonBasicDecreases =
            FloatUtils::isPositive( _costFunctionManager->getCostFunction()[_enteringVariable] );
        unsigned nonBasic = _nonBasicIndexToVariable[_enteringVariable];

        double nonBasicDelta;
        if ( nonBasicDecreases )
            nonBasicDelta = _lowerBounds[nonBasic] - _nonBasicAssignment[_enteringVariable];
        else
            nonBasicDelta = _upperBounds[nonBasic] - _nonBasicAssignment[_enteringVariable];

        // Update all the affected basic variables
        for ( unsigned i = 0; i < _m; ++i )
        {
            if ( FloatUtils::isZero( _changeColumn[i] ) )
                 continue;

            _basicAssignment[i] -= _changeColumn[i] * nonBasicDelta;
            notifyVariableValue( _basicIndexToVariable[i], _basicAssignment[i] );
            computeBasicStatus( i );
        }

        // Update the assignment for the non-basic variable
        _nonBasicAssignment[_enteringVariable] = nonBasicDecreases ? _lowerBounds[nonBasic] : _upperBounds[nonBasic];
        notifyVariableValue( nonBasic, _nonBasicAssignment[_enteringVariable] );
    }
    else
    {
        // An actual pivot is taking place.

        // Discover by how much the leaving variable is going to change
        double basicDelta;
        unsigned currentBasic = _basicIndexToVariable[_leavingVariable];
        double currentBasicValue = _basicAssignment[_leavingVariable];
        bool basicGoingToUpperBound;

        if ( _leavingVariableIncreases )
        {
            if ( _basicStatus[_leavingVariable] == Tableau::BELOW_LB )
                basicGoingToUpperBound = false;
            else
                basicGoingToUpperBound = true;
        }
        else
        {
            if ( _basicStatus[_leavingVariable] == Tableau::ABOVE_UB )
                basicGoingToUpperBound = true;
            else
                basicGoingToUpperBound = false;
        }

        if ( basicGoingToUpperBound )
            basicDelta = _upperBounds[currentBasic] - currentBasicValue;
        else
            basicDelta = _lowerBounds[currentBasic] - currentBasicValue;

        // Now that we know by how much the leaving variable changes,
        // we can calculate by how much the entering variable is going
        // to change.
        double nonBasicDelta = basicDelta / -_changeColumn[_leavingVariable];

        // Update all the other basic variables
        for ( unsigned i = 0; i < _m; ++i )
        {
            if ( i == _leavingVariable )
                continue;

            if ( FloatUtils::isZero( _changeColumn[i] ) )
                 continue;

            _basicAssignment[i] -= _changeColumn[i] * nonBasicDelta;
            notifyVariableValue( _basicIndexToVariable[i], _basicAssignment[i] );
            computeBasicStatus( i );
        }

        // Update the assignment for the entering variable
        _basicAssignment[_leavingVariable] = _nonBasicAssignment[_enteringVariable] + nonBasicDelta;
        notifyVariableValue( _nonBasicIndexToVariable[_enteringVariable], _basicAssignment[_leavingVariable] );

        // Update the assignment for the leaving variable
        _nonBasicAssignment[_enteringVariable] =
            basicGoingToUpperBound ? _upperBounds[currentBasic] : _lowerBounds[currentBasic];
        notifyVariableValue( currentBasic, _nonBasicAssignment[_enteringVariable] );
    }
}

void Tableau::updateCostFunctionForPivot()
{
    // If the pivot is fake, the cost function does not change
    if ( performingFakePivot() )
        return;

    double pivotElement = -_changeColumn[_leavingVariable];
    _costFunctionManager->updateCostFunctionForPivot( _enteringVariable,
                                                      _leavingVariable,
                                                      pivotElement,
                                                      _pivotRow );
}

ITableau::BasicAssignmentStatus Tableau::getBasicAssignmentStatus() const
{
    return _basicAssignmentStatus;
}

void Tableau::setBasicAssignmentStatus( ITableau::BasicAssignmentStatus status )
{
    _basicAssignmentStatus = status;
}

void Tableau::makeBasisMatrixAvailable()
{
    return _basisFactorization->makeExplicitBasisAvailable();
}

bool Tableau::basisMatrixAvailable() const
{
    return _basisFactorization->explicitBasisAvailable();
}

void Tableau::getBasisEquations( List<Equation *> &equations ) const
{
    ASSERT( basisMatrixAvailable() );

    for ( unsigned i = 0; i < _m; ++i )
        equations.append( getBasisEquation( i ) );
}

Equation *Tableau::getBasisEquation( unsigned row ) const
{
    Equation *equation = new Equation;

    // Add the scalar
    equation->setScalar( _b[row] );

    // Add the basic variables
    const double *b0 = _basisFactorization->getBasis();
    for ( unsigned i = 0; i < _m; ++i )
    {
        unsigned basicVariable = _basicIndexToVariable[i];
        double coefficient = b0[_m * row + i];

        if ( !FloatUtils::isZero( coefficient ) )
            equation->addAddend( coefficient, basicVariable );
    }

    // Add the non-basic variables
    for ( unsigned i = 0; i < _n - _m; ++i )
    {
        unsigned nonBasicVariable = _nonBasicIndexToVariable[i];
        double coefficient = _A[nonBasicVariable * _m + row];

        if ( !FloatUtils::isZero( coefficient ) )
            equation->addAddend( coefficient, nonBasicVariable );
    }

    return equation;
}

double *Tableau::getInverseBasisMatrix() const
{
    ASSERT( basisMatrixAvailable() );

    double *result = new double[_m * _m];
    _basisFactorization->invertBasis( result );
    return result;
}

Set<unsigned> Tableau::getBasicVariables() const
{
    return _basicVariables;
}

void Tableau::registerCostFunctionManager( ICostFunctionManager *costFunctionManager )
{
    _costFunctionManager = costFunctionManager;
}

const double *Tableau::getColumnOfBasis( unsigned column ) const
{
    ASSERT( column < _m );
    unsigned variable = _basicIndexToVariable[column];
    return _A + ( variable * _m );
}

//
// Local Variables:
// compile-command: "make -C ../.. "
// tags-file-name: "../../TAGS"
// c-basic-offset: 4
// End:
//<|MERGE_RESOLUTION|>--- conflicted
+++ resolved
@@ -1249,12 +1249,6 @@
     // finite bounds for the new variable.
     double lb = equation._scalar;
     double ub = equation._scalar;
-<<<<<<< HEAD
-    double coefficient;
-    unsigned variable;
-=======
-    double auxCoefficient = 0.0;
->>>>>>> 9b1001e3
 
     for ( const auto &addend : equation._addends )
     {
