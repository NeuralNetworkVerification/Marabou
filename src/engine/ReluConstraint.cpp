/*********************                                                        */
/*! \file ReluConstraint.cpp
 ** \verbatim
 ** Top contributors (to current version):
 **   Guy Katz, Parth Shah, Derek Huang
 ** This file is part of the Marabou project.
 ** Copyright (c) 2017-2019 by the authors listed in the file AUTHORS
 ** in the top-level source directory) and their institutional affiliations.
 ** All rights reserved. See the file COPYING in the top-level source
 ** directory for licensing information.\endverbatim
 **
 ** [[ Add lengthier description here ]]
 **/

#include "ConstraintBoundTightener.h"
#include "Debug.h"
#include "DivideStrategy.h"
#include "FloatUtils.h"
#include "GlobalConfiguration.h"
#include "ITableau.h"
#include "InputQuery.h"
#include "MStringf.h"
#include "PiecewiseLinearCaseSplit.h"
#include "ReluConstraint.h"
#include "MarabouError.h"
#include "Statistics.h"
#include "TableauRow.h"

#ifdef _WIN32
#define __attribute__(x)
#endif

ReluConstraint::ReluConstraint( unsigned b, unsigned f )
    : _b( b )
    , _f( f )
    , _auxVarInUse( false )
<<<<<<< HEAD
    , _direction( PhaseStatus::PHASE_NOT_FIXED )
=======
    , _direction( PHASE_NOT_FIXED )
>>>>>>> f36ffe07
    , _haveEliminatedVariables( false )
{
}

ReluConstraint::ReluConstraint( const String &serializedRelu )
    : _haveEliminatedVariables( false )
{
    String constraintType = serializedRelu.substring( 0, 4 );
    ASSERT( constraintType == String( "relu" ) );

    // Remove the constraint type in serialized form
    String serializedValues = serializedRelu.substring( 5, serializedRelu.length() - 5 );
    List<String> values = serializedValues.tokenize( "," );

    ASSERT( values.size() >= 2 && values.size() <= 3 );

    if ( values.size() == 2 )
    {
        auto var = values.begin();
        _f = atoi( var->ascii() );
        ++var;
        _b = atoi( var->ascii() );

        _auxVarInUse = false;
    }
    else
    {
        auto var = values.begin();
        _f = atoi( var->ascii() );
        ++var;
        _b = atoi( var->ascii() );
        ++var;
        _aux = atoi( var->ascii() );

        _auxVarInUse = true;
    }
}

PiecewiseLinearFunctionType ReluConstraint::getType() const
{
    return PiecewiseLinearFunctionType::RELU;
}

PiecewiseLinearConstraint *ReluConstraint::duplicateConstraint() const
{
    ReluConstraint *clone = new ReluConstraint( _b, _f );
    *clone = *this;
    return clone;
}

void ReluConstraint::restoreState( const PiecewiseLinearConstraint *state )
{
    const ReluConstraint *relu = dynamic_cast<const ReluConstraint *>( state );
    *this = *relu;
}

void ReluConstraint::registerAsWatcher( ITableau *tableau )
{
    tableau->registerToWatchVariable( this, _b );
    tableau->registerToWatchVariable( this, _f );

    if ( _auxVarInUse )
        tableau->registerToWatchVariable( this, _aux );
}

void ReluConstraint::unregisterAsWatcher( ITableau *tableau )
{
    tableau->unregisterToWatchVariable( this, _b );
    tableau->unregisterToWatchVariable( this, _f );

    if ( _auxVarInUse )
        tableau->unregisterToWatchVariable( this, _aux );
}

void ReluConstraint::notifyVariableValue( unsigned variable, double value )
{
    if ( FloatUtils::isZero( value, GlobalConfiguration::RELU_CONSTRAINT_COMPARISON_TOLERANCE ) )
        value = 0.0;

    _assignment[variable] = value;
}

void ReluConstraint::notifyLowerBound( unsigned variable, double bound )
{
    if ( _statistics )
        _statistics->incNumBoundNotificationsPlConstraints();

    if ( _lowerBounds.exists( variable ) && !FloatUtils::gt( bound, _lowerBounds[variable] ) )
        return;

    _lowerBounds[variable] = bound;

    if ( variable == _f && FloatUtils::isPositive( bound ) )
        setPhaseStatus( RELU_PHASE_ACTIVE );
    else if ( variable == _b && !FloatUtils::isNegative( bound ) )
        setPhaseStatus( RELU_PHASE_ACTIVE );
    else if ( variable == _aux && FloatUtils::isPositive( bound ) )
        setPhaseStatus( RELU_PHASE_INACTIVE );

    if ( isActive() && _constraintBoundTightener )
    {
        // A positive lower bound is always propagated between f and b
        if ( ( variable == _f || variable == _b ) && bound > 0 )
        {
            unsigned partner = ( variable == _f ) ? _b : _f;
            _constraintBoundTightener->registerTighterLowerBound( partner, bound );

            // If we're in the active phase, aux should be 0
            if ( _auxVarInUse )
                _constraintBoundTightener->registerTighterUpperBound( _aux, 0 );
        }

        // If b is non-negative, we're in the active phase
        else if ( _auxVarInUse && variable == _b && FloatUtils::isZero( bound ) )
        {
            _constraintBoundTightener->registerTighterUpperBound( _aux, 0 );
        }

        // A positive lower bound for aux means we're inactive: f is 0, b is non-positive
        // When inactive, b = -aux
        else if ( _auxVarInUse && variable == _aux && bound > 0 )
        {
            _constraintBoundTightener->registerTighterUpperBound( _b, -bound );
            _constraintBoundTightener->registerTighterUpperBound( _f, 0 );
        }

        // A negative lower bound for b could tighten aux's upper bound
        else if ( _auxVarInUse && variable == _b && bound < 0 )
        {
            _constraintBoundTightener->registerTighterUpperBound( _aux, -bound );
        }

        // Also, if for some reason we only know a negative lower bound for f,
        // we attempt to tighten it to 0
        else if ( bound < 0 && variable == _f )
        {
            _constraintBoundTightener->registerTighterLowerBound( _f, 0 );
        }
    }
}

void ReluConstraint::notifyUpperBound( unsigned variable, double bound )
{
    if ( _statistics )
        _statistics->incNumBoundNotificationsPlConstraints();

    if ( _upperBounds.exists( variable ) && !FloatUtils::lt( bound, _upperBounds[variable] ) )
        return;

    _upperBounds[variable] = bound;

    if ( ( variable == _f || variable == _b ) && !FloatUtils::isPositive( bound ) )
        setPhaseStatus( RELU_PHASE_INACTIVE );

    if ( _auxVarInUse && variable == _aux && FloatUtils::isZero( bound ) )
        setPhaseStatus( RELU_PHASE_ACTIVE );

    if ( isActive() && _constraintBoundTightener )
    {
        if ( variable == _f )
        {
            // Any bound that we learned of f should be propagated to b
            _constraintBoundTightener->registerTighterUpperBound( _b, bound );
        }
        else if ( variable == _b )
        {
            if ( !FloatUtils::isPositive( bound ) )
            {
                // If b has a non-positive upper bound, f's upper bound is 0
                _constraintBoundTightener->registerTighterUpperBound( _f, 0 );

                if ( _auxVarInUse )
                {
                    // Aux's range is minus the range of b
                    _constraintBoundTightener->registerTighterLowerBound( _aux, -bound );
                }
            }
            else
            {
                // b has a positive upper bound, propagate to f
                _constraintBoundTightener->registerTighterUpperBound( _f, bound );
            }
        }
        else if ( _auxVarInUse && variable == _aux )
        {
            _constraintBoundTightener->registerTighterLowerBound( _b, -bound );
        }
    }
}

bool ReluConstraint::participatingVariable( unsigned variable ) const
{
    return ( variable == _b ) || ( variable == _f ) || ( _auxVarInUse && variable == _aux );
}

List<unsigned> ReluConstraint::getParticipatingVariables() const
{
    return _auxVarInUse?
        List<unsigned>( { _b, _f, _aux } ) :
        List<unsigned>( { _b, _f } );
}

bool ReluConstraint::satisfied() const
{
    if ( !( _assignment.exists( _b ) && _assignment.exists( _f ) ) )
        throw MarabouError( MarabouError::PARTICIPATING_VARIABLES_ABSENT );

    double bValue = _assignment.get( _b );
    double fValue = _assignment.get( _f );

    if ( FloatUtils::isNegative( fValue ) )
        return false;

    if ( FloatUtils::isPositive( fValue ) )
        return FloatUtils::areEqual( bValue, fValue, GlobalConfiguration::RELU_CONSTRAINT_COMPARISON_TOLERANCE );
    else
        return !FloatUtils::isPositive( bValue );
}

List<PiecewiseLinearConstraint::Fix> ReluConstraint::getPossibleFixes() const
{
    ASSERT( !satisfied() );
    ASSERT( _assignment.exists( _b ) );
    ASSERT( _assignment.exists( _f ) );

    double bValue = _assignment.get( _b );
    double fValue = _assignment.get( _f );

    ASSERT( !FloatUtils::isNegative( fValue ) );

    List<PiecewiseLinearConstraint::Fix> fixes;

    // Possible violations:
    //   1. f is positive, b is positive, b and f are disequal
    //   2. f is positive, b is non-positive
    //   3. f is zero, b is positive
    if ( FloatUtils::isPositive( fValue ) )
    {
        if ( FloatUtils::isPositive( bValue ) )
        {
            fixes.append( PiecewiseLinearConstraint::Fix( _b, fValue ) );
            fixes.append( PiecewiseLinearConstraint::Fix( _f, bValue ) );
        }
        else
        {
<<<<<<< HEAD
            if ( _direction == PHASE_INACTIVE )
=======
            if ( _direction == RELU_PHASE_INACTIVE )
>>>>>>> f36ffe07
            {
                fixes.append( PiecewiseLinearConstraint::Fix( _f, 0 ) );
                fixes.append( PiecewiseLinearConstraint::Fix( _b, fValue ) );
            }
            else
            {
                fixes.append( PiecewiseLinearConstraint::Fix( _b, fValue ) );
                fixes.append( PiecewiseLinearConstraint::Fix( _f, 0 ) );
            }
        }
    }
    else
    {
<<<<<<< HEAD
        if ( _direction == PHASE_ACTIVE )
=======
        if ( _direction == RELU_PHASE_ACTIVE )
>>>>>>> f36ffe07
        {
            fixes.append( PiecewiseLinearConstraint::Fix( _f, bValue ) );
            fixes.append( PiecewiseLinearConstraint::Fix( _b, 0 ) );
        }
        else
        {
            fixes.append( PiecewiseLinearConstraint::Fix( _b, 0 ) );
            fixes.append( PiecewiseLinearConstraint::Fix( _f, bValue ) );
        }
    }

    return fixes;
}

List<PiecewiseLinearConstraint::Fix> ReluConstraint::getSmartFixes( ITableau *tableau ) const
{
    ASSERT( !satisfied() );
    ASSERT( _assignment.exists( _f ) && _assignment.size() > 1 );

    double bDeltaToFDelta;
    double fDeltaToBDelta;
    bool linearlyDependent = tableau->areLinearlyDependent( _b, _f, bDeltaToFDelta, fDeltaToBDelta );

    /*
      If b and f are linearly independent, there's nothing clever to be done -
      just return the "non-smart" fixes.

      We could potentially do something if both are basic, but for now we
      return the non-smart fixes. Some dependency may be created when f or b are
      pivoted out of the base; in which case we hope getSmartFixes will be called
      again later, where we will be able to produce smart fixes.
    */
    if ( !linearlyDependent )
        return getPossibleFixes();

    bool fIsBasic = tableau->isBasic( _f );
    bool bIsBasic = tableau->isBasic( _b );
    ASSERT( bIsBasic != fIsBasic );

    List<PiecewiseLinearConstraint::Fix> fixes;
    /*
      We know b and f are linearly dependent. This means that one of them
      is basic, the other non basic, and that coefficient is not 0.

      We know that:

        _f = ... + coefficient * _b + ...

      Next, we want to compute by how much we need to change b and/or f in order to
      repair the violation. For example, if we have:

        b = 0, f = 6

      and

        b = ... -2f ...

      And we want to repair so that f=b, we do the following computation:

        f' = f - x
        b' = b +2x
        f' = b'
        -------->
        0 + 2x = 6 - x
        -------->
        x = 2

      Giving us that we need to decrease f by 2, which will cause b to be increased
      by 4, repairing the violation. Of course, there may be multiple options for repair.
    */

    double bValue = _assignment.get( _b );
    double fValue = _assignment.get( _f );

    /*
      Repair option number 1: the active fix. We want to set f = b > 0.
    */

    if ( !bIsBasic )
    {
        /*
          bValue + delta = fValue + bDeltaToFDelta * delta
          delta = ( bValue - fValue ) / ( bDeltaToFDelta - 1 );
        */

        if ( !FloatUtils::areEqual( bDeltaToFDelta, 1.0 ) )
        {
            double activeFixDelta = ( bValue - fValue )  / ( bDeltaToFDelta - 1 );
            double activeFix = bValue + activeFixDelta;
            fixes.append( PiecewiseLinearConstraint::Fix( _b, activeFix ) );
        }
    }
    else
    {
        /*
          fValue + delta = bValue + fDeltaToBDelta * delta
          delta = ( fValue - bValue ) / ( fDeltaToBDelta - 1 );
        */
        if ( !FloatUtils::areEqual( fDeltaToBDelta, 1.0 ) )
        {
            double activeFixDelta = ( fValue - bValue )  / ( fDeltaToBDelta - 1 );
            double activeFix = fValue + activeFixDelta;
            fixes.append( PiecewiseLinearConstraint::Fix( _f, activeFix ) );
        }
    }

    /*
      Repair option number 2: the inactive fix. We want to set f = 0, b < 0.
    */

    if ( !fIsBasic )
    {
        double newBValue = bValue + fDeltaToBDelta * (-fValue);
        if ( newBValue <= 0 )
            fixes.append( PiecewiseLinearConstraint::Fix( _f, 0 ) );
    }
    else
    {
        /*
          By how much should we change b to make f zero?

          fValue + bDeltaToFDelta * delta = 0
          delta = fValue / ( -bDeltaToFDelta )
        */
        double nonactiveFixDelta = fValue / ( -bDeltaToFDelta );
        double nonactiveFix = bValue + nonactiveFixDelta;

        if ( nonactiveFix <= 0 )
            fixes.append( PiecewiseLinearConstraint::Fix( _b, nonactiveFix ) );
    }

    return fixes;
}

List<PiecewiseLinearCaseSplit> ReluConstraint::getCaseSplits() const
{
    if ( _phaseStatus != PHASE_NOT_FIXED )
        throw MarabouError( MarabouError::REQUESTED_CASE_SPLITS_FROM_FIXED_CONSTRAINT );

    List<PiecewiseLinearCaseSplit> splits;

<<<<<<< HEAD
    if ( _direction == PHASE_INACTIVE )
=======
    if ( _direction == RELU_PHASE_INACTIVE )
>>>>>>> f36ffe07
    {
        splits.append( getInactiveSplit() );
        splits.append( getActiveSplit() );
        return splits;
    }
<<<<<<< HEAD
    if ( _direction == PHASE_ACTIVE )
=======
    if ( _direction == RELU_PHASE_ACTIVE )
>>>>>>> f36ffe07
    {
        splits.append( getActiveSplit() );
        splits.append( getInactiveSplit() );
        return splits;
    }

    // If we have existing knowledge about the assignment, use it to
    // influence the order of splits
    if ( _assignment.exists( _f ) )
    {
        if ( FloatUtils::isPositive( _assignment[_f] ) )
        {
            splits.append( getActiveSplit() );
            splits.append( getInactiveSplit() );
        }
        else
        {
            splits.append( getInactiveSplit() );
            splits.append( getActiveSplit() );
        }
    }
    else
    {
        // Default: start with the inactive case, because it doesn't
        // introduce a new equation and is hence computationally cheaper.
        splits.append( getInactiveSplit() );
        splits.append( getActiveSplit() );
    }

    return splits;
}

PiecewiseLinearCaseSplit ReluConstraint::getInactiveSplit() const
{
    // Inactive phase: b <= 0, f = 0
    PiecewiseLinearCaseSplit inactivePhase;
    inactivePhase.storeBoundTightening( Tightening( _b, 0.0, Tightening::UB ) );
    inactivePhase.storeBoundTightening( Tightening( _f, 0.0, Tightening::UB ) );
    return inactivePhase;
}

PiecewiseLinearCaseSplit ReluConstraint::getActiveSplit() const
{
    // Active phase: b >= 0, b - f = 0
    PiecewiseLinearCaseSplit activePhase;
    activePhase.storeBoundTightening( Tightening( _b, 0.0, Tightening::LB ) );

    if ( _auxVarInUse )
    {
        // Special case: aux var in use.
        // Because aux = f - b and aux >= 0, we just add that aux <= 0.
        activePhase.storeBoundTightening( Tightening( _aux, 0.0, Tightening::UB ) );
    }
    else
    {
        Equation activeEquation( Equation::EQ );
        activeEquation.addAddend( 1, _b );
        activeEquation.addAddend( -1, _f );
        activeEquation.setScalar( 0 );
        activePhase.addEquation( activeEquation );
    }

    return activePhase;
}

bool ReluConstraint::phaseFixed() const
{
    return _phaseStatus != PHASE_NOT_FIXED;
}

PiecewiseLinearCaseSplit ReluConstraint::getValidCaseSplit() const
{
    ASSERT( _phaseStatus != PHASE_NOT_FIXED );

    if ( _phaseStatus == RELU_PHASE_ACTIVE )
        return getActiveSplit();

    return getInactiveSplit();
}

void ReluConstraint::dump( String &output ) const
{
    output = Stringf( "ReluConstraint: x%u = ReLU( x%u ). Active? %s. PhaseStatus = %u (%s).\n",
                      _f, _b,
                      _constraintActive ? "Yes" : "No",
                      _phaseStatus, phaseToString( _phaseStatus ).ascii()
                      );

    output += Stringf( "b in [%s, %s], ",
                       _lowerBounds.exists( _b ) ? Stringf( "%lf", _lowerBounds[_b] ).ascii() : "-inf",
                       _upperBounds.exists( _b ) ? Stringf( "%lf", _upperBounds[_b] ).ascii() : "inf" );

    output += Stringf( "f in [%s, %s]",
                       _lowerBounds.exists( _f ) ? Stringf( "%lf", _lowerBounds[_f] ).ascii() : "-inf",
                       _upperBounds.exists( _f ) ? Stringf( "%lf", _upperBounds[_f] ).ascii() : "inf" );

    if ( _auxVarInUse )
    {
        output += Stringf( ". Aux var: %u. Range: [%s, %s]\n",
                           _aux,
                           _lowerBounds.exists( _aux ) ? Stringf( "%lf", _lowerBounds[_aux] ).ascii() : "-inf",
                           _upperBounds.exists( _aux ) ? Stringf( "%lf", _upperBounds[_aux] ).ascii() : "inf" );
    }
}

void ReluConstraint::updateVariableIndex( unsigned oldIndex, unsigned newIndex )
{
	ASSERT( oldIndex == _b || oldIndex == _f || ( _auxVarInUse && oldIndex == _aux ) );
    ASSERT( !_assignment.exists( newIndex ) &&
            !_lowerBounds.exists( newIndex ) &&
            !_upperBounds.exists( newIndex ) &&
            newIndex != _b && newIndex != _f && ( !_auxVarInUse || newIndex != _aux ) );

    if ( _assignment.exists( oldIndex ) )
    {
        _assignment[newIndex] = _assignment.get( oldIndex );
        _assignment.erase( oldIndex );
    }

    if ( _lowerBounds.exists( oldIndex ) )
    {
        _lowerBounds[newIndex] = _lowerBounds.get( oldIndex );
        _lowerBounds.erase( oldIndex );
    }

    if ( _upperBounds.exists( oldIndex ) )
    {
        _upperBounds[newIndex] = _upperBounds.get( oldIndex );
        _upperBounds.erase( oldIndex );
    }

    if ( oldIndex == _b )
        _b = newIndex;
    else if ( oldIndex == _f )
        _f = newIndex;
    else
        _aux = newIndex;
}

void ReluConstraint::eliminateVariable( __attribute__((unused)) unsigned variable,
                                        __attribute__((unused)) double fixedValue )
{
    ASSERT( variable == _b || variable == _f || ( _auxVarInUse && variable == _aux ) );

    DEBUG({
            if ( variable == _f )
            {
                ASSERT( FloatUtils::gte( fixedValue, 0.0 ) );
            }

            if ( variable == _f || variable == _b )
            {
                if ( FloatUtils::gt( fixedValue, 0 ) )
                {
                    ASSERT( _phaseStatus != RELU_PHASE_INACTIVE );
                }
                else if ( FloatUtils::lt( fixedValue, 0 ) )
                {
                    ASSERT( _phaseStatus != RELU_PHASE_ACTIVE );
                }
            }
            else
            {
                // This is the aux variable
                if ( FloatUtils::isPositive( fixedValue ) )
                {
                    ASSERT( _phaseStatus != RELU_PHASE_ACTIVE );
                }
            }
        });

    // In a ReLU constraint, if a variable is removed the entire constraint can be discarded.
    _haveEliminatedVariables = true;
}

bool ReluConstraint::constraintObsolete() const
{
    return _haveEliminatedVariables;
}

void ReluConstraint::getEntailedTightenings( List<Tightening> &tightenings ) const
{
    ASSERT( _lowerBounds.exists( _b ) && _lowerBounds.exists( _f ) &&
            _upperBounds.exists( _b ) && _upperBounds.exists( _f ) );

    ASSERT( !_auxVarInUse || ( _lowerBounds.exists( _aux ) && _upperBounds.exists( _aux ) ) );

    double bLowerBound = _lowerBounds[_b];
    double fLowerBound = _lowerBounds[_f];

    double bUpperBound = _upperBounds[_b];
    double fUpperBound = _upperBounds[_f];

    double auxLowerBound = 0;
    double auxUpperBound = 0;

    if ( _auxVarInUse )
    {
        auxLowerBound = _lowerBounds[_aux];
        auxUpperBound = _upperBounds[_aux];
    }

    // Determine if we are in the active phase, inactive phase or unknown phase
    if ( !FloatUtils::isNegative( bLowerBound ) ||
         FloatUtils::isPositive( fLowerBound ) ||
         ( _auxVarInUse && FloatUtils::isZero( auxUpperBound ) ) )
    {
        // Active case;

        // All bounds are propagated between b and f
        tightenings.append( Tightening( _b, fLowerBound, Tightening::LB ) );
        tightenings.append( Tightening( _f, bLowerBound, Tightening::LB ) );

        tightenings.append( Tightening( _b, fUpperBound, Tightening::UB ) );
        tightenings.append( Tightening( _f, bUpperBound, Tightening::UB ) );

        // Aux is zero
        if ( _auxVarInUse )
        {
            tightenings.append( Tightening( _aux, 0, Tightening::LB ) );
            tightenings.append( Tightening( _aux, 0, Tightening::UB ) );
        }

        tightenings.append( Tightening( _b, 0, Tightening::LB ) );
        tightenings.append( Tightening( _f, 0, Tightening::LB ) );
    }
    else if ( FloatUtils::isNegative( bUpperBound ) ||
              FloatUtils::isZero( fUpperBound ) ||
              ( _auxVarInUse && FloatUtils::isPositive( auxLowerBound ) ) )
    {
        // Inactive case

        // f is zero
        tightenings.append( Tightening( _f, 0, Tightening::LB ) );
        tightenings.append( Tightening( _f, 0, Tightening::UB ) );

        // b is non-positive
        tightenings.append( Tightening( _b, 0, Tightening::UB ) );

        // aux = -b, aux is non-negative
        if ( _auxVarInUse )
        {
            tightenings.append( Tightening( _aux, -bLowerBound, Tightening::UB ) );
            tightenings.append( Tightening( _aux, -bUpperBound, Tightening::LB ) );

            tightenings.append( Tightening( _b, -auxLowerBound, Tightening::UB ) );
            tightenings.append( Tightening( _b, -auxUpperBound, Tightening::LB ) );

            tightenings.append( Tightening( _aux, 0, Tightening::LB ) );
        }
    }
    else
    {
        // Unknown case

        // b and f share upper bounds
        tightenings.append( Tightening( _b, fUpperBound, Tightening::UB ) );
        tightenings.append( Tightening( _f, bUpperBound, Tightening::UB ) );

        // aux upper bound is -b lower bound
        if ( _auxVarInUse )
        {
            tightenings.append( Tightening( _b, -auxUpperBound, Tightening::LB ) );
            tightenings.append( Tightening( _aux, -bLowerBound, Tightening::UB ) );
        }

        // f and aux are always non negative
        tightenings.append( Tightening( _f, 0, Tightening::LB ) );
        if ( _auxVarInUse )
            tightenings.append( Tightening( _aux, 0, Tightening::LB ) );
    }
}

String ReluConstraint::phaseToString( PhaseStatus phase )
{
    switch ( phase )
    {
    case PHASE_NOT_FIXED:
        return "PHASE_NOT_FIXED";

    case RELU_PHASE_ACTIVE:
        return "RELU_PHASE_ACTIVE";

    case RELU_PHASE_INACTIVE:
        return "RELU_PHASE_INACTIVE";

    default:
        return "UNKNOWN";
    }
};

void ReluConstraint::addAuxiliaryEquations( InputQuery &inputQuery )
{
    /*
      We want to add the equation

          f >= b

      Which actually becomes

          f - b - aux = 0

      Lower bound: always non-negative
      Upper bound: when f = 0 and b is minimal, i.e. -b.lb
    */

    // Create the aux variable
    _aux = inputQuery.getNumberOfVariables();
    inputQuery.setNumberOfVariables( _aux + 1 );

    // Create and add the equation
    Equation equation( Equation::EQ );
    equation.addAddend( 1.0, _f );
    equation.addAddend( -1.0, _b );
    equation.addAddend( -1.0, _aux );
    equation.setScalar( 0 );
    inputQuery.addEquation( equation );

    // Adjust the bounds for the new variable
    ASSERT( _lowerBounds.exists( _b ) );
    inputQuery.setLowerBound( _aux, 0 );

    // Generally, aux.ub = -b.lb. However, if b.lb is positive (active
    // phase), then aux.ub needs to be 0
    double auxUpperBound =
        _lowerBounds[_b] > 0 ? 0 : -_lowerBounds[_b];
    inputQuery.setUpperBound( _aux, auxUpperBound );

    // We now care about the auxiliary variable, as well
    _auxVarInUse = true;
}

void ReluConstraint::getCostFunctionComponent( Map<unsigned, double> &cost ) const
{
    // This should not be called for inactive constraints
    ASSERT( isActive() );

    // If the constraint is satisfied, fixed or has OOB components,
    // it contributes nothing
    if ( satisfied() || phaseFixed() || haveOutOfBoundVariables() )
        return;

    // Both variables are within bounds and the constraint is not
    // satisfied or fixed.
    double bValue = _assignment.get( _b );
    double fValue = _assignment.get( _f );

    if ( !cost.exists( _f ) )
        cost[_f] = 0;

    // Case 1: b is non-positive, f is not zero. Cost: f
    if ( !FloatUtils::isPositive( bValue ) )
    {
        ASSERT( !FloatUtils::isZero( fValue ) );
        cost[_f] = cost[_f] + 1;
        return;
    }

    ASSERT( !FloatUtils::isNegative( bValue ) );
    ASSERT( !FloatUtils::isNegative( fValue ) );

    if ( !cost.exists( _b ) )
        cost[_b] = 0;

    // Case 2: both non-negative, not equal, b > f. Cost: b - f
    if ( FloatUtils::gt( bValue, fValue ) )
    {
        cost[_b] = cost[_b] + 1;
        cost[_f] = cost[_f] - 1;
        return;
    }

    // Case 3: both non-negative, not equal, f > b. Cost: f - b
    cost[_b] = cost[_b] - 1;
    cost[_f] = cost[_f] + 1;
    return;
}

bool ReluConstraint::haveOutOfBoundVariables() const
{
    double bValue = _assignment.get( _b );
    double fValue = _assignment.get( _f );

    if ( FloatUtils::gt( _lowerBounds[_b], bValue ) || FloatUtils::lt( _upperBounds[_b], bValue ) )
        return true;

    if ( FloatUtils::gt( _lowerBounds[_f], fValue ) || FloatUtils::lt( _upperBounds[_f], fValue ) )
        return true;

    return false;
}

String ReluConstraint::serializeToString() const
{
    // Output format is: relu,f,b,aux
    if ( _auxVarInUse )
        return Stringf( "relu,%u,%u,%u", _f, _b, _aux );

    return Stringf( "relu,%u,%u", _f, _b );
}

unsigned ReluConstraint::getB() const
{
    return _b;
}

unsigned ReluConstraint::getF() const
{
    return _f;
}

bool ReluConstraint::supportPolarity() const
{
    return true;
}

bool ReluConstraint::supportPolarity() const
{
    return true;
}

bool ReluConstraint::auxVariableInUse() const
{
    return _auxVarInUse;
}

unsigned ReluConstraint::getAux() const
{
    return _aux;
}

double ReluConstraint::computePolarity() const
{
    double currentLb = _lowerBounds[_b];
    double currentUb = _upperBounds[_b];
    if ( currentLb >= 0 ) return 1;
    if ( currentUb <= 0 ) return -1;
    double width = currentUb - currentLb;
    double sum = currentUb + currentLb;
    return sum / width;
}

void ReluConstraint::updateDirection()
{
<<<<<<< HEAD
    _direction = ( computePolarity() > 0 ) ? PHASE_ACTIVE : PHASE_INACTIVE;
}

ReluConstraint::PhaseStatus ReluConstraint::getDirection() const
=======
    _direction = ( computePolarity() > 0 ) ? RELU_PHASE_ACTIVE : RELU_PHASE_INACTIVE;
}

PhaseStatus ReluConstraint::getDirection() const
>>>>>>> f36ffe07
{
    return _direction;
}

<<<<<<< HEAD
=======
void ReluConstraint::updateScoreBasedOnPolarity()
{
    _score = std::abs( computePolarity() );
}

>>>>>>> f36ffe07
//
// Local Variables:
// compile-command: "make -C ../.. "
// tags-file-name: "../../TAGS"
// c-basic-offset: 4
// End:
//<|MERGE_RESOLUTION|>--- conflicted
+++ resolved
@@ -34,11 +34,7 @@
     : _b( b )
     , _f( f )
     , _auxVarInUse( false )
-<<<<<<< HEAD
     , _direction( PhaseStatus::PHASE_NOT_FIXED )
-=======
-    , _direction( PHASE_NOT_FIXED )
->>>>>>> f36ffe07
     , _haveEliminatedVariables( false )
 {
 }
@@ -284,11 +280,7 @@
         }
         else
         {
-<<<<<<< HEAD
-            if ( _direction == PHASE_INACTIVE )
-=======
             if ( _direction == RELU_PHASE_INACTIVE )
->>>>>>> f36ffe07
             {
                 fixes.append( PiecewiseLinearConstraint::Fix( _f, 0 ) );
                 fixes.append( PiecewiseLinearConstraint::Fix( _b, fValue ) );
@@ -302,11 +294,7 @@
     }
     else
     {
-<<<<<<< HEAD
-        if ( _direction == PHASE_ACTIVE )
-=======
         if ( _direction == RELU_PHASE_ACTIVE )
->>>>>>> f36ffe07
         {
             fixes.append( PiecewiseLinearConstraint::Fix( _f, bValue ) );
             fixes.append( PiecewiseLinearConstraint::Fix( _b, 0 ) );
@@ -448,21 +436,13 @@
 
     List<PiecewiseLinearCaseSplit> splits;
 
-<<<<<<< HEAD
     if ( _direction == PHASE_INACTIVE )
-=======
-    if ( _direction == RELU_PHASE_INACTIVE )
->>>>>>> f36ffe07
     {
         splits.append( getInactiveSplit() );
         splits.append( getActiveSplit() );
         return splits;
     }
-<<<<<<< HEAD
-    if ( _direction == PHASE_ACTIVE )
-=======
     if ( _direction == RELU_PHASE_ACTIVE )
->>>>>>> f36ffe07
     {
         splits.append( getActiveSplit() );
         splits.append( getInactiveSplit() );
@@ -907,29 +887,19 @@
 
 void ReluConstraint::updateDirection()
 {
-<<<<<<< HEAD
-    _direction = ( computePolarity() > 0 ) ? PHASE_ACTIVE : PHASE_INACTIVE;
-}
-
-ReluConstraint::PhaseStatus ReluConstraint::getDirection() const
-=======
     _direction = ( computePolarity() > 0 ) ? RELU_PHASE_ACTIVE : RELU_PHASE_INACTIVE;
 }
 
 PhaseStatus ReluConstraint::getDirection() const
->>>>>>> f36ffe07
 {
     return _direction;
 }
 
-<<<<<<< HEAD
-=======
 void ReluConstraint::updateScoreBasedOnPolarity()
 {
     _score = std::abs( computePolarity() );
 }
 
->>>>>>> f36ffe07
 //
 // Local Variables:
 // compile-command: "make -C ../.. "
