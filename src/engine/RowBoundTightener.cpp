/*********************                                                        */
/*! \file RowBoundTightener.cpp
 ** \verbatim
 ** Top contributors (to current version):
 **   Guy Katz
 ** This file is part of the Marabou project.
 ** Copyright (c) 2017-2019 by the authors listed in the file AUTHORS
 ** in the top-level source directory) and their institutional affiliations.
 ** All rights reserved. See the file COPYING in the top-level source
 ** directory for licensing information.\endverbatim
 **
 ** [[ Add lengthier description here ]]

 **/

#include "Debug.h"
#include "FactTracker.h"
#include "InfeasibleQueryException.h"
#include "ReluplexError.h"
#include "RowBoundTightener.h"
#include "SparseUnsortedList.h"
#include "Statistics.h"

RowBoundTightener::RowBoundTightener( const ITableau &tableau )
    : _tableau( tableau )
    , _lowerBounds( NULL )
    , _lowerBoundExplanations( NULL )
    , _upperBounds( NULL )
    , _upperBoundExplanations( NULL )
    , _tightenedLower( NULL )
    , _tightenedUpper( NULL )
    , _lowerBoundIsInternal( NULL )
    , _upperBoundIsInternal( NULL )
    , _rows( NULL )
    , _z( NULL )
    , _ciTimesLb( NULL )
    , _ciTimesUb( NULL )
    , _ciSign( NULL )
    , _factTracker( NULL )
    , _statistics( NULL )
    , _internalFactTracker( NULL )
{
}

void RowBoundTightener::setDimensions()
{
    freeMemoryIfNeeded();

    _n = _tableau.getN();
    _m = _tableau.getM();

    _lowerBounds = new double[_n];
    if ( !_lowerBounds )
        throw ReluplexError( ReluplexError::ALLOCATION_FAILED, "RowBoundTightener::lowerBounds" );

    _lowerBoundExplanations = new Fact*[_n];
    if ( !_lowerBoundExplanations )
      throw ReluplexError( ReluplexError::ALLOCATION_FAILED, "RowBoundTightener::lowerBoundExplanationIDs" );

    _upperBounds = new double[_n];
    if ( !_upperBounds )
        throw ReluplexError( ReluplexError::ALLOCATION_FAILED, "RowBoundTightener::upperBounds" );

    _upperBoundExplanations = new Fact*[_n];
    if ( !_upperBoundExplanations )
      throw ReluplexError( ReluplexError::ALLOCATION_FAILED, "RowBoundTightener::upperBoundExplanationIDs" );

    _tightenedLower = new bool[_n];
    if ( !_tightenedLower )
        throw ReluplexError( ReluplexError::ALLOCATION_FAILED, "RowBoundTightener::tightenedLower" );

    _tightenedUpper = new bool[_n];
    if ( !_tightenedUpper )
        throw ReluplexError( ReluplexError::ALLOCATION_FAILED, "RowBoundTightener::tightenedUpper" );

    _lowerBoundIsInternal = new bool[_n];
    if ( !_lowerBoundIsInternal )
        throw ReluplexError( ReluplexError::ALLOCATION_FAILED, "RowBoundTightener::_lowerBoundIsInternal" );

    _upperBoundIsInternal = new bool[_n];
    if ( !_upperBoundIsInternal )
        throw ReluplexError( ReluplexError::ALLOCATION_FAILED, "RowBoundTightener::_upperBoundIsInternal" );

    _internalFactTracker = new FactTracker();

    resetBounds();

    if ( GlobalConfiguration::EXPLICIT_BASIS_BOUND_TIGHTENING_TYPE ==
         GlobalConfiguration::COMPUTE_INVERTED_BASIS_MATRIX )
    {
        _rows = new TableauRow *[_m];
        for ( unsigned i = 0; i < _m; ++i )
            _rows[i] = new TableauRow( _n - _m );
    }
    else if ( GlobalConfiguration::EXPLICIT_BASIS_BOUND_TIGHTENING_TYPE ==
              GlobalConfiguration::USE_IMPLICIT_INVERTED_BASIS_MATRIX )
    {
        _rows = new TableauRow *[_m];
        for ( unsigned i = 0; i < _m; ++i )
            _rows[i] = new TableauRow( _n - _m );

        _z = new double[_m];
    }

    _ciTimesLb = new double[_n];
    _ciTimesUb = new double[_n];
    _ciSign = new char[_n];
}

void RowBoundTightener::resetBounds()
{
    std::fill( _tightenedLower, _tightenedLower + _n, false );
    std::fill( _tightenedUpper, _tightenedUpper + _n, false );

    for ( unsigned i = 0; i < _n; ++i )
    {
        _lowerBounds[i] = _tableau.getLowerBound( i );
        _lowerBoundExplanations[i] = NULL;
        _lowerBoundIsInternal[i] = false;

        if ( _factTracker )
        {
            ASSERT(_factTracker->hasFactAffectingBound( i, FactTracker::LB ));
            _lowerBoundExplanations[i] = const_cast<Fact*>(_factTracker->getFactAffectingBound( i, FactTracker::LB ));
        }

        _upperBounds[i] = _tableau.getUpperBound( i );
        _upperBoundExplanations[i] = NULL;
        _upperBoundIsInternal[i] = false;

        if ( _factTracker )
        {
            ASSERT(_factTracker->hasFactAffectingBound( i, FactTracker::UB ) );
            _upperBoundExplanations[i] = const_cast<Fact*>(_factTracker->getFactAffectingBound( i, FactTracker::UB ));
        }

        //clear bounds
    }

    delete _internalFactTracker;
    _internalFactTracker = new FactTracker();
}

RowBoundTightener::~RowBoundTightener()
{
    freeMemoryIfNeeded();
}

void RowBoundTightener::freeMemoryIfNeeded()
{
    if ( _lowerBounds )
    {
        delete[] _lowerBounds;
        _lowerBounds = NULL;
    }

    if ( _lowerBoundExplanations )
    {
        delete[] _lowerBoundExplanations;
        _lowerBoundExplanations = NULL;
    }

    if ( _upperBounds )
    {
        delete[] _upperBounds;
        _upperBounds = NULL;
    }

    if ( _upperBoundExplanations )
    {
        delete[] _upperBoundExplanations;
        _upperBoundExplanations = NULL;
    }

    if ( _tightenedLower )
    {
        delete[] _tightenedLower;
        _tightenedLower = NULL;
    }

    if ( _tightenedUpper )
    {
        delete[] _tightenedUpper;
        _tightenedUpper = NULL;
    }

    if ( _rows )
    {
        for ( unsigned i = 0; i < _m; ++i )
            delete _rows[i];
        delete[] _rows;
        _rows = NULL;
    }

    if ( _z )
    {
        delete[] _z;
        _z = NULL;
    }

    if ( _ciTimesLb )
    {
        delete[] _ciTimesLb;
        _ciTimesLb = NULL;
    }

    if ( _ciTimesUb )
    {
        delete[] _ciTimesUb;
        _ciTimesUb = NULL;
    }

    if ( _ciSign )
    {
        delete[] _ciSign;
        _ciSign = NULL;
    }

    if ( _internalFactTracker )
    {
        delete _internalFactTracker;
        _internalFactTracker = NULL;
    }

    if( _lowerBoundIsInternal )
    {
        delete[] _lowerBoundIsInternal;
        _lowerBoundIsInternal = NULL;
    }

    if ( _upperBoundIsInternal )
    {
        delete[] _upperBoundIsInternal;
        _upperBoundIsInternal = NULL;
    }
}

List<const Fact*> RowBoundTightener::findExternalExplanations( unsigned variable, RowBoundTightener::QueryType queryType ) const
{
    Set<const Fact*> explanations;

    if( queryType == RowBoundTightener::BOTH || queryType == RowBoundTightener::LB )
    {
        if( !_lowerBoundIsInternal[variable] )
        {
            if (_lowerBoundExplanations[variable] != NULL)
              explanations.insert( _lowerBoundExplanations[variable] );
        }
        else
        {
            if( _internalFactTracker && _internalFactTracker->hasFactAffectingBound( variable, FactTracker::LB ) )
            {
                const Fact* explanation = _internalFactTracker->getFactAffectingBound( variable, FactTracker::LB );
                explanations.insert( _internalFactTracker->getExternalFactsForBound( explanation ) );
            }
        }
    }

    if( queryType == RowBoundTightener::BOTH || queryType == RowBoundTightener::UB )
    {
        if( !_upperBoundIsInternal[variable] )
        {
            if (_upperBoundExplanations[variable] != NULL)
              explanations.insert( _upperBoundExplanations[variable] );
        }
        else
        {
            if( _internalFactTracker && _internalFactTracker->hasFactAffectingBound( variable, FactTracker::UB ) )
            {
                const Fact* explanation = _internalFactTracker->getFactAffectingBound( variable, FactTracker::UB );
                explanations.insert( _internalFactTracker->getExternalFactsForBound( explanation ) );
            }
        }
    }

    List<const Fact*> explanationList;

    for ( const Fact* explanation : explanations )
    {
        explanationList.append( explanation );
    }

    return explanationList;
}

void RowBoundTightener::examineImplicitInvertedBasisMatrix( bool untilSaturation )
{
    /* Junyao: for CDCL, we don't have explanations for the inverted rows
        without knowing the inv(B), make sure we call examineInvertedBasisMatrix instead
    */

    /*
      Roughly (the dimensions don't add up):

         xB = inv(B)*b - inv(B)*An
    */

    // Find z = inv(B) * b, by solving the forward transformation Bz = b
    _tableau.forwardTransformation( _tableau.getRightHandSide(), _z );
    for ( unsigned i = 0; i < _m; ++i )
    {
        _rows[i]->_scalar = _z[i];
        _rows[i]->_lhs = _tableau.basicIndexToVariable( i );
    }

    // Now, go over the columns of the constraint martrix, perform an FTRAN
    // for each of them, and populate the rows.
    for ( unsigned i = 0; i < _n - _m; ++i )
    {
        unsigned nonBasic = _tableau.nonBasicIndexToVariable( i );
        const double *ANColumn = _tableau.getAColumn( nonBasic );
        _tableau.forwardTransformation( ANColumn, _z );

        for ( unsigned j = 0; j < _m; ++j )
        {
            _rows[j]->_row[i]._var = nonBasic;
            _rows[j]->_row[i]._coefficient = -_z[j];
        }
    }

    // We now have all the rows, can use them for tightening.
    // The tightening procedure may throw an exception, in which case we need
    // to release the rows.
    unsigned newBoundsLearned;
    unsigned maxNumberOfIterations = untilSaturation ?
        GlobalConfiguration::ROW_BOUND_TIGHTENER_SATURATION_ITERATIONS : 1;
    do
    {
        newBoundsLearned = onePassOverInvertedBasisRows();

        if ( _statistics && ( newBoundsLearned > 0 ) )
            _statistics->incNumTighteningsFromExplicitBasis( newBoundsLearned );

        --maxNumberOfIterations;
    }
    while ( ( maxNumberOfIterations != 0 ) && ( newBoundsLearned > 0 ) );
}

void RowBoundTightener::examineInvertedBasisMatrix( bool untilSaturation )
{
    /*
      Roughly (the dimensions don't add up):

         xB = inv(B)*b - inv(B)*An

      We compute one row at a time.
    */

    const double *b = _tableau.getRightHandSide();
    const double *invB = _tableau.getInverseBasisMatrix();

    try
    {
        for ( unsigned i = 0; i < _m; ++i )
        {
            TableauRow *row = _rows[i];
            // First, compute the scalar, using inv(B)*b
            row->_scalar = 0;
            for ( unsigned j = 0; j < _m; ++j )
            {
                row->_scalar += ( invB[i * _m + j] * b[j] );
                // if inv(B)_{i,j} is nonzero, then j-th row in the constraint matrix
                // is responsible for i-th inverted row in the inverted basis matrix
                if ( invB[i * _m + j] != 0 )
                {
                    row->_explanations.append( j );
                }
            }

            // Now update the row's coefficients for basic variable i
            for ( unsigned j = 0; j < _n - _m; ++j )
            {
                row->_row[j]._var = _tableau.nonBasicIndexToVariable( j );

                // Dot product of the i'th row of inv(B) with the appropriate
                // column of An

                const SparseUnsortedList *column = _tableau.getSparseAColumn( row->_row[j]._var );
                row->_row[j]._coefficient = 0;

                for ( const auto &entry : *column )
                    row->_row[j]._coefficient -= invB[i*_m + entry._index] * entry._value;
            }

            // Store the lhs variable
            row->_lhs = _tableau.basicIndexToVariable( i );
        }

        // We now have all the rows, can use them for tightening.
        // The tightening procedure may throw an exception, in which case we need
        // to release the rows.

        unsigned newBoundsLearned;
        unsigned maxNumberOfIterations = untilSaturation ?
            GlobalConfiguration::ROW_BOUND_TIGHTENER_SATURATION_ITERATIONS : 1;
        do
        {
            newBoundsLearned = onePassOverInvertedBasisRows();

            if ( _statistics && ( newBoundsLearned > 0 ) )
                _statistics->incNumTighteningsFromExplicitBasis( newBoundsLearned );

            --maxNumberOfIterations;
        }
        while ( ( maxNumberOfIterations != 0 ) && ( newBoundsLearned > 0 ) );
    }
    catch ( ... )
    {
        delete[] invB;
        throw;
    }

    delete[] invB;
}

unsigned RowBoundTightener::onePassOverInvertedBasisRows()
{
    unsigned newBounds = 0;

    for ( unsigned i = 0; i < _m; ++i )
        newBounds += tightenOnSingleInvertedBasisRow( *( _rows[i] ) );

    return newBounds;
}

unsigned RowBoundTightener::tightenOnSingleInvertedBasisRow( const TableauRow &row )
{
	/*
      A row is of the form

         y = sum ci xi + b

      We wish to tighten once for y, but also once for every x.
    */
    unsigned n = _tableau.getN();
    unsigned m = _tableau.getM();

    unsigned result = 0;

    // Compute ci * lb, ci * ub, flag signs for all entries
    enum {
        ZERO = 0,
        POSITIVE = 1,
        NEGATIVE = 2,
    };

    for ( unsigned i = 0; i < n - m; ++i )
    {
        double ci = row[i];

        if ( FloatUtils::isZero( ci ) )
        {
            _ciSign[i] = ZERO;
            _ciTimesLb[i] = 0;
            _ciTimesUb[i] = 0;
            continue;
        }

        _ciSign[i] = FloatUtils::isPositive( ci ) ? POSITIVE : NEGATIVE;

        unsigned xi = row._row[i]._var;
        _ciTimesLb[i] = ci * _lowerBounds[xi];
        _ciTimesUb[i] = ci * _upperBounds[xi];
    }

    // Start with a pass for y
    unsigned y = row._lhs;
    double upperBound = row._scalar;
    double lowerBound = row._scalar;

    unsigned xi;
    double ci;

    // Guy: what's the motivation for using sets over lists? The removal of elements later?

    Map<const Fact*, bool> yLowerBoundExplanations;
    Map<const Fact*, bool> yUpperBoundExplanations;

    // Guy: this is for the fact that added the actual equation, right?
<<<<<<< HEAD
    for ( unsigned equIndex : row._explanations )
    {
        if ( _factTracker && _factTracker->hasFactAffectingEquation( equIndex ) )
        {
            yLowerBoundExplanations.insert( _factTracker->getFactAffectingEquation( equIndex ), false );
            yUpperBoundExplanations.insert( _factTracker->getFactAffectingEquation( equIndex ), false );
        }
=======
    if ( _factTracker )
    {
        ASSERT(_factTracker->hasFactAffectingEquation( equIndex ));
        yLowerBoundExplanations.insert( _factTracker->getFactAffectingEquation( equIndex ), false );
        yUpperBoundExplanations.insert( _factTracker->getFactAffectingEquation( equIndex ), false );
>>>>>>> 3e8f9661
    }

    for ( unsigned i = 0; i < n - m; ++i )
    {
        unsigned xi = row._row[i]._var;
        if ( _ciSign[i] == POSITIVE )
        {
            lowerBound += _ciTimesLb[i];

            // Guy: as I stated elsewhere, if I understand correctly, we are saying to the fact tracker that
            // the current bound for xi contributed to the new bound we are computing. However, maybe this is not
            // the same bound as the one we are using? I.e., th efact trackers knows a newer or an older bound?
            if ( _lowerBoundExplanations[xi] )
            {
                yLowerBoundExplanations.insert( _lowerBoundExplanations[xi], _lowerBoundIsInternal[xi] );
            }

            upperBound += _ciTimesUb[i];

            if ( _upperBoundExplanations[xi] )
            {
                yUpperBoundExplanations.insert( _upperBoundExplanations[xi], _upperBoundIsInternal[xi] );
            }
        }
        else if ( _ciSign[i] == NEGATIVE )
        {
            lowerBound += _ciTimesUb[i];

            if ( _upperBoundExplanations[xi] )
            {
                yLowerBoundExplanations.insert( _upperBoundExplanations[xi], _upperBoundIsInternal[xi] );
            }

            upperBound += _ciTimesLb[i];

            if ( _lowerBoundExplanations[xi] )
            {
                yUpperBoundExplanations.insert( _lowerBoundExplanations[xi], _lowerBoundIsInternal[xi] );
            }
        }
    }

    if ( FloatUtils::lt( _lowerBounds[y], lowerBound ) )
    {
        _lowerBounds[y] = lowerBound;
        _lowerBoundIsInternal[y] = true;
        Tightening newBound( y, _lowerBounds[y], Tightening::LB );

        for ( std::pair<const Fact*, bool> explanationPair: yLowerBoundExplanations )
        {
            newBound.addExplanation( explanationPair.first );
        }

        if( _internalFactTracker )
        {
            _internalFactTracker->addBoundFact( newBound._variable, newBound );
            _lowerBoundExplanations[y] = const_cast<Fact*>(_internalFactTracker->getFactAffectingBound( y, FactTracker::LB ));
        }

        _tightenedLower[y] = true;
        ++result;
    }

    if ( FloatUtils::gt( _upperBounds[y], upperBound ) )
    {
        _upperBounds[y] = upperBound;
        _upperBoundIsInternal[y] = true;
        Tightening newBound( y, _upperBounds[y], Tightening::UB );

        for ( std::pair<const Fact*, bool> explanationPair: yUpperBoundExplanations )
        {
            newBound.addExplanation( explanationPair.first );
        }

        if( _internalFactTracker )
        {
            _internalFactTracker->addBoundFact( newBound._variable, newBound );
            _upperBoundExplanations[y] = const_cast<Fact*>(_internalFactTracker->getFactAffectingBound( y, FactTracker::UB ));
        }
        _tightenedUpper[y] = true;
        ++result;
    }

    if ( FloatUtils::gt( _lowerBounds[y], _upperBounds[y] ) )
    {
        List<const Fact*> failureExplanations = findExternalExplanations( y );
        throw InfeasibleQueryException( failureExplanations );
    }

    // Next, do a pass for each of the rhs variables.
    // For this, we wish to logically transform the equation into:
    //
    //     xi = 1/ci * ( y - sum cj xj - b )
    //
    // And then compute the upper/lower bounds for xi.
    //
    // However, for efficiency, we compute the lower and upper
    // bounds of the expression:
    //
    //         y - sum ci xi - b
    //
    // Then, when we consider xi we adjust the computed lower and upper
    // boudns accordingly.

    double auxLb = _lowerBounds[y] - row._scalar;
    double auxUb = _upperBounds[y] - row._scalar;

    // Now add ALL xi's
    for ( unsigned i = 0; i < n - m; ++i )
    {
        if ( _ciSign[i] == NEGATIVE )
        {
            auxLb -= _ciTimesLb[i];
            auxUb -= _ciTimesUb[i];
        }
        else
        {
            auxLb -= _ciTimesUb[i];
            auxUb -= _ciTimesLb[i];
        }
    }

    // Now consider each individual xi
    for ( unsigned i = 0; i < n - m; ++i )
    {
        // If ci = 0, nothing to do.
        if ( _ciSign[i] == ZERO )
            continue;

        lowerBound = auxLb;
        upperBound = auxUb;

        // Adjust the aux bounds to remove xi
        if ( _ciSign[i] == NEGATIVE )
        {
            lowerBound += _ciTimesLb[i];
            upperBound += _ciTimesUb[i];
        }
        if ( _ciSign[i] == POSITIVE )
        {
            lowerBound += _ciTimesUb[i];
            upperBound += _ciTimesLb[i];
        }

        // Now divide everything by ci, switching signs if needed.
        ci = row[i];
        lowerBound = lowerBound / ci;
        upperBound = upperBound / ci;

        // Guy: For symmetry with auxLb and auxUb, please compute once the explanations for
        // all variables including y, and then remove as needed. Follow the same naming convention.
        Map<const Fact*, bool> xiLowerBoundExplanations;
        Map<const Fact*, bool> xiUpperBoundExplanations;

        if ( _ciSign[i] == POSITIVE )
        {
            xiLowerBoundExplanations = yUpperBoundExplanations;
            xiUpperBoundExplanations = yLowerBoundExplanations;
        }

        if ( _ciSign[i] == NEGATIVE )
        {
            double temp = upperBound;
            upperBound = lowerBound;
            lowerBound = temp;

            // Guy: copying lists/sets is expensive. Better do the if() first and copy just once.
            xiLowerBoundExplanations = yLowerBoundExplanations;
            xiUpperBoundExplanations = yUpperBoundExplanations;
        }

        // If a tighter bound is found, store it
        xi = row._row[i]._var;

        // Guy: erasing from lists is expensive, move this to appear inside the following if()

        if ( FloatUtils::lt( _lowerBounds[xi], lowerBound ) )
        {
            if( xiLowerBoundExplanations.exists( _lowerBoundExplanations[xi] ) &&  xiLowerBoundExplanations[_lowerBoundExplanations[xi]] == _lowerBoundIsInternal[xi] )
            {
                xiLowerBoundExplanations.erase( _lowerBoundExplanations[xi] );
            }

            if( xiLowerBoundExplanations.exists( _upperBoundExplanations[xi] ) &&  xiLowerBoundExplanations[_upperBoundExplanations[xi]] == _upperBoundIsInternal[xi] )
            {
                xiLowerBoundExplanations.erase( _upperBoundExplanations[xi] );
            }

            if( _ciSign[i] == POSITIVE )
            {
                if ( _lowerBoundExplanations[y] )
                {
                    xiLowerBoundExplanations.insert( _lowerBoundExplanations[y], _lowerBoundIsInternal[y] );
                }
            }
            else if( _ciSign[i] == NEGATIVE )
            {
                if ( _upperBoundExplanations[y] )
                {
                    xiLowerBoundExplanations.insert( _upperBoundExplanations[y], _upperBoundIsInternal[y] );
                }
            }

            _lowerBounds[xi] = lowerBound;
            _lowerBoundIsInternal[xi] = true;
            Tightening newBound( xi, lowerBound, Tightening::LB );

            for ( std::pair<const Fact*, bool> explanationPair: xiLowerBoundExplanations )
            {
                newBound.addExplanation( explanationPair.first  );
            }

            if( _internalFactTracker )
            {
                _internalFactTracker->addBoundFact( newBound._variable, newBound );
                _lowerBoundExplanations[xi] = const_cast<Fact*>(_internalFactTracker->getFactAffectingBound( xi, FactTracker::LB ));
            }

            _tightenedLower[xi] = true;
            ++result;
        }

        if ( FloatUtils::gt( _upperBounds[xi], upperBound ) )
        {
            if( xiUpperBoundExplanations.exists( _lowerBoundExplanations[xi] ) && xiUpperBoundExplanations[_lowerBoundExplanations[xi]] == _lowerBoundIsInternal[xi] )
            {
                xiUpperBoundExplanations.erase( _lowerBoundExplanations[xi] );
            }

            if( xiUpperBoundExplanations.exists( _upperBoundExplanations[xi] ) && xiUpperBoundExplanations[_upperBoundExplanations[xi]] == _upperBoundIsInternal[xi] )
            {
                xiUpperBoundExplanations.erase( _upperBoundExplanations[xi] );
            }

            if( _ciSign[i] == POSITIVE )
            {
                if ( _upperBoundExplanations[y] )
                {
                    xiUpperBoundExplanations.insert( _upperBoundExplanations[y], _upperBoundIsInternal[y] );
                }
            }
            else if( _ciSign[i] == NEGATIVE )
            {
                if ( _lowerBoundExplanations[y] )
                {
                    xiUpperBoundExplanations.insert( _lowerBoundExplanations[y], _lowerBoundIsInternal[y] );
                }
            }

            _upperBounds[xi] = upperBound;
            _upperBoundIsInternal[xi] = true;
            Tightening newBound( xi, upperBound, Tightening::UB );

            for( std::pair<const Fact*, bool> explanationPair: xiUpperBoundExplanations )
            {
                newBound.addExplanation( explanationPair.first );
            }

            if( _internalFactTracker )
            {
                _internalFactTracker->addBoundFact( newBound._variable, newBound );
                _upperBoundExplanations[xi] = const_cast<Fact*>(_internalFactTracker->getFactAffectingBound( xi, FactTracker::UB ));
            }

            _tightenedUpper[xi] = true;
            ++result;
        }

        if ( FloatUtils::gt( _lowerBounds[xi], _upperBounds[xi] ) )
        {
            List<const Fact*> failureExplanations = findExternalExplanations( xi );
            throw InfeasibleQueryException( failureExplanations );
        }
    }

    return result;
}

void RowBoundTightener::examineConstraintMatrix( bool untilSaturation )
{
    unsigned newBoundsLearned;

    /*
      If working until saturation, do single passes over the matrix until no new bounds
      are learned. Otherwise, just do a single pass.
    */
    unsigned maxNumberOfIterations = untilSaturation ?
        GlobalConfiguration::ROW_BOUND_TIGHTENER_SATURATION_ITERATIONS : 1;
    do
    {
        newBoundsLearned = onePassOverConstraintMatrix();

        if ( _statistics && ( newBoundsLearned > 0 ) )
            _statistics->incNumTighteningsFromConstraintMatrix( newBoundsLearned );

        --maxNumberOfIterations;
    }
    while ( ( maxNumberOfIterations != 0 ) && ( newBoundsLearned > 0 ) );
}

unsigned RowBoundTightener::onePassOverConstraintMatrix()
{
    unsigned result = 0;

    unsigned m = _tableau.getM();

    for ( unsigned i = 0; i < m; ++i )
        result += tightenOnSingleConstraintRow( i );

    return result;
}

unsigned RowBoundTightener::tightenOnSingleConstraintRow( unsigned row )
{
    // TODO
    /*
      The cosntraint matrix A satisfies Ax = b.
      Each row is of the form:

          sum ci xi - b = 0

      We first compute the lower and upper bounds for the expression

          sum ci xi - b
    */
    unsigned n = _tableau.getN();

    unsigned result = 0;

    const SparseUnsortedList *sparseRow = _tableau.getSparseARow( row );
    const double *b = _tableau.getRightHandSide();

    double ci;
    unsigned index;

    // Compute ci * lb, ci * ub, flag signs for all entries
    enum {
        ZERO = 0,
        POSITIVE = 1,
        NEGATIVE = 2,
    };

    std::fill_n( _ciSign, n, ZERO );
    std::fill_n( _ciTimesLb, n, 0 );
    std::fill_n( _ciTimesUb, n, 0 );

    for ( const auto &entry : *sparseRow )
    {
        index = entry._index;
        ci = entry._value;

        _ciSign[index] = FloatUtils::isPositive( ci ) ? POSITIVE : NEGATIVE;
        _ciTimesLb[index] = ci * _lowerBounds[index];
        _ciTimesUb[index] = ci * _upperBounds[index];
    }

    /*
      Do a pass for each of the rhs variables.
      For this, we wish to logically transform the equation into:

          xi = 1/ci * ( b - sum cj xj )

      And then compute the upper/lower bounds for xi.

      However, for efficiency, we compute the lower and upper
      bounds of the expression:

              b - sum ci xi

      Then, when we consider xi we adjust the computed lower and upper
      boudns accordingly.
    */

    double auxLb = b[row];
    double auxUb = b[row];

    Map<const Fact*, bool> tempLowerBoundExplanations;
    Map<const Fact*, bool> tempUpperBoundExplanations;

    if ( _factTracker )
    {
        ASSERT(_factTracker->hasFactAffectingEquation( row ));
        tempLowerBoundExplanations.insert( _factTracker->getFactAffectingEquation( row ), true );
        tempUpperBoundExplanations.insert( _factTracker->getFactAffectingEquation( row ), true );
    }

    // Now add ALL xi's
    for ( unsigned i = 0; i < n; ++i )
    {
        if ( _ciSign[i] == NEGATIVE )
        {
            auxLb -= _ciTimesLb[i];
            if ( _lowerBoundExplanations[i] )
            {
                tempLowerBoundExplanations.insert( _lowerBoundExplanations[i], _lowerBoundIsInternal[i] );
            }

            auxUb -= _ciTimesUb[i];
            if ( _upperBoundExplanations[i] )
            {
                tempUpperBoundExplanations.insert( _upperBoundExplanations[i], _upperBoundIsInternal[i] );
            }
        }
        else if ( _ciSign[i] == POSITIVE )
        {
            auxLb -= _ciTimesUb[i];
            if ( _upperBoundExplanations[i] )
            {
                tempLowerBoundExplanations.insert( _upperBoundExplanations[i], _upperBoundIsInternal[i] );
            }

            auxUb -= _ciTimesLb[i];
            if ( _lowerBoundExplanations[i] )
            {
                tempUpperBoundExplanations.insert( _lowerBoundExplanations[i], _lowerBoundIsInternal[i] );
            }
        }
    }

    double lowerBound;
    double upperBound;

    // Now consider each individual xi with non zero coefficient
    for ( const auto &entry : *sparseRow )
    {
        index = entry._index;

        lowerBound = auxLb;
        upperBound = auxUb;

        // Adjust the aux bounds to remove xi
        if ( _ciSign[index] == NEGATIVE )
        {
            lowerBound += _ciTimesLb[index];
            upperBound += _ciTimesUb[index];
        }
        if ( _ciSign[index] == POSITIVE )
        {
            lowerBound += _ciTimesUb[index];
            upperBound += _ciTimesLb[index];
        }

        // Now divide everything by ci, switching signs if needed.
        ci = entry._value;

        lowerBound = lowerBound / ci;
        upperBound = upperBound / ci;

        Map<const Fact*, bool> iLowerBoundExplanations;
        Map<const Fact*, bool> iUpperBoundExplanations;
        if ( _ciSign[index] == POSITIVE )
        {
            iLowerBoundExplanations = tempLowerBoundExplanations;
            iUpperBoundExplanations = tempUpperBoundExplanations;
        }
        if ( _ciSign[index] == NEGATIVE )
        {
            double temp = upperBound;
            upperBound = lowerBound;
            lowerBound = temp;
            // Guy: Copying sets is expensive...
            iLowerBoundExplanations = tempUpperBoundExplanations;
            iUpperBoundExplanations = tempLowerBoundExplanations;
        }

        // If a tighter bound is found, store it
        if ( FloatUtils::lt( _lowerBounds[index], lowerBound ) )
        {
            if ( iLowerBoundExplanations.exists( _lowerBoundExplanations[index] ) && iLowerBoundExplanations[_lowerBoundExplanations[index]] == _lowerBoundIsInternal[index] )
            {
                iLowerBoundExplanations.erase( _lowerBoundExplanations[index] );
            }

            if ( iLowerBoundExplanations.exists( _upperBoundExplanations[index] ) && iLowerBoundExplanations[_upperBoundExplanations[index]] == _upperBoundIsInternal[index] )
            {
                iLowerBoundExplanations.erase( _upperBoundExplanations[index] );
            }

            _lowerBounds[index] = lowerBound;
            _lowerBoundIsInternal[index] = true;
            Tightening newBound( index, lowerBound, Tightening::LB );

            for ( std::pair<const Fact*, bool> explanationPair: iLowerBoundExplanations )
            {
                newBound.addExplanation( explanationPair.first );
            }

            if( _internalFactTracker )
            {
                _internalFactTracker->addBoundFact( newBound._variable, newBound );
                _lowerBoundExplanations[index] = const_cast<Fact*>(_internalFactTracker->getFactAffectingBound( index, FactTracker::LB ));
            }

            _tightenedLower[index] = true;
            ++result;
        }

        if ( FloatUtils::gt( _upperBounds[index], upperBound ) )
        {
            if ( iUpperBoundExplanations.exists( _lowerBoundExplanations[index] ) && iUpperBoundExplanations[_lowerBoundExplanations[index]] == _lowerBoundIsInternal[index] )
            {
                iUpperBoundExplanations.erase( _lowerBoundExplanations[index] );
            }
            if ( iUpperBoundExplanations.exists( _upperBoundExplanations[index] ) && iUpperBoundExplanations[_upperBoundExplanations[index]] == _upperBoundIsInternal[index] )
            {
                iUpperBoundExplanations.erase( _upperBoundExplanations[index] );
            }

            _upperBounds[index] = upperBound;
            _upperBoundIsInternal[index] = true;
            Tightening newBound( index, upperBound, Tightening::UB );

            for ( std::pair<const Fact*, bool> explanationPair: iUpperBoundExplanations )
            {
                newBound.addExplanation( explanationPair.first );
            }

            if( _internalFactTracker )
            {
                _internalFactTracker->addBoundFact( newBound._variable, newBound );
                _upperBoundExplanations[index] = const_cast<Fact*>(_internalFactTracker->getFactAffectingBound( index, FactTracker::UB ));
            }

            _tightenedUpper[index] = true;
            ++result;
        }

        if ( FloatUtils::gt( _lowerBounds[index], _upperBounds[index] ) )
        {
            List<const Fact*> failureExplanations =  findExternalExplanations( index );
            throw InfeasibleQueryException( failureExplanations );
        }
    }

    return result;
}

void RowBoundTightener::examinePivotRow()
{
	if ( _statistics )
        _statistics->incNumRowsExaminedByRowTightener();

    const TableauRow &row( *_tableau.getPivotRow() );
    unsigned newBoundsLearned = tightenOnSingleInvertedBasisRow( row );

    if ( _statistics && ( newBoundsLearned > 0 ) )
        _statistics->incNumTighteningsFromRows( newBoundsLearned );
}

void RowBoundTightener::getRowTightenings( List<Tightening> &tightenings ) const
{
    for ( unsigned i = 0; i < _n; ++i )
    {
        if ( _tightenedLower[i] )
        {
            Tightening newBound( i, _lowerBounds[i], Tightening::LB );
            List<const Fact*> externalExplanations = findExternalExplanations( i, RowBoundTightener::LB );

            for ( const Fact* explanation: externalExplanations )
            {
                newBound.addExplanation( explanation );
            }

            tightenings.append( newBound );
            _tightenedLower[i] = false;
        }

        if ( _tightenedUpper[i] )
        {
            Tightening newBound( i, _upperBounds[i], Tightening::UB );
            List<const Fact*> externalExplanations = findExternalExplanations( i, RowBoundTightener::UB );

            for ( const Fact* explanation: externalExplanations )
            {
                newBound.addExplanation( explanation );
            }

            tightenings.append( newBound );
            _tightenedUpper[i] = false;
        }
    }
}

void RowBoundTightener::setFactTracker( FactTracker *factTracker )
{
    _factTracker = factTracker;
}

void RowBoundTightener::setStatistics( Statistics *statistics )
{
    _statistics = statistics;
}

void RowBoundTightener::notifyLowerBound( unsigned variable, double bound )
{
    if ( FloatUtils::gt( bound, _lowerBounds[variable] ) )
    {
        _lowerBounds[variable] = bound;
        _lowerBoundIsInternal[variable] = false;

        if ( _factTracker )
        {
            ASSERT(_factTracker->hasFactAffectingBound( variable, FactTracker::LB ));
            _lowerBoundExplanations[variable] = const_cast<Fact*>(_factTracker->getFactAffectingBound( variable, FactTracker::LB ));
        }

        _tightenedLower[variable] = false;
    }
}

void RowBoundTightener::notifyUpperBound( unsigned variable, double bound )
{
    if ( FloatUtils::lt( bound, _upperBounds[variable] ) )
    {
        _upperBounds[variable] = bound;
        _upperBoundIsInternal[variable] = false;

        if ( _factTracker )
        {
            ASSERT(_factTracker->hasFactAffectingBound( variable, FactTracker::UB ) );
            _upperBoundExplanations[variable] = const_cast<Fact*>(_factTracker->getFactAffectingBound( variable, FactTracker::UB ));
        }

        _tightenedUpper[variable] = false;
    }
}

void RowBoundTightener::notifyDimensionChange( unsigned /* m */ , unsigned /* n */ )
{
    setDimensions();
}

//
// Local Variables:
// compile-command: "make -C ../.. "
// tags-file-name: "../../TAGS"
// c-basic-offset: 4
// End:
//<|MERGE_RESOLUTION|>--- conflicted
+++ resolved
@@ -477,21 +477,14 @@
     Map<const Fact*, bool> yUpperBoundExplanations;
 
     // Guy: this is for the fact that added the actual equation, right?
-<<<<<<< HEAD
     for ( unsigned equIndex : row._explanations )
     {
-        if ( _factTracker && _factTracker->hasFactAffectingEquation( equIndex ) )
-        {
+        if ( _factTracker )
+        {
+            ASSERT(_factTracker->hasFactAffectingEquation( equIndex ));
             yLowerBoundExplanations.insert( _factTracker->getFactAffectingEquation( equIndex ), false );
             yUpperBoundExplanations.insert( _factTracker->getFactAffectingEquation( equIndex ), false );
         }
-=======
-    if ( _factTracker )
-    {
-        ASSERT(_factTracker->hasFactAffectingEquation( equIndex ));
-        yLowerBoundExplanations.insert( _factTracker->getFactAffectingEquation( equIndex ), false );
-        yUpperBoundExplanations.insert( _factTracker->getFactAffectingEquation( equIndex ), false );
->>>>>>> 3e8f9661
     }
 
     for ( unsigned i = 0; i < n - m; ++i )
