--- conflicted
+++ resolved
@@ -177,11 +177,7 @@
     /*
       Represent the Max constraint using the aux variables.
     */
-<<<<<<< HEAD
     void transformToUseAuxVariables( InputQuery &inputQuery ) override;
-=======
-    void transformToUseAuxVariablesIfNeeded( InputQuery &inputQuery ) override;
->>>>>>> 9dd8262b
 
     /*
       Whether the constraint can contribute the SoI cost function.
@@ -220,7 +216,6 @@
 
     bool _obsolete;
 
-<<<<<<< HEAD
     /*
       We eagerly keep track of the max lower bound of the inputs.
     */
@@ -232,12 +227,6 @@
       (fixed to a constant) and the case split corresponding to one of them is
       feasible (wrt. variable bounds).
     */
-=======
-    // We eagerly keep track of the max lower bound of the inputs.
-    double _maxLowerBound;
-
-    // We keep track of eliminated variables and the maximal value.
->>>>>>> 9dd8262b
     bool _haveFeasibleEliminatedPhases;
     double _maxValueOfEliminatedPhases;
 
