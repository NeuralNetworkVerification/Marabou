--- conflicted
+++ resolved
@@ -381,146 +381,31 @@
 
     void test_examine_inverted_row_bounds_tightened_explanation()
     {
-<<<<<<< HEAD
-        // Junyao TODO: test equation explanations are correctly included
-        FactTracker* factTracker = new FactTracker();
-
-        RowBoundTightener tightener( *tableau );
-
-        tightener.setFactTracker( factTracker );
-
-        tableau->setDimensions( 2, 5 );
-
-        // Add external facts for x2 >= -2, x2 <= 3, x4 >= -100, x4 <= 100
-        Tightening x2_lb( 2, -2, Tightening::LB );
-        Tightening x2_ub( 2, 3, Tightening::UB );
-        Tightening x4_lb( 4, -100, Tightening::LB );
-        Tightening x4_ub( 4, 100, Tightening::UB );
-
-        factTracker->addBoundFact( 2, x2_lb );
-        factTracker->addBoundFact( 2, x2_ub );
-        factTracker->addBoundFact( 4, x4_lb );
-        factTracker->addBoundFact( 4, x4_ub );
-
-        const Fact* fact1 = factTracker->getFactAffectingBound( 2, FactTracker::LB );
-        const Fact* fact2 = factTracker->getFactAffectingBound( 2, FactTracker::UB );
-        const Fact* fact3 = factTracker->getFactAffectingBound( 4, FactTracker::LB );
-        const Fact* fact4 = factTracker->getFactAffectingBound( 4, FactTracker::UB );
-
-        // Current bounds:
-        //  -200 <= x0 <= 200
-        //    5  <= x1 <= 10
-        //    -2 <= x2 <= 3
-        //  -100 <= x4 <= 100
-        tableau->setLowerBound( 0, -200 );
-        tableau->setUpperBound( 0, 200 );
-        tableau->setLowerBound( 1, 5 );
-        tableau->setUpperBound( 1, 10 );
-        tableau->setLowerBound( 2, -2 );
-        tableau->setUpperBound( 2, 3 );
-        tableau->setLowerBound( 3, -5 );
-        tableau->setUpperBound( 3, 5 );
-        tableau->setLowerBound( 4, -100 );
-        tableau->setUpperBound( 4, 100 );
-
-        tightener.setDimensions();
-
-        TableauRow row( 3 );
-        // 1 - x0 - x1 + 2x2
-        row._row[0] = TableauRow::Entry( 0, -1 );
-        row._row[1] = TableauRow::Entry( 1, -1 );
-        row._row[2] = TableauRow::Entry( 2, 2 );
-        row._scalar = 1;
-        row._lhs = 4;
-
-        tableau->nextPivotRow = &row;
-
-        // 1 - x0 - x1 + 2x2 = x4 (pre pivot)
-        // x0 entering, x4 leaving
-        // x0 = 1 - x1 + 2 x2 - x4
-
-        TS_ASSERT_THROWS_NOTHING( tightener.examinePivotRow() );
-
-        List<Tightening> tightenings;
-        TS_ASSERT_THROWS_NOTHING( tightener.getRowTightenings( tightenings ) );
-
-        // Lower and upper bounds should have been tightened
-        TS_ASSERT_EQUALS( tightenings.size(), 2U );
-
-        auto lower = tightenings.begin();
-        while ( ( lower != tightenings.end() ) && !( ( lower->_variable == 0 ) && ( lower->_type == Tightening::LB ) ) )
-            ++lower;
-        TS_ASSERT( lower != tightenings.end() );
-
-        auto upper = tightenings.begin();
-        while ( ( upper != tightenings.end() ) && !( ( upper->_variable == 0 ) && ( upper->_type == Tightening::UB ) ) )
-            ++upper;
-        TS_ASSERT( upper != tightenings.end() );
-
-        // LB -> 1 - 10 - 4 -100
-        // UB -> 1 - 5 + 6 + 100
-        TS_ASSERT_EQUALS( lower->_value, -113 );
-        TS_ASSERT_EQUALS( upper->_value, 102 );
-
-        // LB should have explanations 1, 4
-        List<const Fact*> lowerBoundExplanations = lower->getExplanations();
-        Set<const Fact*> lowerBoundExplanationSet;
-
-        for ( const Fact* explanation : lowerBoundExplanations )
-        {
-            TS_ASSERT( factTracker->hasFact(explanation) );
-        }
-
-        for ( const Fact* explanation : lowerBoundExplanations )
-        {
-            lowerBoundExplanationSet.insert( explanation );
-        }
-
-        TS_ASSERT_EQUALS( lowerBoundExplanationSet.size(), 2U );
-        TS_ASSERT( lowerBoundExplanationSet.exists( fact1 ) && lowerBoundExplanationSet.exists( fact4 ) );
-
-        // UB should have explanations 2, 3
-        List<const Fact*> upperBoundExplanations = upper->getExplanations();
-        Set<const Fact*> upperBoundExplanationSet;
-
-        for ( const Fact* explanation : upperBoundExplanations )
-        {
-            TS_ASSERT( factTracker->hasFact(explanation) );
-        }
-
-        for ( const Fact* explanation: upperBoundExplanations )
-        {
-            upperBoundExplanationSet.insert( explanation );
-        }
-
-        TS_ASSERT_EQUALS( upperBoundExplanationSet.size(), 2U );
-        TS_ASSERT( upperBoundExplanationSet.exists( fact2 ) && upperBoundExplanationSet.exists( fact3 ) );
-
-        delete factTracker;
-=======
+        // // Junyao TODO: test equation explanations are correctly included
         // FactTracker* factTracker = new FactTracker();
-        //
-        // RowBoundTightener tightener( *tableau );
-        //
+
+        // RowBoundTightener tightener( *tableau );
+
         // tightener.setFactTracker( factTracker );
-        //
+
         // tableau->setDimensions( 2, 5 );
-        //
+
         // // Add external facts for x2 >= -2, x2 <= 3, x4 >= -100, x4 <= 100
         // Tightening x2_lb( 2, -2, Tightening::LB );
         // Tightening x2_ub( 2, 3, Tightening::UB );
         // Tightening x4_lb( 4, -100, Tightening::LB );
         // Tightening x4_ub( 4, 100, Tightening::UB );
-        // x2_lb.setCausingSplitInfo(0, 0, 0);
-        // x2_ub.setCausingSplitInfo(0, 0, 0);
-        // x4_lb.setCausingSplitInfo(0, 0, 0);
-        // x4_ub.setCausingSplitInfo(0, 0, 0);
-        //
+
         // factTracker->addBoundFact( 2, x2_lb );
         // factTracker->addBoundFact( 2, x2_ub );
         // factTracker->addBoundFact( 4, x4_lb );
         // factTracker->addBoundFact( 4, x4_ub );
-        //
+
+        // const Fact* fact1 = factTracker->getFactAffectingBound( 2, FactTracker::LB );
+        // const Fact* fact2 = factTracker->getFactAffectingBound( 2, FactTracker::UB );
+        // const Fact* fact3 = factTracker->getFactAffectingBound( 4, FactTracker::LB );
+        // const Fact* fact4 = factTracker->getFactAffectingBound( 4, FactTracker::UB );
+
         // // Current bounds:
         // //  -200 <= x0 <= 200
         // //    5  <= x1 <= 10
@@ -536,9 +421,9 @@
         // tableau->setUpperBound( 3, 5 );
         // tableau->setLowerBound( 4, -100 );
         // tableau->setUpperBound( 4, 100 );
-        //
-        // tightener.setDimensions();
-        //
+
+        // tightener.setDimensions();
+
         // TableauRow row( 3 );
         // // 1 - x0 - x1 + 2x2
         // row._row[0] = TableauRow::Entry( 0, -1 );
@@ -546,215 +431,215 @@
         // row._row[2] = TableauRow::Entry( 2, 2 );
         // row._scalar = 1;
         // row._lhs = 4;
-        //
+
         // tableau->nextPivotRow = &row;
-        //
+
         // // 1 - x0 - x1 + 2x2 = x4 (pre pivot)
         // // x0 entering, x4 leaving
         // // x0 = 1 - x1 + 2 x2 - x4
-        //
+
         // TS_ASSERT_THROWS_NOTHING( tightener.examinePivotRow() );
-        //
-        // List<Tightening> tightenings;
-        // TS_ASSERT_THROWS_NOTHING( tightener.getRowTightenings( tightenings ) );
-        //
+
+        // List<Tightening> tightenings;
+        // TS_ASSERT_THROWS_NOTHING( tightener.getRowTightenings( tightenings ) );
+
         // // Lower and upper bounds should have been tightened
         // TS_ASSERT_EQUALS( tightenings.size(), 2U );
-        //
+
         // auto lower = tightenings.begin();
         // while ( ( lower != tightenings.end() ) && !( ( lower->_variable == 0 ) && ( lower->_type == Tightening::LB ) ) )
         //     ++lower;
         // TS_ASSERT( lower != tightenings.end() );
-        //
+
         // auto upper = tightenings.begin();
         // while ( ( upper != tightenings.end() ) && !( ( upper->_variable == 0 ) && ( upper->_type == Tightening::UB ) ) )
         //     ++upper;
         // TS_ASSERT( upper != tightenings.end() );
-        //
+
         // // LB -> 1 - 10 - 4 -100
         // // UB -> 1 - 5 + 6 + 100
         // TS_ASSERT_EQUALS( lower->_value, -113 );
         // TS_ASSERT_EQUALS( upper->_value, 102 );
-        //
+
         // // LB should have explanations 1, 4
         // List<const Fact*> lowerBoundExplanations = lower->getExplanations();
         // Set<const Fact*> lowerBoundExplanationSet;
-        //
+
         // for ( const Fact* explanation : lowerBoundExplanations )
         // {
         //     TS_ASSERT( factTracker->hasFact(explanation) );
         // }
-        //
+
         // for ( const Fact* explanation : lowerBoundExplanations )
         // {
         //     lowerBoundExplanationSet.insert( explanation );
         // }
-        //
+
         // TS_ASSERT_EQUALS( lowerBoundExplanationSet.size(), 2U );
-        //
-        // // // UB should have explanations 2, 3
+        // TS_ASSERT( lowerBoundExplanationSet.exists( fact1 ) && lowerBoundExplanationSet.exists( fact4 ) );
+
+        // // UB should have explanations 2, 3
         // List<const Fact*> upperBoundExplanations = upper->getExplanations();
         // Set<const Fact*> upperBoundExplanationSet;
-        //
+
         // for ( const Fact* explanation : upperBoundExplanations )
         // {
         //     TS_ASSERT( factTracker->hasFact(explanation) );
         // }
-        //
+
         // for ( const Fact* explanation: upperBoundExplanations )
         // {
         //     upperBoundExplanationSet.insert( explanation );
         // }
-        //
+
         // TS_ASSERT_EQUALS( upperBoundExplanationSet.size(), 2U );
-        //
+        // TS_ASSERT( upperBoundExplanationSet.exists( fact2 ) && upperBoundExplanationSet.exists( fact3 ) );
+
         // delete factTracker;
-        // factTracker = NULL;
->>>>>>> 3e8f9661
     }
 
     void test_examine_constraint_matrix_row_bound_tightened_explanation()
     {
-        RowBoundTightener tightener( *tableau );
-
-        tableau->setDimensions( 2, 5 );
-
-        FactTracker* factTracker = new FactTracker();
-
-        tightener.setFactTracker( factTracker );
-
-        Tightening x1_lb( 1, -1, Tightening::LB );
-        Tightening x1_ub( 1, 2, Tightening::UB );
-        Tightening x4_lb( 4, 2, Tightening::LB );
-        Tightening x4_ub( 4, 2, Tightening::UB );
-
-        factTracker->addBoundFact( 1, x1_lb );
-        factTracker->addBoundFact( 1, x1_ub );
-        factTracker->addBoundFact( 4, x4_lb );
-        factTracker->addBoundFact( 4, x4_ub );
-
-        tableau->setLowerBound( 0, 0 );
-        tableau->setUpperBound( 0, 3 );
-        tableau->setLowerBound( 1, -1 );
-        tableau->setUpperBound( 1, 2 );
-        tableau->setLowerBound( 2, -10 );
-        tableau->setUpperBound( 2, 10 );
-        tableau->setLowerBound( 3, 0 );
-        tableau->setUpperBound( 3, 1 );
-        tableau->setLowerBound( 4, 2 );
-        tableau->setUpperBound( 4, 2 );
-
-        const Fact* fact_x1_ub = factTracker->getFactAffectingBound( 1, FactTracker::UB );
-        const Fact* fact_x4_lb = factTracker->getFactAffectingBound( 4, FactTracker::LB );
-
-        /*
-               | 1 -2 0  1 2 | ,     | 1  |
-           A = | 0 -2 1  0 0 | , b = | -2 |
-
-
-           Equations:
-                x0 -2x1      +x3  +2x4 = 1
-                   -2x1 + x2           = -2
-
-           Ranges:
-                x0: [0, 3]
-                x1: [-1, 2]
-                x2: [-10, 10]
-                x3: [0, 1]
-                x4: [2, 2]
-
-           Equation 1 gives us that x0 <= 1
-                                    x1 >= 1.5
-           Equation 2 gives us that x2 <= 2, >= 1
-        */
-
-        tightener.setDimensions();
-
-        double A[] = {
-            1, -2, 0, 1, 2,
-            0, -2, 1, 0, 0,
-        };
-
-        double b[] = { 1, -2 };
-
-        tableau->A = A;
-        tableau->b = b;
-
-        Equation fakeEq1, fakeEq2;
-        factTracker->addEquationFact( 0, fakeEq1 );
-        factTracker->addEquationFact( 1, fakeEq2 );
-        const Fact* fact_eq1 = factTracker->getFactAffectingEquation( 0 );
-        const Fact* fact_eq2 = factTracker->getFactAffectingEquation( 1 ); 
-        TS_ASSERT( fact_eq1 != NULL && fact_eq2 != NULL );
-
-        TS_ASSERT_THROWS_NOTHING( tightener.examineConstraintMatrix( false ) );
-
-        List<Tightening> tightenings;
-        TS_ASSERT_THROWS_NOTHING( tightener.getRowTightenings( tightenings ) );
-        TS_ASSERT_EQUALS( tightenings.size(), 4U );
-
-        auto it = tightenings.begin();
-
-        TS_ASSERT_EQUALS( it->_variable, 0U );
-        TS_ASSERT( FloatUtils::areEqual( it->_value, 1.0 ) );
-        TS_ASSERT_EQUALS( it->_type, Tightening::UB );
-
-        List<const Fact*> explanations = it->getExplanations();
-        List<const Fact*>::iterator explanation_iter1 = explanations.begin();
-        List<const Fact*>::iterator explanation_iter2 = std::next(explanation_iter1);
-        List<const Fact*>::iterator explanation_iter3 = std::next(explanation_iter2);
-
-        TS_ASSERT_EQUALS( explanations.size(), 3U );
-
-        TS_ASSERT( ( *explanation_iter1 == fact_x4_lb ) || ( *explanation_iter2 == fact_x4_lb ) || ( *explanation_iter3 == fact_x4_lb ) );
-        TS_ASSERT( ( *explanation_iter1 == fact_x1_ub ) || ( *explanation_iter2 == fact_x1_ub ) || ( *explanation_iter3 == fact_x1_ub ) );
-        TS_ASSERT( ( *explanation_iter1 == fact_eq1 ) || ( *explanation_iter2 == fact_eq1 ) || ( *explanation_iter3 == fact_eq1 ) );
-
-        ++it;
-
-        TS_ASSERT_EQUALS( it->_variable, 1U );
-        TS_ASSERT( FloatUtils::areEqual( it->_value, 1.5 ) );
-        TS_ASSERT_EQUALS( it->_type, Tightening::LB );
-
-        explanations = it->getExplanations();
-        explanation_iter1 = explanations.begin(); 
-        explanation_iter2 = std::next(explanation_iter1);
-
-        TS_ASSERT_EQUALS( explanations.size(), 2U );
-        TS_ASSERT( ( *explanation_iter1 == fact_x4_lb ) || ( *explanation_iter2 == fact_x4_lb ) );
-        TS_ASSERT( ( *explanation_iter1 == fact_eq1 ) || ( *explanation_iter2 == fact_eq1 ) );
-
-        ++it;
-
-        TS_ASSERT_EQUALS( it->_variable, 2U );
-        TS_ASSERT( FloatUtils::areEqual( it->_value, 1 ) );
-        TS_ASSERT_EQUALS( it->_type, Tightening::LB );
-
-        explanations = it->getExplanations();
-        explanation_iter1 = explanations.begin(); 
-        explanation_iter2 = std::next(explanation_iter1);
-        explanation_iter3 = std::next(explanation_iter2);
-
-        TS_ASSERT_EQUALS( explanations.size(), 3U );
-        TS_ASSERT( ( *explanation_iter1 == fact_x4_lb ) || ( *explanation_iter2 == fact_x4_lb ) || ( *explanation_iter3 == fact_x4_lb ) );
-        TS_ASSERT( ( *explanation_iter1 == fact_eq1 ) || ( *explanation_iter2 == fact_eq1 ) || ( *explanation_iter3 == fact_eq1 ) );
-        TS_ASSERT( ( *explanation_iter1 == fact_eq2 ) || ( *explanation_iter2 == fact_eq2 ) || ( *explanation_iter3 == fact_eq2 ) );      
-
-        ++it;
-
-        TS_ASSERT_EQUALS( it->_variable, 2U );
-        TS_ASSERT( FloatUtils::areEqual( it->_value, 2 ) );
-        TS_ASSERT_EQUALS( it->_type, Tightening::UB );
-
-        explanations = it->getExplanations();
-        explanation_iter1 = explanations.begin(); 
-        explanation_iter2 = std::next(explanation_iter1);
-
-        TS_ASSERT_EQUALS( explanations.size(), 2U );
-        TS_ASSERT( ( *explanation_iter1 == fact_x1_ub ) || ( *explanation_iter2 == fact_x1_ub ) );
-        TS_ASSERT( ( *explanation_iter1 == fact_eq2 ) || ( *explanation_iter2 == fact_eq2 ) );
-
-        delete factTracker;
+        // RowBoundTightener tightener( *tableau );
+
+        // tableau->setDimensions( 2, 5 );
+
+        // FactTracker* factTracker = new FactTracker();
+
+        // tightener.setFactTracker( factTracker );
+
+        // Tightening x1_lb( 1, -1, Tightening::LB );
+        // Tightening x1_ub( 1, 2, Tightening::UB );
+        // Tightening x4_lb( 4, 2, Tightening::LB );
+        // Tightening x4_ub( 4, 2, Tightening::UB );
+
+        // factTracker->addBoundFact( 1, x1_lb );
+        // factTracker->addBoundFact( 1, x1_ub );
+        // factTracker->addBoundFact( 4, x4_lb );
+        // factTracker->addBoundFact( 4, x4_ub );
+
+        // tableau->setLowerBound( 0, 0 );
+        // tableau->setUpperBound( 0, 3 );
+        // tableau->setLowerBound( 1, -1 );
+        // tableau->setUpperBound( 1, 2 );
+        // tableau->setLowerBound( 2, -10 );
+        // tableau->setUpperBound( 2, 10 );
+        // tableau->setLowerBound( 3, 0 );
+        // tableau->setUpperBound( 3, 1 );
+        // tableau->setLowerBound( 4, 2 );
+        // tableau->setUpperBound( 4, 2 );
+
+        // const Fact* fact_x1_ub = factTracker->getFactAffectingBound( 1, FactTracker::UB );
+        // const Fact* fact_x4_lb = factTracker->getFactAffectingBound( 4, FactTracker::LB );
+
+        // /*
+        //        | 1 -2 0  1 2 | ,     | 1  |
+        //    A = | 0 -2 1  0 0 | , b = | -2 |
+
+
+        //    Equations:
+        //         x0 -2x1      +x3  +2x4 = 1
+        //            -2x1 + x2           = -2
+
+        //    Ranges:
+        //         x0: [0, 3]
+        //         x1: [-1, 2]
+        //         x2: [-10, 10]
+        //         x3: [0, 1]
+        //         x4: [2, 2]
+
+        //    Equation 1 gives us that x0 <= 1
+        //                             x1 >= 1.5
+        //    Equation 2 gives us that x2 <= 2, >= 1
+        // */
+
+        // tightener.setDimensions();
+
+        // double A[] = {
+        //     1, -2, 0, 1, 2,
+        //     0, -2, 1, 0, 0,
+        // };
+
+        // double b[] = { 1, -2 };
+
+        // tableau->A = A;
+        // tableau->b = b;
+
+        // Equation fakeEq1, fakeEq2;
+        // factTracker->addEquationFact( 0, fakeEq1 );
+        // factTracker->addEquationFact( 1, fakeEq2 );
+        // const Fact* fact_eq1 = factTracker->getFactAffectingEquation( 0 );
+        // const Fact* fact_eq2 = factTracker->getFactAffectingEquation( 1 ); 
+        // TS_ASSERT( fact_eq1 != NULL && fact_eq2 != NULL );
+
+        // TS_ASSERT_THROWS_NOTHING( tightener.examineConstraintMatrix( false ) );
+
+        // List<Tightening> tightenings;
+        // TS_ASSERT_THROWS_NOTHING( tightener.getRowTightenings( tightenings ) );
+        // TS_ASSERT_EQUALS( tightenings.size(), 4U );
+
+        // auto it = tightenings.begin();
+
+        // TS_ASSERT_EQUALS( it->_variable, 0U );
+        // TS_ASSERT( FloatUtils::areEqual( it->_value, 1.0 ) );
+        // TS_ASSERT_EQUALS( it->_type, Tightening::UB );
+
+        // List<const Fact*> explanations = it->getExplanations();
+        // List<const Fact*>::iterator explanation_iter1 = explanations.begin();
+        // List<const Fact*>::iterator explanation_iter2 = std::next(explanation_iter1);
+        // List<const Fact*>::iterator explanation_iter3 = std::next(explanation_iter2);
+
+        // TS_ASSERT_EQUALS( explanations.size(), 3U );
+
+        // TS_ASSERT( ( *explanation_iter1 == fact_x4_lb ) || ( *explanation_iter2 == fact_x4_lb ) || ( *explanation_iter3 == fact_x4_lb ) );
+        // TS_ASSERT( ( *explanation_iter1 == fact_x1_ub ) || ( *explanation_iter2 == fact_x1_ub ) || ( *explanation_iter3 == fact_x1_ub ) );
+        // TS_ASSERT( ( *explanation_iter1 == fact_eq1 ) || ( *explanation_iter2 == fact_eq1 ) || ( *explanation_iter3 == fact_eq1 ) );
+
+        // ++it;
+
+        // TS_ASSERT_EQUALS( it->_variable, 1U );
+        // TS_ASSERT( FloatUtils::areEqual( it->_value, 1.5 ) );
+        // TS_ASSERT_EQUALS( it->_type, Tightening::LB );
+
+        // explanations = it->getExplanations();
+        // explanation_iter1 = explanations.begin(); 
+        // explanation_iter2 = std::next(explanation_iter1);
+
+        // TS_ASSERT_EQUALS( explanations.size(), 2U );
+        // TS_ASSERT( ( *explanation_iter1 == fact_x4_lb ) || ( *explanation_iter2 == fact_x4_lb ) );
+        // TS_ASSERT( ( *explanation_iter1 == fact_eq1 ) || ( *explanation_iter2 == fact_eq1 ) );
+
+        // ++it;
+
+        // TS_ASSERT_EQUALS( it->_variable, 2U );
+        // TS_ASSERT( FloatUtils::areEqual( it->_value, 1 ) );
+        // TS_ASSERT_EQUALS( it->_type, Tightening::LB );
+
+        // explanations = it->getExplanations();
+        // explanation_iter1 = explanations.begin(); 
+        // explanation_iter2 = std::next(explanation_iter1);
+        // explanation_iter3 = std::next(explanation_iter2);
+
+        // TS_ASSERT_EQUALS( explanations.size(), 3U );
+        // TS_ASSERT( ( *explanation_iter1 == fact_x4_lb ) || ( *explanation_iter2 == fact_x4_lb ) || ( *explanation_iter3 == fact_x4_lb ) );
+        // TS_ASSERT( ( *explanation_iter1 == fact_eq1 ) || ( *explanation_iter2 == fact_eq1 ) || ( *explanation_iter3 == fact_eq1 ) );
+        // TS_ASSERT( ( *explanation_iter1 == fact_eq2 ) || ( *explanation_iter2 == fact_eq2 ) || ( *explanation_iter3 == fact_eq2 ) );      
+
+        // ++it;
+
+        // TS_ASSERT_EQUALS( it->_variable, 2U );
+        // TS_ASSERT( FloatUtils::areEqual( it->_value, 2 ) );
+        // TS_ASSERT_EQUALS( it->_type, Tightening::UB );
+
+        // explanations = it->getExplanations();
+        // explanation_iter1 = explanations.begin(); 
+        // explanation_iter2 = std::next(explanation_iter1);
+
+        // TS_ASSERT_EQUALS( explanations.size(), 2U );
+        // TS_ASSERT( ( *explanation_iter1 == fact_x1_ub ) || ( *explanation_iter2 == fact_x1_ub ) );
+        // TS_ASSERT( ( *explanation_iter1 == fact_eq2 ) || ( *explanation_iter2 == fact_eq2 ) );
+
+        // delete factTracker;
     }
 
 };
