/*********************                                                        */
/*! \file Test_DnCWorker.h
 ** \verbatim
 ** Top contributors (to current version):
 **   Haoze Wu
 ** This file is part of the Marabou project.
 ** Copyright (c) 2017-2019 by the authors listed in the file AUTHORS
 ** in the top-level source directory) and their institutional affiliations.
 ** All rights reserved. See the file COPYING in the top-level source
 ** directory for licensing information.\endverbatim
 **
 ** [[ Add lengthier description here ]]

**/

#include <cxxtest/TestSuite.h>

#include "DnCWorker.h"
#include "MockEngine.h"

#include <string.h>

class DnCWorkerTestSuite : public CxxTest::TestSuite
{
public:

    WorkerQueue *_workload;
    std::shared_ptr<MockEngine> _engine;

    DnCWorkerTestSuite()
        : _workload( NULL )
    {
    }

    void setUp()
    {
        _workload = new WorkerQueue( 0 );

        // Initialize the mockEngine
        _engine = std::make_shared<MockEngine>();
        List<unsigned> inputVariables = { 1, 2, 3 };
        _engine->setInputVariables( inputVariables );
    }

    void tearDown()
    {
        if ( _workload )
        {
            clearSubQueries();
            delete _workload;
            _workload = NULL;
        }
    }

    // Clear workload and return the number of removed subQueries
    unsigned clearSubQueries()
    {
        unsigned counter = 0;
        SubQuery *subQuery = NULL;
        while ( !_workload->empty() )
        {
            _workload->pop( subQuery );
            if ( subQuery )
            {
                delete subQuery;
                subQuery = NULL;
            }
            ++counter;
        }

        return counter;
    }

    void createPlaceHolderSubQuery()
    {
        // Add a subQuery to workload.
        // This subQuery serves only as a placeholder, as the exitCode of the
        // mock engine after solving this subQuery does not depend on it.

        SubQuery *subQuery = new SubQuery;

        auto split = std::unique_ptr<PiecewiseLinearCaseSplit>
            ( new PiecewiseLinearCaseSplit );
        Tightening bound1( 1, -2.0, Tightening::LB );
        Tightening bound2( 1, 2.0, Tightening::UB );
        Tightening bound3( 2, 3.0, Tightening::LB );
        Tightening bound4( 2, 5.0, Tightening::UB );
        Tightening bound5( 3, 2.0, Tightening::LB );
        Tightening bound6( 3, 5.0, Tightening::UB );
        split->storeBoundTightening( bound1 );
        split->storeBoundTightening( bound2 );
        split->storeBoundTightening( bound3 );
        split->storeBoundTightening( bound4 );
        split->storeBoundTightening( bound5 );
        split->storeBoundTightening( bound6 );

        subQuery->_queryId = "";
        subQuery->_split = std::move( split );
        subQuery->_timeoutInSeconds = 5;
        TS_ASSERT( _workload->push( std::move( subQuery ) ) );
    }

    // Test different branches of DnCWorker.popOneSubQueryAndSolve()
    void test_pop_one_sub_query_and_solve()
    {
        //  Pop a subQuery from the workload, set the mock engine to report
        //  timeout on solving the subQuery.
        //  In this case, we must further split the subQuery
        //
        //  1. The size of workload should become 4
        //  2. The value of numUnsolvedSubQueries should become 4
        //  3. The value of shouldQuitSolving should be false

        // Create the subQuery to be added to workLoad
        TS_ASSERT( clearSubQueries() == 0 );

        createPlaceHolderSubQuery();
        _engine->setTimeToSolve( 10 );
        _engine->setExitCode( IEngine::TIMEOUT );
        std::atomic_uint numUnsolvedSubQueries( 1 );
        std::atomic_bool shouldQuitSolving( false );
        unsigned threadId = 0;
        unsigned onlineDivides = 2;
        float timeoutFactor = 1;
<<<<<<< HEAD
        SnCDivideStrategy divideStrategy = SnCDivideStrategy::LargestInterval;
=======
        DivideStrategy divideStrategy = DivideStrategy::LargestInterval;
        unsigned verbosity = 0;
>>>>>>> 835f4cf9
        DnCWorker dncWorker( _workload, _engine, numUnsolvedSubQueries,
                             shouldQuitSolving, threadId, onlineDivides,
                             timeoutFactor, divideStrategy, verbosity );

        dncWorker.popOneSubQueryAndSolve();
        TS_ASSERT( _engine->getExitCode() == IEngine::TIMEOUT );
        TS_ASSERT( clearSubQueries() == 4 );
        TS_ASSERT( numUnsolvedSubQueries.load() == 4 );
        TS_ASSERT( !shouldQuitSolving.load() );

        //  Pop 2 subQueries from the workload, set the mock engine to report
        //  unsat on solving it.
        //  In this case, we only decrement the value of numUnsolvedSubQueries
        //
        //  1. The size of workload should become 1
        //  2. The value of numUnsolvedSubQueries should become 1
        //  3. The value of shouldQuitSolving should still be false
        TS_ASSERT( clearSubQueries() == 0 );

        createPlaceHolderSubQuery();
        createPlaceHolderSubQuery();
        _engine->setExitCode( IEngine::UNSAT );
        numUnsolvedSubQueries= 2;
        shouldQuitSolving= false;
		dncWorker = DnCWorker( _workload, _engine, numUnsolvedSubQueries,
                               shouldQuitSolving, threadId, onlineDivides,
                               timeoutFactor, divideStrategy, verbosity );

        dncWorker.popOneSubQueryAndSolve();
        TS_ASSERT( _engine->getExitCode() == IEngine::UNSAT );
        TS_ASSERT( clearSubQueries() == 1 );
        TS_ASSERT( numUnsolvedSubQueries.load() == 1 );
        TS_ASSERT( !shouldQuitSolving.load() );

        //  Pop a subQuery from the workload, set the mock engine to report
        //  unsat on solving it.
        //  In this case, we only decrement the value of numUnsolvedSubQueries
        //
        //  1. The size of workload should become 0
        //  2. The value of numUnsolvedSubQueries should become 0
        //  3. The value of shouldQuitSolving should still be false

        // Create the subQuery to be added to workLoad
        TS_ASSERT( clearSubQueries() == 0 );

        createPlaceHolderSubQuery();
        _engine->setExitCode( IEngine::UNSAT );
        numUnsolvedSubQueries= 1;
        shouldQuitSolving= false;

        dncWorker = DnCWorker( _workload, _engine, numUnsolvedSubQueries,
                               shouldQuitSolving, threadId, onlineDivides,
                               timeoutFactor, divideStrategy, verbosity );

        dncWorker.popOneSubQueryAndSolve();
        TS_ASSERT( _engine->getExitCode() == IEngine::UNSAT );
        TS_ASSERT( clearSubQueries() == 0 );
        TS_ASSERT( numUnsolvedSubQueries.load() == 0 );
        TS_ASSERT( shouldQuitSolving.load() );

        //  Pop a subQuery from the workload, set the mock engine to report
        //  sat on solving it.
        //  In this case, we decrement the value of numUnsolvedSubQueries, and
        //  set shouldQuitSolving to be true.
        //
        //  1. The size of workload should become 0
        //  2. The value of numUnsolvedSubQueries should become 0
        //  3. The value of shouldQuitSolving should become true
        TS_ASSERT( clearSubQueries() == 0 );

        createPlaceHolderSubQuery();
        _engine->setExitCode( IEngine::SAT );
        numUnsolvedSubQueries=( 1 );
        shouldQuitSolving=( false );
		dncWorker = DnCWorker( _workload, _engine, numUnsolvedSubQueries,
                             shouldQuitSolving, threadId, onlineDivides,
                               timeoutFactor, divideStrategy, verbosity );

        dncWorker.popOneSubQueryAndSolve();
        TS_ASSERT( _engine->getExitCode() == IEngine::SAT );
        TS_ASSERT( clearSubQueries() == 0 );
        TS_ASSERT( numUnsolvedSubQueries.load() == 0 );
        TS_ASSERT( shouldQuitSolving.load() );

        //  Pop a subQuery from the workload, set the mock engine's exitCode
        //  to be QuitRequested, and shouldQuitSolving to be true.
        //  In this case, the DnCWorker should quit.
        //
        //  1. There should still be 1 unsolved subQuery

        // Create the subQuery to be added to workLoad
        TS_ASSERT( clearSubQueries() == 0 );

        createPlaceHolderSubQuery();
        _engine->setExitCode( IEngine::QUIT_REQUESTED );
        numUnsolvedSubQueries= 1;
        shouldQuitSolving =  true;
		dncWorker = DnCWorker( _workload, _engine, numUnsolvedSubQueries,
                               shouldQuitSolving, threadId, onlineDivides,
                               timeoutFactor, divideStrategy, verbosity );
        dncWorker.popOneSubQueryAndSolve();
        TS_ASSERT( _engine->getExitCode() == IEngine::QUIT_REQUESTED );
        TS_ASSERT( numUnsolvedSubQueries.load() == 1 );

        //  Pop a subQuery from the workload, set the mock engine's exitCode
        //  to be error
        //  In this case, the DnCWorker should quit.
        //
        //  1. The value of numUnsolvedSubQueries should become 0
        //  2. The value of shouldQuitSolving should become true

        // Create the subQuery to be added to workLoad
        TS_ASSERT( clearSubQueries() == 0 );

        createPlaceHolderSubQuery();
        _engine->setExitCode( IEngine::ERROR );
         numUnsolvedSubQueries= 1;
        shouldQuitSolving = false;

		dncWorker = DnCWorker( _workload, _engine, numUnsolvedSubQueries,
                               shouldQuitSolving, threadId, onlineDivides,
                               timeoutFactor, divideStrategy, verbosity );

        dncWorker.popOneSubQueryAndSolve();
        TS_ASSERT( _engine->getExitCode() == IEngine::ERROR );
        TS_ASSERT( numUnsolvedSubQueries.load() == 1 );
        TS_ASSERT( shouldQuitSolving.load() );
    }
};

//
// Local Variables:
// compile-command: "make -C ../../.. "
// tags-file-name: "../../../TAGS"
// c-basic-offset: 4
// End:
//<|MERGE_RESOLUTION|>--- conflicted
+++ resolved
@@ -122,12 +122,8 @@
         unsigned threadId = 0;
         unsigned onlineDivides = 2;
         float timeoutFactor = 1;
-<<<<<<< HEAD
         SnCDivideStrategy divideStrategy = SnCDivideStrategy::LargestInterval;
-=======
-        DivideStrategy divideStrategy = DivideStrategy::LargestInterval;
         unsigned verbosity = 0;
->>>>>>> 835f4cf9
         DnCWorker dncWorker( _workload, _engine, numUnsolvedSubQueries,
                              shouldQuitSolving, threadId, onlineDivides,
                              timeoutFactor, divideStrategy, verbosity );
