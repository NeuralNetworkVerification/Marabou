/*********************                                                        */
/*! \file Test_SumOfInfeasibilitiesManager.h
 ** \verbatim
 ** Top contributors (to current version):
 **   Haoze Wu
 ** This file is part of the Marabou project.
 ** Copyright (c) 2017-2019 by the authors listed in the file AUTHORS
 ** in the top-level source directory) and their institutional affiliations.
 ** All rights reserved. See the file COPYING in the top-level source
 ** directory for licensing information.\endverbatim
 **
 ** [[ Add lengthier description here ]]

**/

#include "InputQuery.h"
#include "LinearExpression.h"
#include "MaxConstraint.h"
#include "MockErrno.h"
#include "MockTableau.h"
#include "Options.h"
#include "ReluConstraint.h"
#include "SumOfInfeasibilitiesManager.h"
#include "Vector.h"

#include <cxxtest/TestSuite.h>

class MockForSoI : public T::Base_rand
{
public:
    MockForSoI()
    {
        randWasCalled = 0;
    }

    unsigned randWasCalled;
    int nextRandValue;

    int rand()
    {
        ++randWasCalled;
        return nextRandValue;
    }
};

class SumOfInfeasibilitiesManagerTestSuite : public CxxTest::TestSuite
{
public:
    MockForSoI *mock; // random

    void setUp()
    {
        TS_ASSERT( mock = new MockForSoI );
    }

    void tearDown()
    {
        TS_ASSERT_THROWS_NOTHING( delete mock );
    }

    void createInputQuery( InputQuery &ipq,
                           Vector<PiecewiseLinearConstraint *> &plConstraints,
                           ITableau &tableau )
    {
        /*  R
          0 -- 1
            R      \
          2 -- 3 ---  6
            R      /
          4 -- 5
        */
        ipq.setNumberOfVariables( 7 );
        ReluConstraint *relu1 = new ReluConstraint( 0, 1 );
        ReluConstraint *relu2 = new ReluConstraint( 2, 3 );
        ReluConstraint *relu3 = new ReluConstraint( 4, 5 );
        MaxConstraint *max1 = new MaxConstraint( 6, { 1, 3, 5 } );

        max1->transformToUseAuxVariables( ipq );

        ipq.addPiecewiseLinearConstraint( relu1 );
        ipq.addPiecewiseLinearConstraint( relu2 );
        ipq.addPiecewiseLinearConstraint( relu3 );
        ipq.addPiecewiseLinearConstraint( max1 );

        for ( unsigned i = 0; i <= 6; ++i )
        {
            ipq.setLowerBound( i, -3 );
            ipq.setUpperBound( i, 3 );
        }

        ipq.setLowerBound( 1, 0 );
        ipq.setLowerBound( 3, 0 );
        ipq.setLowerBound( 5, 0 );

        ipq.markInputVariable( 0, 0 );
        ipq.markInputVariable( 2, 1 );
        ipq.markInputVariable( 4, 2 );

        plConstraints = { relu1, relu2, relu3, max1 };

        for ( const auto &c : plConstraints )
        {
            c->registerTableau( &tableau );
            for ( const auto &var : c->getParticipatingVariables() )
            {
                c->notifyLowerBound( var, -3 );
                c->notifyUpperBound( var, 3 );
            }
        }
        relu1->notifyLowerBound( 1, 0 );
        relu2->notifyLowerBound( 3, 0 );
        relu3->notifyLowerBound( 5, 0 );

        // Aux vars are 7, 8, 9
        for ( unsigned aux = 7; aux <= 9; ++aux )
        {
            max1->notifyLowerBound( aux, 0 );
            max1->notifyUpperBound( aux, 3 );
        }

        List<Equation> unhandledEquations;
        Set<unsigned> varsInUnhandledConstraints;
<<<<<<< HEAD
        TS_ASSERT(
            ipq.constructNetworkLevelReasoner( unhandledEquations, varsInUnhandledConstraints ) );
=======
        TS_ASSERT( ipq.constructNetworkLevelReasoner( unhandledEquations,
                                                      varsInUnhandledConstraints ) );
>>>>>>> 5fe8eab6
        TS_ASSERT( unhandledEquations.empty() );
        TS_ASSERT( varsInUnhandledConstraints.empty() );
    }

    void test_initialize_phase_pattern_with_input_assignment1()
    {
        InputQuery ipq;
        Vector<PiecewiseLinearConstraint *> plConstraints;
        MockTableau tableau;
        createInputQuery( ipq, plConstraints, tableau );
        ipq.getNetworkLevelReasoner()->setTableau( &tableau );

        Options::get()->setString( Options::SOI_INITIALIZATION_STRATEGY, "input-assignment" );

        std::unique_ptr<SumOfInfeasibilitiesManager> soiManager;
        TS_ASSERT_THROWS_NOTHING( soiManager = std::unique_ptr<SumOfInfeasibilitiesManager>(
                                      new SumOfInfeasibilitiesManager( ipq, tableau ) ) );

        tableau.setValue( 0, -1 );
        tableau.setValue( 1, 0 );
        tableau.setValue( 2, 1 );
        tableau.setValue( 3, 1 );
        tableau.setValue( 4, 2 );
        tableau.setValue( 5, 2 );
        tableau.setValue( 6, 2 );
        tableau.setValue( 7, 2 );
        tableau.setValue( 8, 1 );
        tableau.setValue( 9, 0 );

        // The input assignment is [-1, 1, 2], the output of the max should be 2
        TS_ASSERT_THROWS_NOTHING( soiManager->initializePhasePattern() );

        // So the cost compoenents in the SoI should be:
        // relu1: inactive, relu2: active, relu3: active, max: third max input
        LinearExpression cost;
        TS_ASSERT_THROWS_NOTHING(
            plConstraints[0]->getCostFunctionComponent( cost, RELU_PHASE_INACTIVE ) );
        TS_ASSERT_THROWS_NOTHING(
            plConstraints[1]->getCostFunctionComponent( cost, RELU_PHASE_ACTIVE ) );
        TS_ASSERT_THROWS_NOTHING(
            plConstraints[2]->getCostFunctionComponent( cost, RELU_PHASE_ACTIVE ) );
        List<PhaseStatus> phases = plConstraints[3]->getAllCases();
        TS_ASSERT_THROWS_NOTHING(
            plConstraints[3]->getCostFunctionComponent( cost, *( ++( ++phases.begin() ) ) ) );
        TS_ASSERT_EQUALS( cost, soiManager->getCurrentSoIPhasePattern() );
        TS_ASSERT_EQUALS( cost, soiManager->getLastAcceptedSoIPhasePattern() );
        TS_ASSERT_EQUALS( soiManager->getConstraintsUpdatedInLastProposal().size(), 0u );
    }

    void test_initialize_phase_pattern_with_input_assignment2()
    {
        InputQuery ipq;
        Vector<PiecewiseLinearConstraint *> plConstraints;
        MockTableau tableau;
        createInputQuery( ipq, plConstraints, tableau );
        ipq.getNetworkLevelReasoner()->setTableau( &tableau );

        Options::get()->setString( Options::SOI_INITIALIZATION_STRATEGY, "input-assignment" );

        std::unique_ptr<SumOfInfeasibilitiesManager> soiManager;
        TS_ASSERT_THROWS_NOTHING( soiManager = std::unique_ptr<SumOfInfeasibilitiesManager>(
                                      new SumOfInfeasibilitiesManager( ipq, tableau ) ) );

        // Phase is fixed, won't add the second relu to SoI
        tableau.setValue( 0, 1 );
        tableau.setValue( 1, 1 );
        tableau.setValue( 2, 2 );
        tableau.setValue( 3, 2 );
        tableau.setValue( 4, -1 );
        tableau.setValue( 5, 0 );
        tableau.setValue( 6, 2 );
        tableau.setValue( 7, 1 );
        tableau.setValue( 9, 0 );

        plConstraints[1]->notifyLowerBound( 2, 2 );

        // Eliminate the variable from the max constraint
        plConstraints[3]->eliminateVariable( 3, 2 );
        ipq.getNetworkLevelReasoner()->eliminateVariable( 3, 2 );

        // The input assignment is [1, 2, -1], the output of the max constraint
        // should be 2
        // So the cost compoenents in the SoI should be:
        // relu1: active, relu3: inactive, max: PHASE_ELIMINATED
        TS_ASSERT_THROWS_NOTHING( soiManager->initializePhasePattern() );

        LinearExpression cost;
        TS_ASSERT_THROWS_NOTHING(
            plConstraints[0]->getCostFunctionComponent( cost, RELU_PHASE_ACTIVE ) );
        TS_ASSERT_THROWS_NOTHING(
            plConstraints[2]->getCostFunctionComponent( cost, RELU_PHASE_INACTIVE ) );
        TS_ASSERT_THROWS_NOTHING(
            plConstraints[3]->getCostFunctionComponent( cost, MAX_PHASE_ELIMINATED ) );

        TS_ASSERT_EQUALS( cost, soiManager->getCurrentSoIPhasePattern() );
    }

    void test_initialize_phase_pattern_with_current_assignment()
    {
        InputQuery ipq;
        Vector<PiecewiseLinearConstraint *> plConstraints;
        MockTableau tableau;
        createInputQuery( ipq, plConstraints, tableau );
        ipq.getNetworkLevelReasoner()->setTableau( &tableau );

        Options::get()->setString( Options::SOI_INITIALIZATION_STRATEGY, "current-assignment" );

        std::unique_ptr<SumOfInfeasibilitiesManager> soiManager;
        TS_ASSERT_THROWS_NOTHING( soiManager = std::unique_ptr<SumOfInfeasibilitiesManager>(
                                      new SumOfInfeasibilitiesManager( ipq, tableau ) ) );

        tableau.nextValues[0] = -1;
        tableau.nextValues[1] = 0;
        tableau.nextValues[2] = 1;
        tableau.nextValues[3] = 2;
        tableau.nextValues[4] = 2;
        tableau.nextValues[5] = 2;
        tableau.nextValues[6] = 2;
        tableau.nextValues[7] = 2;
        tableau.nextValues[8] = 1;
        tableau.nextValues[9] = 0;

        // The input assignment is [-1, 1, 2], the output of the max should be 2
        TS_ASSERT_THROWS_NOTHING( soiManager->initializePhasePattern() );

        // So the cost compoenents in the SoI should be:
        // relu1: inactive, relu2: active, relu3: active, max: third max input
        LinearExpression cost;
        TS_ASSERT_THROWS_NOTHING(
            plConstraints[0]->getCostFunctionComponent( cost, RELU_PHASE_INACTIVE ) );
        TS_ASSERT_THROWS_NOTHING(
            plConstraints[1]->getCostFunctionComponent( cost, RELU_PHASE_ACTIVE ) );
        TS_ASSERT_THROWS_NOTHING(
            plConstraints[2]->getCostFunctionComponent( cost, RELU_PHASE_ACTIVE ) );
        List<PhaseStatus> phases = plConstraints[3]->getAllCases();
        TS_ASSERT_THROWS_NOTHING(
            plConstraints[3]->getCostFunctionComponent( cost, *( ++phases.begin() ) ) );
        TS_ASSERT_EQUALS( cost, soiManager->getCurrentSoIPhasePattern() );
        TS_ASSERT_EQUALS( cost, soiManager->getLastAcceptedSoIPhasePattern() );
        TS_ASSERT_EQUALS( soiManager->getConstraintsUpdatedInLastProposal().size(), 0u );
    }

    void test_propose_phase_pattern_update_randomly()
    {
        InputQuery ipq;
        Vector<PiecewiseLinearConstraint *> plConstraints;
        MockTableau tableau;
        createInputQuery( ipq, plConstraints, tableau );
        ipq.getNetworkLevelReasoner()->setTableau( &tableau );
        tableau.nextValues[0] = -1;
        tableau.nextValues[1] = 1;
        tableau.nextValues[2] = 1;
        tableau.nextValues[3] = 2;
        tableau.nextValues[4] = 2;
        tableau.nextValues[5] = 2;
        tableau.nextValues[6] = 2;
        tableau.nextValues[7] = 2;
        tableau.nextValues[8] = 0;
        tableau.nextValues[9] = 0;

        Options::get()->setString( Options::SOI_INITIALIZATION_STRATEGY, "input-assignment" );
        Options::get()->setString( Options::SOI_SEARCH_STRATEGY, "mcmc" );

        std::unique_ptr<SumOfInfeasibilitiesManager> soiManager;
        TS_ASSERT_THROWS_NOTHING( soiManager = std::unique_ptr<SumOfInfeasibilitiesManager>(
                                      new SumOfInfeasibilitiesManager( ipq, tableau ) ) );

        TS_ASSERT_THROWS_NOTHING( soiManager->initializePhasePattern() );

        for ( const auto &plConstraint : plConstraints )
        {
            soiManager->setPhaseStatusInLastAcceptedPhasePattern(
                plConstraint, *( plConstraint->getAllCases().begin() ) );
        }

        mock->randWasCalled = 0;
        mock->nextRandValue = 1;
        TS_ASSERT_THROWS_NOTHING( soiManager->proposePhasePatternUpdate() );
        TS_ASSERT_EQUALS( mock->randWasCalled, 1u );

        // The cost term of the second relu is flipped.
        LinearExpression cost1;
        TS_ASSERT_THROWS_NOTHING( plConstraints[0]->getCostFunctionComponent(
            cost1, *( plConstraints[0]->getAllCases().begin() ) ) );
        TS_ASSERT_THROWS_NOTHING( plConstraints[1]->getCostFunctionComponent(
            cost1, *( ++( plConstraints[1]->getAllCases().begin() ) ) ) );
        TS_ASSERT_THROWS_NOTHING( plConstraints[2]->getCostFunctionComponent(
            cost1, *( plConstraints[2]->getAllCases().begin() ) ) );
        TS_ASSERT_THROWS_NOTHING( plConstraints[3]->getCostFunctionComponent(
            cost1, *( plConstraints[3]->getAllCases().begin() ) ) );

        TS_ASSERT_EQUALS( soiManager->getConstraintsUpdatedInLastProposal().size(), 1u );
        TS_ASSERT_EQUALS( *soiManager->getConstraintsUpdatedInLastProposal().begin(),
                          plConstraints[1] );

        TS_ASSERT_EQUALS( cost1, soiManager->getCurrentSoIPhasePattern() );

        mock->nextRandValue = 7;
        TS_ASSERT_THROWS_NOTHING( soiManager->proposePhasePatternUpdate() );
        TS_ASSERT_EQUALS( mock->randWasCalled, 3u );

        // The cost term of the third constraint (max) is updated,
        // because 7 % 4 = 3. The updated phase status corresponds to the third
        // input variable to max, because there are two alternative phase
        // statuses and 7 % 2 = 1.

        LinearExpression cost2;
        TS_ASSERT_THROWS_NOTHING( plConstraints[0]->getCostFunctionComponent(
            cost2, *( plConstraints[0]->getAllCases().begin() ) ) );
        TS_ASSERT_THROWS_NOTHING( plConstraints[1]->getCostFunctionComponent(
            cost2, *( plConstraints[1]->getAllCases().begin() ) ) );
        TS_ASSERT_THROWS_NOTHING( plConstraints[2]->getCostFunctionComponent(
            cost2, *( plConstraints[2]->getAllCases().begin() ) ) );
        TS_ASSERT_THROWS_NOTHING( plConstraints[3]->getCostFunctionComponent(
            cost2, *( ++( ++( plConstraints[3]->getAllCases().begin() ) ) ) ) );

        TS_ASSERT_EQUALS( cost2, soiManager->getCurrentSoIPhasePattern() );

        TS_ASSERT_EQUALS( soiManager->getConstraintsUpdatedInLastProposal().size(), 1u );
        TS_ASSERT_EQUALS( *soiManager->getConstraintsUpdatedInLastProposal().begin(),
                          plConstraints[3] );

        TS_ASSERT_THROWS_NOTHING( soiManager->acceptCurrentPhasePattern() );

        TS_ASSERT_EQUALS( cost2, soiManager->getLastAcceptedSoIPhasePattern() );
        TS_ASSERT_EQUALS( cost2, soiManager->getCurrentSoIPhasePattern() );

        TS_ASSERT_EQUALS( soiManager->getConstraintsUpdatedInLastProposal().size(), 0u );
    }

    void test_propose_phase_pattern_update_walksat()
    {
        InputQuery ipq;
        Vector<PiecewiseLinearConstraint *> plConstraints;
        MockTableau tableau;
        createInputQuery( ipq, plConstraints, tableau );
        ipq.getNetworkLevelReasoner()->setTableau( &tableau );
        tableau.nextValues[0] = -2;
        tableau.nextValues[1] = 0.5;
        tableau.nextValues[2] = 1;
        tableau.nextValues[3] = 2;
        tableau.nextValues[4] = 2;
        tableau.nextValues[5] = 2;
        tableau.nextValues[6] = 2.5;
        tableau.nextValues[7] = 2;
        tableau.nextValues[8] = 0.5;
        tableau.nextValues[9] = 0.5;

        Options::get()->setString( Options::SOI_INITIALIZATION_STRATEGY, "input-assignment" );
        Options::get()->setString( Options::SOI_SEARCH_STRATEGY, "walksat" );

        std::unique_ptr<SumOfInfeasibilitiesManager> soiManager;
        TS_ASSERT_THROWS_NOTHING( soiManager = std::unique_ptr<SumOfInfeasibilitiesManager>(
                                      new SumOfInfeasibilitiesManager( ipq, tableau ) ) );

        TS_ASSERT_THROWS_NOTHING( soiManager->initializePhasePattern() );
        TS_ASSERT_THROWS_NOTHING( soiManager->obtainCurrentAssignment() );

        soiManager->setPhaseStatusInLastAcceptedPhasePattern( plConstraints[0], RELU_PHASE_ACTIVE );
        soiManager->setPhaseStatusInLastAcceptedPhasePattern( plConstraints[1],
                                                              RELU_PHASE_INACTIVE );
        soiManager->setPhaseStatusInLastAcceptedPhasePattern( plConstraints[2], RELU_PHASE_ACTIVE );
        soiManager->setPhaseStatusInLastAcceptedPhasePattern(
            plConstraints[3], *( plConstraints[3]->getAllCases().begin() ) );

        // Reduced cost for relu1: 2, for relu2: 1, for relu3: -2,
        // for max: 1.5. So pick relu1.
        TS_ASSERT_THROWS_NOTHING( soiManager->proposePhasePatternUpdate() );

        // The cost term of the second relu is flipped.
        LinearExpression cost1;
        TS_ASSERT_THROWS_NOTHING(
            plConstraints[0]->getCostFunctionComponent( cost1, RELU_PHASE_INACTIVE ) );
        TS_ASSERT_THROWS_NOTHING(
            plConstraints[1]->getCostFunctionComponent( cost1, RELU_PHASE_INACTIVE ) );
        TS_ASSERT_THROWS_NOTHING(
            plConstraints[2]->getCostFunctionComponent( cost1, RELU_PHASE_ACTIVE ) );
        TS_ASSERT_THROWS_NOTHING( plConstraints[3]->getCostFunctionComponent(
            cost1, *( plConstraints[3]->getAllCases().begin() ) ) );

        TS_ASSERT_EQUALS( cost1, soiManager->getCurrentSoIPhasePattern() );

        TS_ASSERT_EQUALS( soiManager->getConstraintsUpdatedInLastProposal().size(), 1u );
        TS_ASSERT_EQUALS( *soiManager->getConstraintsUpdatedInLastProposal().begin(),
                          plConstraints[0] );


        tableau.setValue( 0, 0 );

        // Reduced cost for relu1: 0, for relu2: 1, for relu3: -2,
        // for max: 1.5. So pick max with phase corresponding to the second input.
        TS_ASSERT_THROWS_NOTHING( soiManager->proposePhasePatternUpdate() );

        // The cost term of the second relu is flipped.
        LinearExpression cost2;
        TS_ASSERT_THROWS_NOTHING(
            plConstraints[0]->getCostFunctionComponent( cost2, RELU_PHASE_ACTIVE ) );
        TS_ASSERT_THROWS_NOTHING(
            plConstraints[1]->getCostFunctionComponent( cost2, RELU_PHASE_INACTIVE ) );
        TS_ASSERT_THROWS_NOTHING(
            plConstraints[2]->getCostFunctionComponent( cost2, RELU_PHASE_ACTIVE ) );
        TS_ASSERT_THROWS_NOTHING( plConstraints[3]->getCostFunctionComponent(
            cost2, *( ++plConstraints[3]->getAllCases().begin() ) ) );

        TS_ASSERT_EQUALS( cost2, soiManager->getCurrentSoIPhasePattern() );

        TS_ASSERT_EQUALS( soiManager->getConstraintsUpdatedInLastProposal().size(), 1u );
        TS_ASSERT_EQUALS( *soiManager->getConstraintsUpdatedInLastProposal().begin(),
                          plConstraints[3] );
    }

    void test_decide_to_accept_current_proposal()
    {
        InputQuery ipq;
        MockTableau tableau;

        // Set beta to 5.
        Options::get()->setFloat( Options::PROBABILITY_DENSITY_PARAMETER, 5 );

        std::unique_ptr<SumOfInfeasibilitiesManager> soiManager;
        TS_ASSERT_THROWS_NOTHING( soiManager = std::unique_ptr<SumOfInfeasibilitiesManager>(
                                      new SumOfInfeasibilitiesManager( ipq, tableau ) ) );

        mock->randWasCalled = 0;
        // Only accept if the probability to accept is larger than 80%.
        mock->nextRandValue = (int)RAND_MAX * 0.8;
        double costOfLastAcceptedPhasePattern = 10;
        double costOfProposedPhasePattern = 9;
        TS_ASSERT( soiManager->decideToAcceptCurrentProposal( costOfLastAcceptedPhasePattern,
                                                              costOfProposedPhasePattern ) );
        // Always accept if the new cost is lower.
        TS_ASSERT_EQUALS( mock->randWasCalled, 0u );

        costOfProposedPhasePattern = 10.1;
        // Prob. to accept is e^( -beta * (10.5 - 10)) ~= 60%, thus rejected.
        TS_ASSERT( !soiManager->decideToAcceptCurrentProposal( costOfLastAcceptedPhasePattern,
                                                               costOfProposedPhasePattern ) );
        TS_ASSERT_EQUALS( mock->randWasCalled, 1u );

        // Only accept if the probability to accept is larger than 40%.
        mock->nextRandValue = (int)RAND_MAX * 0.4;

        // Prob. to accept is still ~60%, thus accepted.
        TS_ASSERT( soiManager->decideToAcceptCurrentProposal( costOfLastAcceptedPhasePattern,
                                                              costOfProposedPhasePattern ) );
        TS_ASSERT_EQUALS( mock->randWasCalled, 2u );

        costOfProposedPhasePattern = 10.5;
        // Accept with prob. e^( -beta * (10.5 - 10)) ~= 8.2%, thus rejected.
        TS_ASSERT( !soiManager->decideToAcceptCurrentProposal( costOfLastAcceptedPhasePattern,
                                                               costOfProposedPhasePattern ) );
        TS_ASSERT_EQUALS( mock->randWasCalled, 3u );
    }

    void test_update_current_phase_pattern_for_satisfied_pl_constraints()
    {
        InputQuery ipq;
        Vector<PiecewiseLinearConstraint *> plConstraints;
        MockTableau tableau;
        createInputQuery( ipq, plConstraints, tableau );
        ipq.getNetworkLevelReasoner()->setTableau( &tableau );

        Options::get()->setString( Options::SOI_INITIALIZATION_STRATEGY, "input-assignment" );

        std::unique_ptr<SumOfInfeasibilitiesManager> soiManager;
        TS_ASSERT_THROWS_NOTHING( soiManager = std::unique_ptr<SumOfInfeasibilitiesManager>(
                                      new SumOfInfeasibilitiesManager( ipq, tableau ) ) );

        // relu1, relu2 satisfied, relu3 not satisfied, max not satisfied.
        tableau.nextValues[0] = -1;
        tableau.nextValues[1] = 0;
        tableau.nextValues[2] = 1;
        tableau.nextValues[3] = 1;
        tableau.nextValues[4] = 1;
        tableau.nextValues[5] = 1.5;
        tableau.nextValues[6] = 2.5;
        tableau.nextValues[7] = 2.5;
        tableau.nextValues[8] = 1.5;
        tableau.nextValues[9] = 1;


        TS_ASSERT_THROWS_NOTHING( soiManager->initializePhasePattern() );

        for ( const auto &plConstraint : plConstraints )
        {
            soiManager->setPhaseStatusInCurrentPhasePattern(
                plConstraint, *( plConstraint->getAllCases().begin() ) );
        }

        TS_ASSERT_THROWS_NOTHING(
            soiManager->updateCurrentPhasePatternForSatisfiedPLConstraints() );

        LinearExpression cost;
        TS_ASSERT_THROWS_NOTHING(
            plConstraints[0]->getCostFunctionComponent( cost, RELU_PHASE_INACTIVE ) );
        TS_ASSERT_THROWS_NOTHING(
            plConstraints[1]->getCostFunctionComponent( cost, RELU_PHASE_ACTIVE ) );
        TS_ASSERT_THROWS_NOTHING( plConstraints[2]->getCostFunctionComponent(
            cost, *( plConstraints[2]->getAllCases().begin() ) ) );
        TS_ASSERT_THROWS_NOTHING( plConstraints[3]->getCostFunctionComponent(
            cost, *( plConstraints[3]->getAllCases().begin() ) ) );

        TS_ASSERT_EQUALS( cost, soiManager->getCurrentSoIPhasePattern() );
    }

    void test_remove_cost_component_from_heuristic_cost()
    {
        InputQuery ipq;
        Vector<PiecewiseLinearConstraint *> plConstraints;
        MockTableau tableau;
        createInputQuery( ipq, plConstraints, tableau );
        ipq.getNetworkLevelReasoner()->setTableau( &tableau );

        Options::get()->setString( Options::SOI_INITIALIZATION_STRATEGY, "input-assignment" );

        std::unique_ptr<SumOfInfeasibilitiesManager> soiManager;
        TS_ASSERT_THROWS_NOTHING( soiManager = std::unique_ptr<SumOfInfeasibilitiesManager>(
                                      new SumOfInfeasibilitiesManager( ipq, tableau ) ) );

        // relu1, relu2 satisfied, relu3 not satisfied, max not satisfied.
        tableau.setValue( 0, -1 );
        tableau.setValue( 1, 0 );
        tableau.setValue( 2, 1 );
        tableau.setValue( 3, 1 );
        tableau.setValue( 4, 1 );
        tableau.setValue( 5, 1.5 );
        tableau.setValue( 6, 2.5 );
        tableau.setValue( 7, 2.5 );
        tableau.setValue( 8, 1.5 );
        tableau.setValue( 9, 1 );

        TS_ASSERT_THROWS_NOTHING( soiManager->initializePhasePattern() );

        for ( const auto &plConstraint : plConstraints )
        {
            soiManager->setPhaseStatusInCurrentPhasePattern(
                plConstraint, *( plConstraint->getAllCases().begin() ) );
        }

        TS_ASSERT_THROWS_NOTHING(
            soiManager->removeCostComponentFromHeuristicCost( plConstraints[0] ) );
        TS_ASSERT_THROWS_NOTHING(
            soiManager->removeCostComponentFromHeuristicCost( plConstraints[3] ) );


        LinearExpression cost;
        TS_ASSERT_THROWS_NOTHING( plConstraints[1]->getCostFunctionComponent(
            cost, *( plConstraints[1]->getAllCases().begin() ) ) );
        TS_ASSERT_THROWS_NOTHING( plConstraints[2]->getCostFunctionComponent(
            cost, *( plConstraints[2]->getAllCases().begin() ) ) );
        TS_ASSERT_EQUALS( cost, soiManager->getCurrentSoIPhasePattern() );

        // Reinitialize.
        TS_ASSERT_THROWS_NOTHING( soiManager->initializePhasePattern() );
        for ( const auto &plConstraint : plConstraints )
        {
            soiManager->setPhaseStatusInCurrentPhasePattern(
                plConstraint, *( plConstraint->getAllCases().begin() ) );
        }

        TS_ASSERT_THROWS_NOTHING(
            soiManager->removeCostComponentFromHeuristicCost( plConstraints[0] ) );
        TS_ASSERT_THROWS_NOTHING(
            soiManager->removeCostComponentFromHeuristicCost( plConstraints[3] ) );

        TS_ASSERT_EQUALS( cost, soiManager->getCurrentSoIPhasePattern() );
    }
};<|MERGE_RESOLUTION|>--- conflicted
+++ resolved
@@ -13,19 +13,22 @@
 
 **/
 
+#include <cxxtest/TestSuite.h>
+
 #include "InputQuery.h"
 #include "LinearExpression.h"
 #include "MaxConstraint.h"
-#include "MockErrno.h"
 #include "MockTableau.h"
 #include "Options.h"
 #include "ReluConstraint.h"
 #include "SumOfInfeasibilitiesManager.h"
+
 #include "Vector.h"
 
-#include <cxxtest/TestSuite.h>
-
-class MockForSoI : public T::Base_rand
+#include "MockErrno.h"
+
+class MockForSoI :
+    public T::Base_rand
 {
 public:
     MockForSoI()
@@ -69,18 +72,18 @@
             R      /
           4 -- 5
         */
-        ipq.setNumberOfVariables( 7 );
-        ReluConstraint *relu1 = new ReluConstraint( 0, 1 );
-        ReluConstraint *relu2 = new ReluConstraint( 2, 3 );
-        ReluConstraint *relu3 = new ReluConstraint( 4, 5 );
-        MaxConstraint *max1 = new MaxConstraint( 6, { 1, 3, 5 } );
+        ipq.setNumberOfVariables(7);
+        ReluConstraint *relu1 = new ReluConstraint(0,1);
+        ReluConstraint *relu2 = new ReluConstraint(2,3);
+        ReluConstraint *relu3 = new ReluConstraint(4,5);
+        MaxConstraint *max1 = new MaxConstraint(6, {1,3,5});
 
         max1->transformToUseAuxVariables( ipq );
 
-        ipq.addPiecewiseLinearConstraint( relu1 );
-        ipq.addPiecewiseLinearConstraint( relu2 );
-        ipq.addPiecewiseLinearConstraint( relu3 );
-        ipq.addPiecewiseLinearConstraint( max1 );
+        ipq.addPiecewiseLinearConstraint(relu1);
+        ipq.addPiecewiseLinearConstraint(relu2);
+        ipq.addPiecewiseLinearConstraint(relu3);
+        ipq.addPiecewiseLinearConstraint(max1);
 
         for ( unsigned i = 0; i <= 6; ++i )
         {
@@ -96,7 +99,7 @@
         ipq.markInputVariable( 2, 1 );
         ipq.markInputVariable( 4, 2 );
 
-        plConstraints = { relu1, relu2, relu3, max1 };
+        plConstraints = {relu1, relu2, relu3, max1};
 
         for ( const auto &c : plConstraints )
         {
@@ -106,6 +109,7 @@
                 c->notifyLowerBound( var, -3 );
                 c->notifyUpperBound( var, 3 );
             }
+
         }
         relu1->notifyLowerBound( 1, 0 );
         relu2->notifyLowerBound( 3, 0 );
@@ -120,13 +124,8 @@
 
         List<Equation> unhandledEquations;
         Set<unsigned> varsInUnhandledConstraints;
-<<<<<<< HEAD
-        TS_ASSERT(
-            ipq.constructNetworkLevelReasoner( unhandledEquations, varsInUnhandledConstraints ) );
-=======
         TS_ASSERT( ipq.constructNetworkLevelReasoner( unhandledEquations,
                                                       varsInUnhandledConstraints ) );
->>>>>>> 5fe8eab6
         TS_ASSERT( unhandledEquations.empty() );
         TS_ASSERT( varsInUnhandledConstraints.empty() );
     }
@@ -139,11 +138,14 @@
         createInputQuery( ipq, plConstraints, tableau );
         ipq.getNetworkLevelReasoner()->setTableau( &tableau );
 
-        Options::get()->setString( Options::SOI_INITIALIZATION_STRATEGY, "input-assignment" );
-
-        std::unique_ptr<SumOfInfeasibilitiesManager> soiManager;
-        TS_ASSERT_THROWS_NOTHING( soiManager = std::unique_ptr<SumOfInfeasibilitiesManager>(
-                                      new SumOfInfeasibilitiesManager( ipq, tableau ) ) );
+        Options::get()->setString
+            ( Options::SOI_INITIALIZATION_STRATEGY, "input-assignment" );
+
+        std::unique_ptr<SumOfInfeasibilitiesManager> soiManager;
+        TS_ASSERT_THROWS_NOTHING
+            ( soiManager =
+              std::unique_ptr<SumOfInfeasibilitiesManager>
+              ( new SumOfInfeasibilitiesManager( ipq, tableau ) ) );
 
         tableau.setValue( 0, -1 );
         tableau.setValue( 1, 0 );
@@ -157,23 +159,25 @@
         tableau.setValue( 9, 0 );
 
         // The input assignment is [-1, 1, 2], the output of the max should be 2
-        TS_ASSERT_THROWS_NOTHING( soiManager->initializePhasePattern() );
+        TS_ASSERT_THROWS_NOTHING
+            (soiManager->initializePhasePattern() );
 
         // So the cost compoenents in the SoI should be:
         // relu1: inactive, relu2: active, relu3: active, max: third max input
         LinearExpression cost;
-        TS_ASSERT_THROWS_NOTHING(
-            plConstraints[0]->getCostFunctionComponent( cost, RELU_PHASE_INACTIVE ) );
-        TS_ASSERT_THROWS_NOTHING(
-            plConstraints[1]->getCostFunctionComponent( cost, RELU_PHASE_ACTIVE ) );
-        TS_ASSERT_THROWS_NOTHING(
-            plConstraints[2]->getCostFunctionComponent( cost, RELU_PHASE_ACTIVE ) );
+        TS_ASSERT_THROWS_NOTHING( plConstraints[0]->getCostFunctionComponent
+                                  ( cost, RELU_PHASE_INACTIVE ) );
+        TS_ASSERT_THROWS_NOTHING( plConstraints[1]->getCostFunctionComponent
+                                  ( cost, RELU_PHASE_ACTIVE ) );
+        TS_ASSERT_THROWS_NOTHING( plConstraints[2]->getCostFunctionComponent
+                                  ( cost, RELU_PHASE_ACTIVE ) );
         List<PhaseStatus> phases = plConstraints[3]->getAllCases();
-        TS_ASSERT_THROWS_NOTHING(
-            plConstraints[3]->getCostFunctionComponent( cost, *( ++( ++phases.begin() ) ) ) );
+        TS_ASSERT_THROWS_NOTHING( plConstraints[3]->getCostFunctionComponent
+                                  ( cost, *( ++( ++phases.begin() ) ) ) );
         TS_ASSERT_EQUALS( cost, soiManager->getCurrentSoIPhasePattern() );
         TS_ASSERT_EQUALS( cost, soiManager->getLastAcceptedSoIPhasePattern() );
-        TS_ASSERT_EQUALS( soiManager->getConstraintsUpdatedInLastProposal().size(), 0u );
+        TS_ASSERT_EQUALS( soiManager->getConstraintsUpdatedInLastProposal().size(),
+                          0u );
     }
 
     void test_initialize_phase_pattern_with_input_assignment2()
@@ -184,11 +188,14 @@
         createInputQuery( ipq, plConstraints, tableau );
         ipq.getNetworkLevelReasoner()->setTableau( &tableau );
 
-        Options::get()->setString( Options::SOI_INITIALIZATION_STRATEGY, "input-assignment" );
-
-        std::unique_ptr<SumOfInfeasibilitiesManager> soiManager;
-        TS_ASSERT_THROWS_NOTHING( soiManager = std::unique_ptr<SumOfInfeasibilitiesManager>(
-                                      new SumOfInfeasibilitiesManager( ipq, tableau ) ) );
+        Options::get()->setString
+            ( Options::SOI_INITIALIZATION_STRATEGY, "input-assignment" );
+
+        std::unique_ptr<SumOfInfeasibilitiesManager> soiManager;
+        TS_ASSERT_THROWS_NOTHING
+            ( soiManager =
+              std::unique_ptr<SumOfInfeasibilitiesManager>
+              ( new SumOfInfeasibilitiesManager( ipq, tableau ) ) );
 
         // Phase is fixed, won't add the second relu to SoI
         tableau.setValue( 0, 1 );
@@ -211,15 +218,16 @@
         // should be 2
         // So the cost compoenents in the SoI should be:
         // relu1: active, relu3: inactive, max: PHASE_ELIMINATED
-        TS_ASSERT_THROWS_NOTHING( soiManager->initializePhasePattern() );
+        TS_ASSERT_THROWS_NOTHING
+            (soiManager->initializePhasePattern() );
 
         LinearExpression cost;
-        TS_ASSERT_THROWS_NOTHING(
-            plConstraints[0]->getCostFunctionComponent( cost, RELU_PHASE_ACTIVE ) );
-        TS_ASSERT_THROWS_NOTHING(
-            plConstraints[2]->getCostFunctionComponent( cost, RELU_PHASE_INACTIVE ) );
-        TS_ASSERT_THROWS_NOTHING(
-            plConstraints[3]->getCostFunctionComponent( cost, MAX_PHASE_ELIMINATED ) );
+        TS_ASSERT_THROWS_NOTHING( plConstraints[0]->getCostFunctionComponent
+                                  ( cost, RELU_PHASE_ACTIVE ) );
+        TS_ASSERT_THROWS_NOTHING( plConstraints[2]->getCostFunctionComponent
+                                  ( cost, RELU_PHASE_INACTIVE ) );
+        TS_ASSERT_THROWS_NOTHING( plConstraints[3]->getCostFunctionComponent
+                                  ( cost, MAX_PHASE_ELIMINATED ) );
 
         TS_ASSERT_EQUALS( cost, soiManager->getCurrentSoIPhasePattern() );
     }
@@ -232,11 +240,14 @@
         createInputQuery( ipq, plConstraints, tableau );
         ipq.getNetworkLevelReasoner()->setTableau( &tableau );
 
-        Options::get()->setString( Options::SOI_INITIALIZATION_STRATEGY, "current-assignment" );
-
-        std::unique_ptr<SumOfInfeasibilitiesManager> soiManager;
-        TS_ASSERT_THROWS_NOTHING( soiManager = std::unique_ptr<SumOfInfeasibilitiesManager>(
-                                      new SumOfInfeasibilitiesManager( ipq, tableau ) ) );
+        Options::get()->setString
+            ( Options::SOI_INITIALIZATION_STRATEGY, "current-assignment" );
+
+        std::unique_ptr<SumOfInfeasibilitiesManager> soiManager;
+        TS_ASSERT_THROWS_NOTHING
+            ( soiManager =
+              std::unique_ptr<SumOfInfeasibilitiesManager>
+              ( new SumOfInfeasibilitiesManager( ipq, tableau ) ) );
 
         tableau.nextValues[0] = -1;
         tableau.nextValues[1] = 0;
@@ -250,23 +261,25 @@
         tableau.nextValues[9] = 0;
 
         // The input assignment is [-1, 1, 2], the output of the max should be 2
-        TS_ASSERT_THROWS_NOTHING( soiManager->initializePhasePattern() );
+        TS_ASSERT_THROWS_NOTHING
+            (soiManager->initializePhasePattern() );
 
         // So the cost compoenents in the SoI should be:
         // relu1: inactive, relu2: active, relu3: active, max: third max input
         LinearExpression cost;
-        TS_ASSERT_THROWS_NOTHING(
-            plConstraints[0]->getCostFunctionComponent( cost, RELU_PHASE_INACTIVE ) );
-        TS_ASSERT_THROWS_NOTHING(
-            plConstraints[1]->getCostFunctionComponent( cost, RELU_PHASE_ACTIVE ) );
-        TS_ASSERT_THROWS_NOTHING(
-            plConstraints[2]->getCostFunctionComponent( cost, RELU_PHASE_ACTIVE ) );
+        TS_ASSERT_THROWS_NOTHING( plConstraints[0]->getCostFunctionComponent
+                                  ( cost, RELU_PHASE_INACTIVE ) );
+        TS_ASSERT_THROWS_NOTHING( plConstraints[1]->getCostFunctionComponent
+                                  ( cost, RELU_PHASE_ACTIVE ) );
+        TS_ASSERT_THROWS_NOTHING( plConstraints[2]->getCostFunctionComponent
+                                  ( cost, RELU_PHASE_ACTIVE ) );
         List<PhaseStatus> phases = plConstraints[3]->getAllCases();
-        TS_ASSERT_THROWS_NOTHING(
-            plConstraints[3]->getCostFunctionComponent( cost, *( ++phases.begin() ) ) );
+        TS_ASSERT_THROWS_NOTHING( plConstraints[3]->getCostFunctionComponent
+                                  ( cost, *( ++phases.begin() ) ) );
         TS_ASSERT_EQUALS( cost, soiManager->getCurrentSoIPhasePattern() );
         TS_ASSERT_EQUALS( cost, soiManager->getLastAcceptedSoIPhasePattern() );
-        TS_ASSERT_EQUALS( soiManager->getConstraintsUpdatedInLastProposal().size(), 0u );
+        TS_ASSERT_EQUALS( soiManager->getConstraintsUpdatedInLastProposal().size(),
+                          0u );
     }
 
     void test_propose_phase_pattern_update_randomly()
@@ -287,19 +300,23 @@
         tableau.nextValues[8] = 0;
         tableau.nextValues[9] = 0;
 
-        Options::get()->setString( Options::SOI_INITIALIZATION_STRATEGY, "input-assignment" );
-        Options::get()->setString( Options::SOI_SEARCH_STRATEGY, "mcmc" );
-
-        std::unique_ptr<SumOfInfeasibilitiesManager> soiManager;
-        TS_ASSERT_THROWS_NOTHING( soiManager = std::unique_ptr<SumOfInfeasibilitiesManager>(
-                                      new SumOfInfeasibilitiesManager( ipq, tableau ) ) );
+        Options::get()->setString
+            ( Options::SOI_INITIALIZATION_STRATEGY, "input-assignment" );
+        Options::get()->setString
+            ( Options::SOI_SEARCH_STRATEGY, "mcmc" );
+
+        std::unique_ptr<SumOfInfeasibilitiesManager> soiManager;
+        TS_ASSERT_THROWS_NOTHING
+            ( soiManager =
+              std::unique_ptr<SumOfInfeasibilitiesManager>
+              ( new SumOfInfeasibilitiesManager( ipq, tableau ) ) );
 
         TS_ASSERT_THROWS_NOTHING( soiManager->initializePhasePattern() );
 
         for ( const auto &plConstraint : plConstraints )
         {
-            soiManager->setPhaseStatusInLastAcceptedPhasePattern(
-                plConstraint, *( plConstraint->getAllCases().begin() ) );
+            soiManager->setPhaseStatusInLastAcceptedPhasePattern
+                ( plConstraint, *( plConstraint->getAllCases().begin() ) );
         }
 
         mock->randWasCalled = 0;
@@ -309,17 +326,23 @@
 
         // The cost term of the second relu is flipped.
         LinearExpression cost1;
-        TS_ASSERT_THROWS_NOTHING( plConstraints[0]->getCostFunctionComponent(
-            cost1, *( plConstraints[0]->getAllCases().begin() ) ) );
-        TS_ASSERT_THROWS_NOTHING( plConstraints[1]->getCostFunctionComponent(
-            cost1, *( ++( plConstraints[1]->getAllCases().begin() ) ) ) );
-        TS_ASSERT_THROWS_NOTHING( plConstraints[2]->getCostFunctionComponent(
-            cost1, *( plConstraints[2]->getAllCases().begin() ) ) );
-        TS_ASSERT_THROWS_NOTHING( plConstraints[3]->getCostFunctionComponent(
-            cost1, *( plConstraints[3]->getAllCases().begin() ) ) );
-
-        TS_ASSERT_EQUALS( soiManager->getConstraintsUpdatedInLastProposal().size(), 1u );
-        TS_ASSERT_EQUALS( *soiManager->getConstraintsUpdatedInLastProposal().begin(),
+        TS_ASSERT_THROWS_NOTHING( plConstraints[0]->getCostFunctionComponent
+                                  ( cost1, *( plConstraints[0]->
+                                             getAllCases().begin() ) ) );
+        TS_ASSERT_THROWS_NOTHING( plConstraints[1]->getCostFunctionComponent
+                                  ( cost1, *(++( plConstraints[1]->
+                                                getAllCases().begin() ) ) ) );
+        TS_ASSERT_THROWS_NOTHING( plConstraints[2]->getCostFunctionComponent
+                                  ( cost1, *( plConstraints[2]->
+                                             getAllCases().begin() ) ) );
+        TS_ASSERT_THROWS_NOTHING( plConstraints[3]->getCostFunctionComponent
+                                  ( cost1, *( plConstraints[3]->
+                                             getAllCases().begin() ) ) );
+
+        TS_ASSERT_EQUALS( soiManager->getConstraintsUpdatedInLastProposal().size(),
+                          1u );
+        TS_ASSERT_EQUALS( *soiManager->
+                          getConstraintsUpdatedInLastProposal().begin(),
                           plConstraints[1] );
 
         TS_ASSERT_EQUALS( cost1, soiManager->getCurrentSoIPhasePattern() );
@@ -334,19 +357,25 @@
         // statuses and 7 % 2 = 1.
 
         LinearExpression cost2;
-        TS_ASSERT_THROWS_NOTHING( plConstraints[0]->getCostFunctionComponent(
-            cost2, *( plConstraints[0]->getAllCases().begin() ) ) );
-        TS_ASSERT_THROWS_NOTHING( plConstraints[1]->getCostFunctionComponent(
-            cost2, *( plConstraints[1]->getAllCases().begin() ) ) );
-        TS_ASSERT_THROWS_NOTHING( plConstraints[2]->getCostFunctionComponent(
-            cost2, *( plConstraints[2]->getAllCases().begin() ) ) );
-        TS_ASSERT_THROWS_NOTHING( plConstraints[3]->getCostFunctionComponent(
-            cost2, *( ++( ++( plConstraints[3]->getAllCases().begin() ) ) ) ) );
+        TS_ASSERT_THROWS_NOTHING( plConstraints[0]->getCostFunctionComponent
+                                  ( cost2, *( plConstraints[0]->
+                                             getAllCases().begin() ) ) );
+        TS_ASSERT_THROWS_NOTHING( plConstraints[1]->getCostFunctionComponent
+                                  ( cost2, *( plConstraints[1]->
+                                              getAllCases().begin() ) ) );
+        TS_ASSERT_THROWS_NOTHING( plConstraints[2]->getCostFunctionComponent
+                                  ( cost2, *( plConstraints[2]->
+                                             getAllCases().begin() ) ) );
+        TS_ASSERT_THROWS_NOTHING( plConstraints[3]->getCostFunctionComponent
+                                  ( cost2, *(++(++( plConstraints[3]->
+                                                    getAllCases().begin() ) ) ) ) );
 
         TS_ASSERT_EQUALS( cost2, soiManager->getCurrentSoIPhasePattern() );
 
-        TS_ASSERT_EQUALS( soiManager->getConstraintsUpdatedInLastProposal().size(), 1u );
-        TS_ASSERT_EQUALS( *soiManager->getConstraintsUpdatedInLastProposal().begin(),
+        TS_ASSERT_EQUALS( soiManager->getConstraintsUpdatedInLastProposal().size(),
+                          1u );
+        TS_ASSERT_EQUALS( *soiManager->
+                          getConstraintsUpdatedInLastProposal().begin(),
                           plConstraints[3] );
 
         TS_ASSERT_THROWS_NOTHING( soiManager->acceptCurrentPhasePattern() );
@@ -354,7 +383,8 @@
         TS_ASSERT_EQUALS( cost2, soiManager->getLastAcceptedSoIPhasePattern() );
         TS_ASSERT_EQUALS( cost2, soiManager->getCurrentSoIPhasePattern() );
 
-        TS_ASSERT_EQUALS( soiManager->getConstraintsUpdatedInLastProposal().size(), 0u );
+        TS_ASSERT_EQUALS( soiManager->getConstraintsUpdatedInLastProposal().size(),
+                          0u );
     }
 
     void test_propose_phase_pattern_update_walksat()
@@ -375,22 +405,29 @@
         tableau.nextValues[8] = 0.5;
         tableau.nextValues[9] = 0.5;
 
-        Options::get()->setString( Options::SOI_INITIALIZATION_STRATEGY, "input-assignment" );
-        Options::get()->setString( Options::SOI_SEARCH_STRATEGY, "walksat" );
-
-        std::unique_ptr<SumOfInfeasibilitiesManager> soiManager;
-        TS_ASSERT_THROWS_NOTHING( soiManager = std::unique_ptr<SumOfInfeasibilitiesManager>(
-                                      new SumOfInfeasibilitiesManager( ipq, tableau ) ) );
+        Options::get()->setString
+            ( Options::SOI_INITIALIZATION_STRATEGY, "input-assignment" );
+        Options::get()->setString
+            ( Options::SOI_SEARCH_STRATEGY, "walksat" );
+
+        std::unique_ptr<SumOfInfeasibilitiesManager> soiManager;
+        TS_ASSERT_THROWS_NOTHING
+            ( soiManager =
+              std::unique_ptr<SumOfInfeasibilitiesManager>
+              ( new SumOfInfeasibilitiesManager( ipq, tableau ) ) );
 
         TS_ASSERT_THROWS_NOTHING( soiManager->initializePhasePattern() );
         TS_ASSERT_THROWS_NOTHING( soiManager->obtainCurrentAssignment() );
 
-        soiManager->setPhaseStatusInLastAcceptedPhasePattern( plConstraints[0], RELU_PHASE_ACTIVE );
-        soiManager->setPhaseStatusInLastAcceptedPhasePattern( plConstraints[1],
-                                                              RELU_PHASE_INACTIVE );
-        soiManager->setPhaseStatusInLastAcceptedPhasePattern( plConstraints[2], RELU_PHASE_ACTIVE );
-        soiManager->setPhaseStatusInLastAcceptedPhasePattern(
-            plConstraints[3], *( plConstraints[3]->getAllCases().begin() ) );
+        soiManager->setPhaseStatusInLastAcceptedPhasePattern
+            ( plConstraints[0], RELU_PHASE_ACTIVE );
+        soiManager->setPhaseStatusInLastAcceptedPhasePattern
+            ( plConstraints[1], RELU_PHASE_INACTIVE );
+        soiManager->setPhaseStatusInLastAcceptedPhasePattern
+            ( plConstraints[2], RELU_PHASE_ACTIVE );
+        soiManager->setPhaseStatusInLastAcceptedPhasePattern
+            ( plConstraints[3], *( plConstraints[3]->
+                                   getAllCases().begin() ) );
 
         // Reduced cost for relu1: 2, for relu2: 1, for relu3: -2,
         // for max: 1.5. So pick relu1.
@@ -398,19 +435,22 @@
 
         // The cost term of the second relu is flipped.
         LinearExpression cost1;
-        TS_ASSERT_THROWS_NOTHING(
-            plConstraints[0]->getCostFunctionComponent( cost1, RELU_PHASE_INACTIVE ) );
-        TS_ASSERT_THROWS_NOTHING(
-            plConstraints[1]->getCostFunctionComponent( cost1, RELU_PHASE_INACTIVE ) );
-        TS_ASSERT_THROWS_NOTHING(
-            plConstraints[2]->getCostFunctionComponent( cost1, RELU_PHASE_ACTIVE ) );
-        TS_ASSERT_THROWS_NOTHING( plConstraints[3]->getCostFunctionComponent(
-            cost1, *( plConstraints[3]->getAllCases().begin() ) ) );
+        TS_ASSERT_THROWS_NOTHING( plConstraints[0]->getCostFunctionComponent
+                                  ( cost1, RELU_PHASE_INACTIVE ) );
+        TS_ASSERT_THROWS_NOTHING( plConstraints[1]->getCostFunctionComponent
+                                  ( cost1, RELU_PHASE_INACTIVE ) );
+        TS_ASSERT_THROWS_NOTHING( plConstraints[2]->getCostFunctionComponent
+                                  ( cost1, RELU_PHASE_ACTIVE ) );
+        TS_ASSERT_THROWS_NOTHING( plConstraints[3]->getCostFunctionComponent
+                                  ( cost1, *( plConstraints[3]->
+                                             getAllCases().begin() ) ) );
 
         TS_ASSERT_EQUALS( cost1, soiManager->getCurrentSoIPhasePattern() );
 
-        TS_ASSERT_EQUALS( soiManager->getConstraintsUpdatedInLastProposal().size(), 1u );
-        TS_ASSERT_EQUALS( *soiManager->getConstraintsUpdatedInLastProposal().begin(),
+        TS_ASSERT_EQUALS( soiManager->getConstraintsUpdatedInLastProposal().size(),
+                          1u );
+        TS_ASSERT_EQUALS( *soiManager->
+                          getConstraintsUpdatedInLastProposal().begin(),
                           plConstraints[0] );
 
 
@@ -422,19 +462,22 @@
 
         // The cost term of the second relu is flipped.
         LinearExpression cost2;
-        TS_ASSERT_THROWS_NOTHING(
-            plConstraints[0]->getCostFunctionComponent( cost2, RELU_PHASE_ACTIVE ) );
-        TS_ASSERT_THROWS_NOTHING(
-            plConstraints[1]->getCostFunctionComponent( cost2, RELU_PHASE_INACTIVE ) );
-        TS_ASSERT_THROWS_NOTHING(
-            plConstraints[2]->getCostFunctionComponent( cost2, RELU_PHASE_ACTIVE ) );
-        TS_ASSERT_THROWS_NOTHING( plConstraints[3]->getCostFunctionComponent(
-            cost2, *( ++plConstraints[3]->getAllCases().begin() ) ) );
+        TS_ASSERT_THROWS_NOTHING( plConstraints[0]->getCostFunctionComponent
+                                  ( cost2, RELU_PHASE_ACTIVE ) );
+        TS_ASSERT_THROWS_NOTHING( plConstraints[1]->getCostFunctionComponent
+                                  ( cost2, RELU_PHASE_INACTIVE ) );
+        TS_ASSERT_THROWS_NOTHING( plConstraints[2]->getCostFunctionComponent
+                                  ( cost2, RELU_PHASE_ACTIVE ) );
+        TS_ASSERT_THROWS_NOTHING( plConstraints[3]->getCostFunctionComponent
+                                  ( cost2, *( ++plConstraints[3]->
+                                              getAllCases().begin() ) ) );
 
         TS_ASSERT_EQUALS( cost2, soiManager->getCurrentSoIPhasePattern() );
 
-        TS_ASSERT_EQUALS( soiManager->getConstraintsUpdatedInLastProposal().size(), 1u );
-        TS_ASSERT_EQUALS( *soiManager->getConstraintsUpdatedInLastProposal().begin(),
+        TS_ASSERT_EQUALS( soiManager->getConstraintsUpdatedInLastProposal().size(),
+                          1u );
+        TS_ASSERT_EQUALS( *soiManager->
+                          getConstraintsUpdatedInLastProposal().begin(),
                           plConstraints[3] );
     }
 
@@ -444,40 +487,47 @@
         MockTableau tableau;
 
         // Set beta to 5.
-        Options::get()->setFloat( Options::PROBABILITY_DENSITY_PARAMETER, 5 );
-
-        std::unique_ptr<SumOfInfeasibilitiesManager> soiManager;
-        TS_ASSERT_THROWS_NOTHING( soiManager = std::unique_ptr<SumOfInfeasibilitiesManager>(
-                                      new SumOfInfeasibilitiesManager( ipq, tableau ) ) );
+        Options::get()->setFloat
+            ( Options::PROBABILITY_DENSITY_PARAMETER, 5 );
+
+        std::unique_ptr<SumOfInfeasibilitiesManager> soiManager;
+        TS_ASSERT_THROWS_NOTHING
+            ( soiManager =
+              std::unique_ptr<SumOfInfeasibilitiesManager>
+              ( new SumOfInfeasibilitiesManager( ipq, tableau ) ) );
 
         mock->randWasCalled = 0;
         // Only accept if the probability to accept is larger than 80%.
-        mock->nextRandValue = (int)RAND_MAX * 0.8;
+        mock->nextRandValue = (int) RAND_MAX * 0.8;
         double costOfLastAcceptedPhasePattern = 10;
         double costOfProposedPhasePattern = 9;
-        TS_ASSERT( soiManager->decideToAcceptCurrentProposal( costOfLastAcceptedPhasePattern,
-                                                              costOfProposedPhasePattern ) );
+        TS_ASSERT( soiManager->decideToAcceptCurrentProposal
+                   ( costOfLastAcceptedPhasePattern,
+                     costOfProposedPhasePattern ) );
         // Always accept if the new cost is lower.
         TS_ASSERT_EQUALS( mock->randWasCalled, 0u );
 
         costOfProposedPhasePattern = 10.1;
         // Prob. to accept is e^( -beta * (10.5 - 10)) ~= 60%, thus rejected.
-        TS_ASSERT( !soiManager->decideToAcceptCurrentProposal( costOfLastAcceptedPhasePattern,
-                                                               costOfProposedPhasePattern ) );
+        TS_ASSERT( !soiManager->decideToAcceptCurrentProposal
+                   ( costOfLastAcceptedPhasePattern,
+                     costOfProposedPhasePattern ) );
         TS_ASSERT_EQUALS( mock->randWasCalled, 1u );
 
         // Only accept if the probability to accept is larger than 40%.
-        mock->nextRandValue = (int)RAND_MAX * 0.4;
+        mock->nextRandValue = (int) RAND_MAX * 0.4;
 
         // Prob. to accept is still ~60%, thus accepted.
-        TS_ASSERT( soiManager->decideToAcceptCurrentProposal( costOfLastAcceptedPhasePattern,
-                                                              costOfProposedPhasePattern ) );
+        TS_ASSERT( soiManager->decideToAcceptCurrentProposal
+                   ( costOfLastAcceptedPhasePattern,
+                     costOfProposedPhasePattern ) );
         TS_ASSERT_EQUALS( mock->randWasCalled, 2u );
 
         costOfProposedPhasePattern = 10.5;
         // Accept with prob. e^( -beta * (10.5 - 10)) ~= 8.2%, thus rejected.
-        TS_ASSERT( !soiManager->decideToAcceptCurrentProposal( costOfLastAcceptedPhasePattern,
-                                                               costOfProposedPhasePattern ) );
+        TS_ASSERT( !soiManager->decideToAcceptCurrentProposal
+                   ( costOfLastAcceptedPhasePattern,
+                     costOfProposedPhasePattern ) );
         TS_ASSERT_EQUALS( mock->randWasCalled, 3u );
     }
 
@@ -489,11 +539,14 @@
         createInputQuery( ipq, plConstraints, tableau );
         ipq.getNetworkLevelReasoner()->setTableau( &tableau );
 
-        Options::get()->setString( Options::SOI_INITIALIZATION_STRATEGY, "input-assignment" );
-
-        std::unique_ptr<SumOfInfeasibilitiesManager> soiManager;
-        TS_ASSERT_THROWS_NOTHING( soiManager = std::unique_ptr<SumOfInfeasibilitiesManager>(
-                                      new SumOfInfeasibilitiesManager( ipq, tableau ) ) );
+        Options::get()->setString
+            ( Options::SOI_INITIALIZATION_STRATEGY, "input-assignment" );
+
+        std::unique_ptr<SumOfInfeasibilitiesManager> soiManager;
+        TS_ASSERT_THROWS_NOTHING
+            ( soiManager =
+              std::unique_ptr<SumOfInfeasibilitiesManager>
+              ( new SumOfInfeasibilitiesManager( ipq, tableau ) ) );
 
         // relu1, relu2 satisfied, relu3 not satisfied, max not satisfied.
         tableau.nextValues[0] = -1;
@@ -508,26 +561,29 @@
         tableau.nextValues[9] = 1;
 
 
-        TS_ASSERT_THROWS_NOTHING( soiManager->initializePhasePattern() );
+        TS_ASSERT_THROWS_NOTHING
+            (soiManager->initializePhasePattern() );
 
         for ( const auto &plConstraint : plConstraints )
         {
-            soiManager->setPhaseStatusInCurrentPhasePattern(
-                plConstraint, *( plConstraint->getAllCases().begin() ) );
+            soiManager->setPhaseStatusInCurrentPhasePattern
+                ( plConstraint, *( plConstraint->getAllCases().begin() ) );
         }
 
-        TS_ASSERT_THROWS_NOTHING(
-            soiManager->updateCurrentPhasePatternForSatisfiedPLConstraints() );
+        TS_ASSERT_THROWS_NOTHING
+            (soiManager->updateCurrentPhasePatternForSatisfiedPLConstraints() );
 
         LinearExpression cost;
-        TS_ASSERT_THROWS_NOTHING(
-            plConstraints[0]->getCostFunctionComponent( cost, RELU_PHASE_INACTIVE ) );
-        TS_ASSERT_THROWS_NOTHING(
-            plConstraints[1]->getCostFunctionComponent( cost, RELU_PHASE_ACTIVE ) );
-        TS_ASSERT_THROWS_NOTHING( plConstraints[2]->getCostFunctionComponent(
-            cost, *( plConstraints[2]->getAllCases().begin() ) ) );
-        TS_ASSERT_THROWS_NOTHING( plConstraints[3]->getCostFunctionComponent(
-            cost, *( plConstraints[3]->getAllCases().begin() ) ) );
+        TS_ASSERT_THROWS_NOTHING( plConstraints[0]->getCostFunctionComponent
+                                  ( cost, RELU_PHASE_INACTIVE ) );
+        TS_ASSERT_THROWS_NOTHING( plConstraints[1]->getCostFunctionComponent
+                                  ( cost, RELU_PHASE_ACTIVE ) );
+        TS_ASSERT_THROWS_NOTHING( plConstraints[2]->getCostFunctionComponent
+                                  ( cost, *( plConstraints[2]->
+                                             getAllCases().begin() ) ) );
+        TS_ASSERT_THROWS_NOTHING( plConstraints[3]->getCostFunctionComponent
+                                  ( cost, *( plConstraints[3]->
+                                             getAllCases().begin() ) ) );
 
         TS_ASSERT_EQUALS( cost, soiManager->getCurrentSoIPhasePattern() );
     }
@@ -540,11 +596,14 @@
         createInputQuery( ipq, plConstraints, tableau );
         ipq.getNetworkLevelReasoner()->setTableau( &tableau );
 
-        Options::get()->setString( Options::SOI_INITIALIZATION_STRATEGY, "input-assignment" );
-
-        std::unique_ptr<SumOfInfeasibilitiesManager> soiManager;
-        TS_ASSERT_THROWS_NOTHING( soiManager = std::unique_ptr<SumOfInfeasibilitiesManager>(
-                                      new SumOfInfeasibilitiesManager( ipq, tableau ) ) );
+        Options::get()->setString
+            ( Options::SOI_INITIALIZATION_STRATEGY, "input-assignment" );
+
+        std::unique_ptr<SumOfInfeasibilitiesManager> soiManager;
+        TS_ASSERT_THROWS_NOTHING
+            ( soiManager =
+              std::unique_ptr<SumOfInfeasibilitiesManager>
+              ( new SumOfInfeasibilitiesManager( ipq, tableau ) ) );
 
         // relu1, relu2 satisfied, relu3 not satisfied, max not satisfied.
         tableau.setValue( 0, -1 );
@@ -558,39 +617,43 @@
         tableau.setValue( 8, 1.5 );
         tableau.setValue( 9, 1 );
 
-        TS_ASSERT_THROWS_NOTHING( soiManager->initializePhasePattern() );
+        TS_ASSERT_THROWS_NOTHING
+            (soiManager->initializePhasePattern() );
 
         for ( const auto &plConstraint : plConstraints )
         {
-            soiManager->setPhaseStatusInCurrentPhasePattern(
-                plConstraint, *( plConstraint->getAllCases().begin() ) );
+            soiManager->setPhaseStatusInCurrentPhasePattern
+                ( plConstraint, *( plConstraint->getAllCases().begin() ) );
         }
 
-        TS_ASSERT_THROWS_NOTHING(
-            soiManager->removeCostComponentFromHeuristicCost( plConstraints[0] ) );
-        TS_ASSERT_THROWS_NOTHING(
-            soiManager->removeCostComponentFromHeuristicCost( plConstraints[3] ) );
+        TS_ASSERT_THROWS_NOTHING( soiManager->removeCostComponentFromHeuristicCost
+                                  ( plConstraints[0] ) );
+        TS_ASSERT_THROWS_NOTHING( soiManager->removeCostComponentFromHeuristicCost
+                                  ( plConstraints[3] ) );
 
 
         LinearExpression cost;
-        TS_ASSERT_THROWS_NOTHING( plConstraints[1]->getCostFunctionComponent(
-            cost, *( plConstraints[1]->getAllCases().begin() ) ) );
-        TS_ASSERT_THROWS_NOTHING( plConstraints[2]->getCostFunctionComponent(
-            cost, *( plConstraints[2]->getAllCases().begin() ) ) );
+        TS_ASSERT_THROWS_NOTHING( plConstraints[1]->getCostFunctionComponent
+                                  ( cost, *( plConstraints[1]->
+                                             getAllCases().begin() ) ) );
+        TS_ASSERT_THROWS_NOTHING( plConstraints[2]->getCostFunctionComponent
+                                  ( cost, *( plConstraints[2]->
+                                             getAllCases().begin() ) ) );
         TS_ASSERT_EQUALS( cost, soiManager->getCurrentSoIPhasePattern() );
 
         // Reinitialize.
-        TS_ASSERT_THROWS_NOTHING( soiManager->initializePhasePattern() );
-        for ( const auto &plConstraint : plConstraints )
+        TS_ASSERT_THROWS_NOTHING
+            (soiManager->initializePhasePattern() );
+                for ( const auto &plConstraint : plConstraints )
         {
-            soiManager->setPhaseStatusInCurrentPhasePattern(
-                plConstraint, *( plConstraint->getAllCases().begin() ) );
+            soiManager->setPhaseStatusInCurrentPhasePattern
+                ( plConstraint, *( plConstraint->getAllCases().begin() ) );
         }
 
-        TS_ASSERT_THROWS_NOTHING(
-            soiManager->removeCostComponentFromHeuristicCost( plConstraints[0] ) );
-        TS_ASSERT_THROWS_NOTHING(
-            soiManager->removeCostComponentFromHeuristicCost( plConstraints[3] ) );
+        TS_ASSERT_THROWS_NOTHING( soiManager->removeCostComponentFromHeuristicCost
+                                  ( plConstraints[0] ) );
+        TS_ASSERT_THROWS_NOTHING( soiManager->removeCostComponentFromHeuristicCost
+                                  ( plConstraints[3] ) );
 
         TS_ASSERT_EQUALS( cost, soiManager->getCurrentSoIPhasePattern() );
     }
