/*********************                                                        */
/*! \file Test_SymbolicBoundTightener.h
 ** \verbatim
 ** Top contributors (to current version):
 **   Guy Katz
 ** This file is part of the Marabou project.
 ** Copyright (c) 2017-2019 by the authors listed in the file AUTHORS
 ** in the top-level source directory) and their institutional affiliations.
 ** All rights reserved. See the file COPYING in the top-level source
 ** directory for licensing information.\endverbatim
 **
 ** [[ Add lengthier description here ]]

**/

#include <cxxtest/TestSuite.h>

#include "FloatUtils.h"
#include "SymbolicBoundTightener.h"

class MockForSymbolicBoundTightener
{
public:
};

class SymbolicBoundTightenerTestSuite : public CxxTest::TestSuite
{
public:
    MockForSymbolicBoundTightener *mock;

    void setUp()
    {
        TS_ASSERT( mock = new MockForSymbolicBoundTightener );
    }

    void tearDown()
    {
        TS_ASSERT_THROWS_NOTHING( delete mock );
    }

    void test_all_lower_bounds_positive()
    {
        // This simple example from the ReluVal paper

        SymbolicBoundTightener sbt;

        sbt.setNumberOfLayers( 3 );
        sbt.setLayerSize( 0, 2 );
        sbt.setLayerSize( 1, 2 );
        sbt.setLayerSize( 2, 1 );

        sbt.allocateWeightAndBiasSpace();

        // All biases are 0
        sbt.setBias( 0, 0, 0 );
        sbt.setBias( 0, 1, 0 );
        sbt.setBias( 1, 0, 0 );
        sbt.setBias( 1, 1, 0 );
        sbt.setBias( 2, 0, 0 );

        // Weights
        sbt.setWeight( 0, 0, 0, 2 );
        sbt.setWeight( 0, 0, 1, 1 );
        sbt.setWeight( 0, 1, 0, 3 );
        sbt.setWeight( 0, 1, 1, 1 );
        sbt.setWeight( 1, 0, 0, 1 );
        sbt.setWeight( 1, 1, 0, -1 );

        // Initial bounds
        sbt.setInputLowerBound( 0, 4 );
        sbt.setInputUpperBound( 0, 6 );
        sbt.setInputLowerBound( 1, 1 );
        sbt.setInputUpperBound( 1, 5 );

        // Run the tightener
        TS_ASSERT_THROWS_NOTHING( sbt.run() );

        // Expected range: [6, 16], +- epsilon
        TS_ASSERT( sbt.getLowerBound( 2, 0 ) < 6 );
        TS_ASSERT( sbt.getLowerBound( 2, 0 ) > 6 - 0.001 );
        TS_ASSERT( sbt.getUpperBound( 2, 0 ) > 16 );
        TS_ASSERT( sbt.getUpperBound( 2, 0 ) < 16 + 0.001 );
    }

    void test_negative_lower_bounds_get_zeroed()
    {
        // This simple example from the ReluVal paper

        SymbolicBoundTightener sbt;

        sbt.setNumberOfLayers( 3 );
        sbt.setLayerSize( 0, 2 );
        sbt.setLayerSize( 1, 2 );
        sbt.setLayerSize( 2, 1 );

        sbt.allocateWeightAndBiasSpace();

        // All biases are 0
        sbt.setBias( 0, 0, 0 );
        sbt.setBias( 0, 1, 0 );
        sbt.setBias( 1, 0, -15 ); // Strong negative bias for node (1,0)
        sbt.setBias( 1, 1, 0 );
        sbt.setBias( 2, 0, 0 );

        // Weights
        sbt.setWeight( 0, 0, 0, 2 );
        sbt.setWeight( 0, 0, 1, 1 );
        sbt.setWeight( 0, 1, 0, 3 );
        sbt.setWeight( 0, 1, 1, 1 );
        sbt.setWeight( 1, 0, 0, 1 );
        sbt.setWeight( 1, 1, 0, -1 );

        // Initial bounds
        sbt.setInputLowerBound( 0, 4 );
        sbt.setInputUpperBound( 0, 6 );
        sbt.setInputLowerBound( 1, 1 );
        sbt.setInputUpperBound( 1, 5 );

        // Run the tightener
        TS_ASSERT_THROWS_NOTHING( sbt.run( false ) ); // Test with costant concretization

        // Expected range: [-11, 7], +- epsilon
        TS_ASSERT( sbt.getLowerBound( 2, 0 ) < -11 );
        TS_ASSERT( sbt.getLowerBound( 2, 0 ) > -11 - 0.001 );
        TS_ASSERT( sbt.getUpperBound( 2, 0 ) > 7 );
        TS_ASSERT( sbt.getUpperBound( 2, 0 ) < 7 + 0.001 );
    }

    void test_negative_lower_bounds_and_upper_bounds_get_zeroed()
    {
        // This simple example from the ReluVal paper

        SymbolicBoundTightener sbt;

        sbt.setNumberOfLayers( 3 );
        sbt.setLayerSize( 0, 2 );
        sbt.setLayerSize( 1, 2 );
        sbt.setLayerSize( 2, 1 );

        sbt.allocateWeightAndBiasSpace();

        // All biases are 0
        sbt.setBias( 0, 0, 0 );
        sbt.setBias( 0, 1, 0 );
        sbt.setBias( 1, 0, -30 ); // Strong negative bias for node (1,0)
        sbt.setBias( 1, 1, 0 );
        sbt.setBias(2, 0, 0 );

        // Weights
        sbt.setWeight( 0, 0, 0, 2 );
        sbt.setWeight( 0, 0, 1, 1 );
        sbt.setWeight( 0, 1, 0, 3 );
        sbt.setWeight( 0, 1, 1, 1 );
        sbt.setWeight( 1, 0, 0, 1 );
        sbt.setWeight( 1, 1, 0, -1 );

        // Initial bounds
        sbt.setInputLowerBound( 0, 4 );
        sbt.setInputUpperBound( 0, 6 );
        sbt.setInputLowerBound( 1, 1 );
        sbt.setInputUpperBound( 1, 5 );

        // Run the tightener
        TS_ASSERT_THROWS_NOTHING( sbt.run( false ) ); // Test with costant concretization

        // Expected range: [-11, -5], +- epsilon
        TS_ASSERT( sbt.getLowerBound( 2, 0 ) < -11 );
        TS_ASSERT( sbt.getLowerBound( 2, 0 ) > -11 - 0.001 );
        TS_ASSERT( sbt.getUpperBound( 2, 0 ) > -5 );
        TS_ASSERT( sbt.getUpperBound( 2, 0 ) < -5 + 0.001 );
    }

    void test_fixed_relus()
    {
        // This simple example from the ReluVal paper

        SymbolicBoundTightener sbt;

        sbt.setNumberOfLayers( 3 );
        sbt.setLayerSize( 0, 2 );
        sbt.setLayerSize( 1, 2 );
        sbt.setLayerSize( 2, 1 );

        sbt.allocateWeightAndBiasSpace();

        // All biases are 0
        sbt.setBias( 0, 0, 0 );
        sbt.setBias( 0, 1, 0 );
        sbt.setBias( 1, 0, -15 ); // Strong negative bias for node (1,0)
        sbt.setBias( 1, 1, 0 );
        sbt.setBias( 2, 0, 0 );

        // Weights
        sbt.setWeight( 0, 0, 0, 2 );
        sbt.setWeight( 0, 0, 1, 1 );
        sbt.setWeight( 0, 1, 0, 3 );
        sbt.setWeight( 0, 1, 1, 1 );
        sbt.setWeight( 1, 0, 0, 1 );
        sbt.setWeight( 1, 1, 0, -1 );

        // Initial bounds
        sbt.setInputLowerBound( 0, 4 );
        sbt.setInputUpperBound( 0, 6 );
        sbt.setInputLowerBound( 1, 1 );
        sbt.setInputUpperBound( 1, 5 );

        /// Case 1: ReLU not fixed
        sbt.setReluStatus( 1, 0, ReluConstraint::PHASE_NOT_FIXED );

        // Run the tightener
        TS_ASSERT_THROWS_NOTHING( sbt.run( false ) ); // Test with costant concretization

        // Expected range: [-11, -5], +- epsilon
        TS_ASSERT( sbt.getLowerBound( 2, 0 ) < -11 );
        TS_ASSERT( sbt.getLowerBound( 2, 0 ) > -11 - 0.001 );
        TS_ASSERT( sbt.getUpperBound( 2, 0 ) > 7 );
        TS_ASSERT( sbt.getUpperBound( 2, 0 ) < 7 + 0.001 );

        /// Case 2: ReLU fixed to ACTIVE
        sbt.setReluStatus( 1, 0, ReluConstraint::PHASE_ACTIVE );

        // Run the tightener
        TS_ASSERT_THROWS_NOTHING( sbt.run( false ) ); // Test with costant concretization

        // Expected range: [-11, -5], +- epsilon
        TS_ASSERT( sbt.getLowerBound( 2, 0 ) < -9 );
        TS_ASSERT( sbt.getLowerBound( 2, 0 ) > -9 - 0.001 );
        TS_ASSERT( sbt.getUpperBound( 2, 0 ) > 1 );
        TS_ASSERT( sbt.getUpperBound( 2, 0 ) < 1 + 0.001 );

        /// Case 2: ReLU fixed to INACTIVE
        sbt.setReluStatus( 1, 0, ReluConstraint::PHASE_INACTIVE );

        // Run the tightener
        TS_ASSERT_THROWS_NOTHING( sbt.run( false ) ); // Test with costant concretization

        // Expected range: [-11, -5], +- epsilon
        TS_ASSERT( sbt.getLowerBound( 2, 0 ) < -11 );
        TS_ASSERT( sbt.getLowerBound( 2, 0 ) > -11 - 0.001 );
        TS_ASSERT( sbt.getUpperBound( 2, 0 ) > -5 );
        TS_ASSERT( sbt.getUpperBound( 2, 0 ) < -5 + 0.001 );
    }

    void test_duplicate()
    {
        SymbolicBoundTightener sbt;

        sbt.setNumberOfLayers( 3 );
        sbt.setLayerSize( 0, 2 );
        sbt.setLayerSize( 1, 2 );
        sbt.setLayerSize( 2, 1 );

        sbt.allocateWeightAndBiasSpace();

        // All biases are 0
        sbt.setBias( 0, 0, 0 );
        sbt.setBias( 0, 1, 0 );
        sbt.setBias( 1, 0, -30 ); // Strong negative bias for node (1,0)
        sbt.setBias( 1, 1, 0 );
<<<<<<< HEAD
        sbt.setBias(2, 0, 0 );
=======
        sbt.setBias( 2, 0, 0 );
>>>>>>> 2a2bc0de

        // Weights
        sbt.setWeight( 0, 0, 0, 2 );
        sbt.setWeight( 0, 0, 1, 1 );
        sbt.setWeight( 0, 1, 0, 3 );
        sbt.setWeight( 0, 1, 1, 1 );
        sbt.setWeight( 1, 0, 0, 1 );
        sbt.setWeight( 1, 1, 0, -1 );

        // Initial bounds
        sbt.setInputLowerBound( 0, 4 );
        sbt.setInputUpperBound( 0, 6 );
        sbt.setInputLowerBound( 1, 1 );
        sbt.setInputUpperBound( 1, 5 );

        SymbolicBoundTightener sbt2;
        TS_ASSERT_THROWS_NOTHING( sbt.storeIntoOther( sbt2 ) );

        // Run the tightener
        TS_ASSERT_THROWS_NOTHING( sbt2.run( false ) ); // Test with costant concretization

        // Expected range: [-11, -5], +- epsilon
        TS_ASSERT( sbt2.getLowerBound( 2, 0 ) < -11 );
        TS_ASSERT( sbt2.getLowerBound( 2, 0 ) > -11 - 0.001 );
        TS_ASSERT( sbt2.getUpperBound( 2, 0 ) > -5 );
        TS_ASSERT( sbt2.getUpperBound( 2, 0 ) < -5 + 0.001 );
    }

    void test_todo()
    {
        TS_TRACE( "TODO: add a test for linear concretizations" );
    }
};

//
// Local Variables:
// compile-command: "make -C ../../.. "
// tags-file-name: "../../../TAGS"
// c-basic-offset: 4
// End:
//<|MERGE_RESOLUTION|>--- conflicted
+++ resolved
@@ -257,11 +257,7 @@
         sbt.setBias( 0, 1, 0 );
         sbt.setBias( 1, 0, -30 ); // Strong negative bias for node (1,0)
         sbt.setBias( 1, 1, 0 );
-<<<<<<< HEAD
-        sbt.setBias(2, 0, 0 );
-=======
         sbt.setBias( 2, 0, 0 );
->>>>>>> 2a2bc0de
 
         // Weights
         sbt.setWeight( 0, 0, 0, 2 );
