--- conflicted
+++ resolved
@@ -207,22 +207,12 @@
 
         MockTableau tableau;
 
-<<<<<<< HEAD
-        // Initialize the input bounds
-=======
         // Initialize the bounds
->>>>>>> 34d26b47
         tableau.setLowerBound( 0, -1 );
         tableau.setUpperBound( 0, 1 );
         tableau.setLowerBound( 1, -1 );
         tableau.setUpperBound( 1, 1 );
 
-<<<<<<< HEAD
-        nlr.setTableau( &tableau );
-
-        // Initialize
-        TS_ASSERT_THROWS_NOTHING( nlr.obtainInputBounds() );
-=======
         double large = 1000;
         tableau.setLowerBound( 2, -large ); tableau.setUpperBound( 2, large );
         tableau.setLowerBound( 3, -large ); tableau.setUpperBound( 3, large );
@@ -241,7 +231,6 @@
 
         // Initialize
         TS_ASSERT_THROWS_NOTHING( nlr.obtainCurrentBounds() );
->>>>>>> 34d26b47
 
         // Perform the tightening pass
         TS_ASSERT_THROWS_NOTHING( nlr.intervalArithmeticBoundPropagation() );
@@ -282,20 +271,12 @@
         TS_ASSERT_THROWS_NOTHING( nlr.getConstraintTightenings( bounds ) );
         TS_ASSERT_EQUALS( expectedBounds, bounds );
 
-<<<<<<< HEAD
-        // Change the input bounds
-=======
         // Change the current bounds
->>>>>>> 34d26b47
         tableau.setLowerBound( 0, -3 );
         tableau.setUpperBound( 0, 1 );
         tableau.setLowerBound( 1, -1 );
         tableau.setUpperBound( 1, 2 );
 
-<<<<<<< HEAD
-        // Initialize
-        TS_ASSERT_THROWS_NOTHING( nlr.obtainInputBounds() );
-=======
         tableau.setLowerBound( 2, -large ); tableau.setUpperBound( 2, large );
         tableau.setLowerBound( 3, -large ); tableau.setUpperBound( 3, large );
         tableau.setLowerBound( 4, -large ); tableau.setUpperBound( 4, large );
@@ -311,7 +292,6 @@
 
         // Initialize
         TS_ASSERT_THROWS_NOTHING( nlr.obtainCurrentBounds() );
->>>>>>> 34d26b47
 
         // Perform the tightening pass
         TS_ASSERT_THROWS_NOTHING( nlr.intervalArithmeticBoundPropagation() );
@@ -351,8 +331,6 @@
         TS_ASSERT_THROWS_NOTHING( nlr.getConstraintTightenings( bounds ) );
         TS_ASSERT_EQUALS( expectedBounds2, bounds );
     }
-<<<<<<< HEAD
-=======
 
     void populateNetworkSBT( NetworkLevelReasoner &nlr, MockTableau &tableau )
     {
@@ -703,7 +681,6 @@
         for ( const auto &bound : bounds )
             TS_ASSERT( expectedBounds.exists( bound ) );
     }
->>>>>>> 34d26b47
 };
 
 //
