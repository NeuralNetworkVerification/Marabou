--- conflicted
+++ resolved
@@ -79,7 +79,6 @@
         // Biases
         nlr.setBias( 1, 0, 1 );
         nlr.setBias( 2, 1, 2 );
-<<<<<<< HEAD
 
         // Variable indexing
         nlr.setActivationResultVariable( 0, 0, 0 );
@@ -91,18 +90,6 @@
         nlr.setActivationResultVariable( 1, 1, 5 );
         nlr.setWeightedSumVariable( 1, 2, 6 );
         nlr.setActivationResultVariable( 1, 2, 7 );
-=======
-
-        // Variable indexing
-        nlr.setActivationResultVariable( 0, 0, 0 );
-        nlr.setActivationResultVariable( 0, 1, 1 );
-
-        nlr.setWeightedSumVariable( 1, 0, 2 );
-        nlr.setActivationResultVariable( 1, 0, 3 );
-        nlr.setWeightedSumVariable( 1, 1, 4 );
-        nlr.setActivationResultVariable( 1, 1, 5 );
-        nlr.setWeightedSumVariable( 1, 2, 6 );
-        nlr.setActivationResultVariable( 1, 2, 7 );
 
         nlr.setWeightedSumVariable( 2, 0, 8 );
         nlr.setActivationResultVariable( 2, 0, 9 );
@@ -151,35 +138,12 @@
         // With ReLUs, case 2
         input[0] = 1;
         input[1] = 2;
->>>>>>> b5658ab4
 
         nlr.setWeightedSumVariable( 2, 0, 8 );
         nlr.setActivationResultVariable( 2, 0, 9 );
         nlr.setWeightedSumVariable( 2, 1, 10 );
         nlr.setActivationResultVariable( 2, 1, 11 );
 
-<<<<<<< HEAD
-        nlr.setWeightedSumVariable( 3, 0, 12 );
-        nlr.setWeightedSumVariable( 3, 1, 13 );
-
-        // Mark nodes as ReLUs
-        nlr.setNeuronActivationFunction( 1, 0, NetworkLevelReasoner::ReLU );
-        nlr.setNeuronActivationFunction( 1, 1, NetworkLevelReasoner::ReLU );
-        nlr.setNeuronActivationFunction( 1, 2, NetworkLevelReasoner::ReLU );
-
-        nlr.setNeuronActivationFunction( 2, 0, NetworkLevelReasoner::ReLU );
-        nlr.setNeuronActivationFunction( 2, 1, NetworkLevelReasoner::ReLU );
-    }
-
-    void test_evaluate()
-    {
-        NetworkLevelReasoner nlr;
-
-        populateNetwork( nlr );
-
-        double input[2];
-        double output[2];
-=======
         TS_ASSERT( FloatUtils::areEqual( output[0], 0 ) );
         TS_ASSERT( FloatUtils::areEqual( output[1], 0 ) );
     }
@@ -189,7 +153,6 @@
         NetworkLevelReasoner nlr;
 
         populateNetwork( nlr );
->>>>>>> b5658ab4
 
         // Override activation functions for the first hidden layer
         nlr.setNeuronActivationFunction( 1, 0, NetworkLevelReasoner::AbsoluteValue );
@@ -214,13 +177,8 @@
 
         TS_ASSERT_THROWS_NOTHING( nlr.evaluate( input, output ) );
 
-<<<<<<< HEAD
-        TS_ASSERT( FloatUtils::areEqual( output[0], 0 ) );
-        TS_ASSERT( FloatUtils::areEqual( output[1], 0 ) );
-=======
         TS_ASSERT( FloatUtils::areEqual( output[0], 4 ) );
         TS_ASSERT( FloatUtils::areEqual( output[1], 4 ) );
->>>>>>> b5658ab4
     }
 
     void test_store_into_other()
@@ -270,11 +228,7 @@
         TS_ASSERT( FloatUtils::areEqual( output1[1], output2[1] ) );
     }
 
-<<<<<<< HEAD
-    void test_interval_arithmetic_bound_propagation()
-=======
     void test_interval_arithmetic_bound_propagation_relu_constraints()
->>>>>>> b5658ab4
     {
         NetworkLevelReasoner nlr;
         populateNetwork( nlr );
@@ -406,8 +360,6 @@
         TS_ASSERT_EQUALS( expectedBounds2, bounds );
     }
 
-<<<<<<< HEAD
-=======
     void test_interval_arithmetic_bound_propagation_abs_constraints()
     {
         NetworkLevelReasoner nlr;
@@ -547,7 +499,6 @@
         TS_ASSERT_EQUALS( expectedBounds2, bounds );
     }
 
->>>>>>> b5658ab4
     void populateNetworkSBT( NetworkLevelReasoner &nlr, MockTableau &tableau )
     {
         /*
@@ -611,11 +562,7 @@
         tableau.setLowerBound( 6, -large ); tableau.setUpperBound( 6, large );
     }
 
-<<<<<<< HEAD
-    void test_sbt_all_active()
-=======
     void test_sbt_relus_all_active()
->>>>>>> b5658ab4
     {
         NetworkLevelReasoner nlr;
         MockTableau tableau;
@@ -682,11 +629,7 @@
             TS_ASSERT( expectedBounds.exists( bound ) );
     }
 
-<<<<<<< HEAD
-    void test_sbt_active_and_inactive()
-=======
     void test_sbt_relus_active_and_inactive()
->>>>>>> b5658ab4
     {
         NetworkLevelReasoner nlr;
         MockTableau tableau;
@@ -757,11 +700,7 @@
             TS_ASSERT( expectedBounds.exists( bound ) );
     }
 
-<<<<<<< HEAD
-    void test_sbt_active_and_not_fixed()
-=======
     void test_sbt_relus_active_and_not_fixed()
->>>>>>> b5658ab4
     {
         NetworkLevelReasoner nlr;
         MockTableau tableau;
@@ -836,11 +775,7 @@
             TS_ASSERT( expectedBounds.exists( bound ) );
     }
 
-<<<<<<< HEAD
-    void test_sbt_active_and_externally_fixed()
-=======
     void test_sbt_relus_active_and_externally_fixed()
->>>>>>> b5658ab4
     {
         NetworkLevelReasoner nlr;
         MockTableau tableau;
@@ -876,11 +811,7 @@
           x3.lb =  x0 +  x1   : [5, 11]
           x3.ub =  x0 +  x1   : [5, 11]
 
-<<<<<<< HEAD
-          First ReLU is inactive (set externalyl), bounds get zeroed
-=======
           First ReLU is inactive (set externally), bounds get zeroed
->>>>>>> b5658ab4
           Second ReLU is active, bounds surive the activation
 
           x4.lb = 0
@@ -917,8 +848,6 @@
         for ( const auto &bound : bounds )
             TS_ASSERT( expectedBounds.exists( bound ) );
     }
-<<<<<<< HEAD
-=======
 
     void test_sbt_abs_all_positive()
     {
@@ -1219,8 +1148,6 @@
         for ( const auto &bound : bounds )
             TS_ASSERT( expectedBounds.exists( bound ) );
     }
-
->>>>>>> b5658ab4
 };
 
 //
