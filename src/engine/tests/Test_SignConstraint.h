/*********************                                                        */
/*! \file Test_SignConstraint.h
 ** \verbatim
 ** Top contributors (to current version):
 **   Guy Amir
 ** This file is part of the Marabou project.
 ** Copyright (c) 2017-2019 by the authors listed in the file AUTHORS
 ** in the top-level source directory) and their institutional affiliations.
 ** All rights reserved. See the file COPYING in the top-level source
 ** directory for licensing information.\endverbatim
 **
 ** [[ Add lengthier description here ]]

**/

#include <cxxtest/TestSuite.h>

#include "InputQuery.h"
#include "MarabouError.h"
#include "MockConstraintBoundTightener.h"
#include "MockErrno.h"
#include "MockTableau.h"
#include "PiecewiseLinearCaseSplit.h"
#include "SignConstraint.h"

#include <string.h>

class MockForSignConstraint
    : public MockErrno
{
public:
};

/*
   Exposes protected members of SignConstraint for testing.
 */
class TestSignConstraint : public SignConstraint
{
public:
    TestSignConstraint( unsigned b, unsigned f )
        : SignConstraint( b, f )
    {}

    using PiecewiseLinearConstraint::getPhaseStatus;
};

using namespace CVC4::context;
class SignConstraintTestSuite : public CxxTest::TestSuite
{
public:
    MockForSignConstraint *mock;

    void setUp()
    {
        TS_ASSERT( mock = new MockForSignConstraint );
    }

    void tearDown()
    {
        TS_ASSERT_THROWS_NOTHING( delete mock );
    }

    void test_sign_constraint()
    {
        unsigned b = 1;
        unsigned f = 4;

        SignConstraint sign( b, f );

        List<unsigned> participatingVariables;

        TS_ASSERT_THROWS_NOTHING( participatingVariables = sign.getParticipatingVariables() );

        TS_ASSERT_EQUALS( participatingVariables.size(), 2U );

        auto it = participatingVariables.begin();
        TS_ASSERT_EQUALS( *it, b );
        ++it;
        TS_ASSERT_EQUALS( *it, f );

        TS_ASSERT( sign.participatingVariable( b ) );
        TS_ASSERT( sign.participatingVariable( f ) );
        TS_ASSERT( !sign.participatingVariable( 2 ) );
        TS_ASSERT( !sign.participatingVariable( 0 ) );
        TS_ASSERT( !sign.participatingVariable( 5 ) );

        TS_ASSERT_THROWS_EQUALS( sign.satisfied(),
                                 const MarabouError &e,
                                 e.getCode(),
                                 MarabouError::PARTICIPATING_VARIABLES_ABSENT );

        sign.notifyVariableValue( b, -1 );
        sign.notifyVariableValue( f, -1 );

        TS_ASSERT( sign.satisfied() );

        sign.notifyVariableValue( f, 1 );

        TS_ASSERT( !sign.satisfied() );

        sign.notifyVariableValue( b, 2 );

        TS_ASSERT( sign.satisfied() );

        sign.notifyVariableValue( b, -2 );

        TS_ASSERT( !sign.satisfied() );

        sign.notifyVariableValue( f, 1 );

        TS_ASSERT( !sign.satisfied() );

        sign.notifyVariableValue( b, 0 );

        TS_ASSERT( sign.satisfied() );

        sign.notifyVariableValue( b, 9 );

        TS_ASSERT( sign.satisfied() );

        sign.notifyVariableValue( 4, -8 );

        // A sign constraint cannot be satisfied if f is not '1' or '-1'
        TS_ASSERT( !sign.satisfied() );

        sign.notifyVariableValue( 4, 1.5 );

        // A sign cannot be satisfied if f is not '1' or '-1'
        TS_ASSERT( !sign.satisfied() );

        sign.notifyVariableValue( f, -1 );
        sign.notifyVariableValue( b, 11 );

        TS_ASSERT( !sign.satisfied() );

        // Changing variable indices
        sign.notifyVariableValue( b, 1 );
        sign.notifyVariableValue( f, 1 );
        TS_ASSERT( sign.satisfied() );

        unsigned newB = 12;
        unsigned newF = 14;

        TS_ASSERT_THROWS_NOTHING( sign.updateVariableIndex( b, newB ) );
        TS_ASSERT_THROWS_NOTHING( sign.updateVariableIndex( f, newF ) );

        TS_ASSERT( sign.satisfied() );

        sign.notifyVariableValue( newF, -1 );

        TS_ASSERT( !sign.satisfied() );

        sign.notifyVariableValue( newB, -0.1 );

        TS_ASSERT( sign.satisfied() );
    }

    void test_sign_fixes()
    {
        unsigned b = 1;
        unsigned f = 4;

        SignConstraint sign( b, f );

        List<PiecewiseLinearConstraint::Fix> fixes;
        List<PiecewiseLinearConstraint::Fix>::iterator it;

        sign.notifyVariableValue( b, -1 );
        sign.notifyVariableValue( f, 1 );

        fixes = sign.getPossibleFixes();
        it = fixes.begin();

        TS_ASSERT_EQUALS( it->_variable, f );
        TS_ASSERT_EQUALS( it->_value, -1 );

        sign.notifyVariableValue( b, 0 );
        sign.notifyVariableValue( f, -1 );

        fixes = sign.getPossibleFixes();
        it = fixes.begin();

        TS_ASSERT_EQUALS( it->_variable, f );
        TS_ASSERT_EQUALS( it->_value, 1 );

        sign.notifyVariableValue( b, 3 );
        sign.notifyVariableValue( f, -1 );

        fixes = sign.getPossibleFixes();
        it = fixes.begin();

        TS_ASSERT_EQUALS( it->_variable, f );
        TS_ASSERT_EQUALS( it->_value, 1 );

        sign.notifyVariableValue( b, -2 );
        sign.notifyVariableValue( f, 1 );

        fixes = sign.getPossibleFixes();
        it = fixes.begin();

        TS_ASSERT_EQUALS( it->_variable, f );
        TS_ASSERT_EQUALS( it->_value, -1 );

        sign.notifyVariableValue( b, 11 );
        sign.notifyVariableValue( f, 0 );

        fixes = sign.getPossibleFixes();
        it = fixes.begin();

        TS_ASSERT_EQUALS( it->_variable, f );
        TS_ASSERT_EQUALS( it->_value, 1 );
    }

    void test_sign_case_splits()
    {
        unsigned b = 1;
        unsigned f = 4;

        SignConstraint sign( b, f );

        List<PiecewiseLinearConstraint::Fix> fixes;
        List<PiecewiseLinearConstraint::Fix>::iterator it;

        List<PiecewiseLinearCaseSplit> splits = sign.getCaseSplits();

        TS_ASSERT_EQUALS( splits.size(), 2U );

        List<PiecewiseLinearCaseSplit>::iterator split1 = splits.begin();
        List<PiecewiseLinearCaseSplit>::iterator split2 = split1;
        ++split2;

        TS_ASSERT( isPositiveSplit( b, f, split1 ) || isPositiveSplit( b, f, split2 ) );
        TS_ASSERT( isNegativeSplit( b, f, split1 ) || isNegativeSplit( b, f, split2 ) );
    }

    // Return true only if the 2 bounds match and there are no equations
    bool isPositiveSplit( unsigned b, unsigned f,
                          List<PiecewiseLinearCaseSplit>::iterator &split )
    {
        List<Tightening> bounds = split->getBoundTightenings();

        auto bound = bounds.begin();
        Tightening bound1 = *bound;

        if ( ( bound1._variable != b ) ||
             ( bound1._value != 0.0 ) ||
             ( bound1._type != Tightening::LB ) )
            return false;

        if ( bounds.size() != 2U )
            return false;

        ++bound;
        Tightening bound2 = *bound;

        if ( ( bound2._variable != f ) ||
             ( bound2._value != 1 ) ||
             ( bound2._type != Tightening::LB ) )
            return false;

        if ( !split->getEquations().empty() )
            return false;

        return true;
    }

    // Return true only if the 2 bounds match and there are no equations
    bool isNegativeSplit( unsigned b, unsigned f,
                          List<PiecewiseLinearCaseSplit>::iterator &split )
    {
        List<Tightening> bounds = split->getBoundTightenings();

        auto bound = bounds.begin();
        Tightening bound1 = *bound;

        if ( ( bound1._variable != b ) ||
             ( bound1._value != 0.0 ) ||
             ( bound1._type != Tightening::UB ) )
            return false;

        if ( bounds.size() != 2U )
            return false;

        ++bound;
        Tightening bound2 = *bound;

        if ( ( bound2._variable != f ) ||
             ( bound2._value != -1 ) ||
             ( bound2._type != Tightening::UB ) )
            return false;

        if ( !split->getEquations().empty() )
            return false;

        return true;
    }

    void test_register_as_watcher()
    {
        unsigned b = 1;
        unsigned f = 4;

        MockTableau tableau;

        SignConstraint sign( b, f );

        TS_ASSERT_THROWS_NOTHING( sign.registerAsWatcher( &tableau ) );

        TS_ASSERT_EQUALS( tableau.lastRegisteredVariableToWatcher.size(), 2U );
        TS_ASSERT( tableau.lastUnregisteredVariableToWatcher.empty() );
        TS_ASSERT_EQUALS( tableau.lastRegisteredVariableToWatcher[b].size(), 1U );
        TS_ASSERT( tableau.lastRegisteredVariableToWatcher[b].exists( &sign ) );
        TS_ASSERT_EQUALS( tableau.lastRegisteredVariableToWatcher[f].size(), 1U );
        TS_ASSERT( tableau.lastRegisteredVariableToWatcher[f].exists( &sign ) );

        tableau.lastRegisteredVariableToWatcher.clear();

        TS_ASSERT_THROWS_NOTHING( sign.unregisterAsWatcher( &tableau ) );

        TS_ASSERT( tableau.lastRegisteredVariableToWatcher.empty() );
        TS_ASSERT_EQUALS( tableau.lastUnregisteredVariableToWatcher.size(), 2U );
        TS_ASSERT_EQUALS( tableau.lastUnregisteredVariableToWatcher[b].size(), 1U );
        TS_ASSERT( tableau.lastUnregisteredVariableToWatcher[b].exists( &sign ) );
        TS_ASSERT_EQUALS( tableau.lastUnregisteredVariableToWatcher[f].size(), 1U );
        TS_ASSERT( tableau.lastUnregisteredVariableToWatcher[f].exists( &sign ) );
    }

    void test_case_splits_after_fixed_to_positive()
    {
        unsigned b = 1;
        unsigned f = 4;

        MockTableau tableau;

        SignConstraint sign( b, f );

        sign.registerAsWatcher( &tableau );

        List<PiecewiseLinearCaseSplit> splits = sign.getCaseSplits();
        TS_ASSERT_EQUALS( splits.size(), 2U );

        MockConstraintBoundTightener tightener;
        sign.registerConstraintBoundTightener( &tightener );
        sign.notifyLowerBound( 1, 0 );
        TS_ASSERT_THROWS_EQUALS( splits = sign.getCaseSplits(),
                                 const MarabouError &e,
                                 e.getCode(),
                                 MarabouError::REQUESTED_CASE_SPLITS_FROM_FIXED_CONSTRAINT );

        sign.unregisterAsWatcher( &tableau );

        sign = SignConstraint( b, f );
        sign.registerConstraintBoundTightener( &tightener );
        sign.registerAsWatcher( &tableau );

        splits = sign.getCaseSplits();
        TS_ASSERT_EQUALS( splits.size(), 2U );

        sign.notifyLowerBound( 4, -0.5 );
        TS_ASSERT_THROWS_EQUALS( splits = sign.getCaseSplits(),
                                 const MarabouError &e,
                                 e.getCode(),
                                 MarabouError::REQUESTED_CASE_SPLITS_FROM_FIXED_CONSTRAINT );

        sign.unregisterAsWatcher( &tableau );
    }

    void test_case_splits_after_fixed_to_negative()
    {
        unsigned b = 1;
        unsigned f = 4;

        MockTableau tableau;

        SignConstraint sign( b, f );

        sign.registerAsWatcher( &tableau );
        MockConstraintBoundTightener tightener;
        sign.registerConstraintBoundTightener( &tightener );

        List<PiecewiseLinearCaseSplit> splits = sign.getCaseSplits();
        TS_ASSERT_EQUALS( splits.size(), 2U );

        sign.notifyUpperBound( 4, 0.5 );
        TS_ASSERT_THROWS_EQUALS( splits = sign.getCaseSplits(),
                                 const MarabouError &e,
                                 e.getCode(),
                                 MarabouError::REQUESTED_CASE_SPLITS_FROM_FIXED_CONSTRAINT );

        sign.unregisterAsWatcher( &tableau );

        sign = SignConstraint( b, f );

        sign.registerAsWatcher( &tableau );
        sign.registerConstraintBoundTightener( &tightener );
        splits = sign.getCaseSplits();
        TS_ASSERT_EQUALS( splits.size(), 2U );

        sign.notifyUpperBound( 1, -0.5 );
        TS_ASSERT_THROWS_EQUALS( splits = sign.getCaseSplits(),
                                 const MarabouError &e,
                                 e.getCode(),
                                 MarabouError::REQUESTED_CASE_SPLITS_FROM_FIXED_CONSTRAINT );

        sign.unregisterAsWatcher( &tableau );
    }

    void test_constraint_phase_gets_fixed()
    {
        unsigned b = 1;
        unsigned f = 4;

        MockTableau tableau;
        MockConstraintBoundTightener tightener;

        // Upper bounds
        {
            SignConstraint sign( b, f );
            sign.registerConstraintBoundTightener( &tightener );
            TS_ASSERT( !sign.phaseFixed() );
            sign.notifyUpperBound( b, -0.1 );
            TS_ASSERT( sign.phaseFixed() );
        }

        {
            SignConstraint sign( b, f );
            sign.registerConstraintBoundTightener( &tightener );
            TS_ASSERT( !sign.phaseFixed() );
            sign.notifyUpperBound( b, -0.001 );
            TS_ASSERT( sign.phaseFixed() );
        }

        {
            SignConstraint sign( b, f );
            sign.registerConstraintBoundTightener( &tightener );
            TS_ASSERT( !sign.phaseFixed() );
            sign.notifyUpperBound( f, 1 );
            TS_ASSERT( !sign.phaseFixed() );
        }

        {
            SignConstraint sign( b, f );
            sign.registerConstraintBoundTightener( &tightener );
            TS_ASSERT( !sign.phaseFixed() );
            sign.notifyUpperBound( f, 0.5 );
            TS_ASSERT( sign.phaseFixed() );
        }

        {
            SignConstraint sign( b, f );
            sign.registerConstraintBoundTightener( &tightener );
            TS_ASSERT( !sign.phaseFixed() );
            sign.notifyUpperBound( b, 3.0 );
            TS_ASSERT( !sign.phaseFixed() );
        }

        {
            SignConstraint sign( b, f );
            sign.registerConstraintBoundTightener( &tightener );
            TS_ASSERT( !sign.phaseFixed() );
            sign.notifyUpperBound( b, 0 );
            TS_ASSERT( !sign.phaseFixed() );
        }

        // Lower bounds
        {
            SignConstraint sign( b, f );
            sign.registerConstraintBoundTightener( &tightener );
            TS_ASSERT( !sign.phaseFixed() );
            sign.notifyLowerBound( b, -0.1 );
            TS_ASSERT( !sign.phaseFixed() );
        }

        {
            SignConstraint sign( b, f );
            sign.registerConstraintBoundTightener( &tightener );
            TS_ASSERT( !sign.phaseFixed() );
            sign.notifyLowerBound( b, 0 );
            TS_ASSERT( sign.phaseFixed() );
        }

        {
            SignConstraint sign( b, f );
            sign.registerConstraintBoundTightener( &tightener );
            TS_ASSERT( !sign.phaseFixed() );
            sign.notifyLowerBound( f, -1 );
            TS_ASSERT( !sign.phaseFixed() );
        }

        {
            SignConstraint sign( b, f );
            sign.registerConstraintBoundTightener( &tightener );
            TS_ASSERT( !sign.phaseFixed() );
            sign.notifyLowerBound( f, -0.6 );
            TS_ASSERT( sign.phaseFixed() );
        }

        {
            SignConstraint sign( b, f );
            sign.registerConstraintBoundTightener( &tightener );
            TS_ASSERT( !sign.phaseFixed() );
            sign.notifyLowerBound( b, 0.0 );
            TS_ASSERT( sign.phaseFixed() );
        }

        {
            SignConstraint sign( b, f );
            sign.registerConstraintBoundTightener( &tightener );
            TS_ASSERT( !sign.phaseFixed() );
            sign.notifyLowerBound( f, 6.0 );
            TS_ASSERT( sign.phaseFixed() );
        }

        {
            SignConstraint sign( b, f );
            sign.registerConstraintBoundTightener( &tightener );
            TS_ASSERT( !sign.phaseFixed() );
            sign.notifyLowerBound( f, 0.0 );
            TS_ASSERT( sign.phaseFixed() );
        }

        {
            SignConstraint sign( b, f );
            sign.registerConstraintBoundTightener( &tightener );
            TS_ASSERT( !sign.phaseFixed() );
            sign.notifyLowerBound( b, -2.0 );
            TS_ASSERT( !sign.phaseFixed() );
        }
    }

    void test_valid_split_sign_phase_fixed_to_positive()
    {
        unsigned b = 1;
        unsigned f = 4;

        SignConstraint sign( b, f );
        MockConstraintBoundTightener tightener;
        sign.registerConstraintBoundTightener( &tightener );

        List<PiecewiseLinearConstraint::Fix> fixes;
        List<PiecewiseLinearConstraint::Fix>::iterator it;

        TS_ASSERT( !sign.phaseFixed() );
        TS_ASSERT_THROWS_NOTHING( sign.notifyLowerBound( b, -0.5 ) );
        TS_ASSERT( !sign.phaseFixed() );

        TS_ASSERT_THROWS_NOTHING( sign.notifyLowerBound( b, 0 ) );
        TS_ASSERT( sign.phaseFixed() );

        PiecewiseLinearCaseSplit split;
        TS_ASSERT_THROWS_NOTHING( split = sign.getValidCaseSplit() );

        Equation activeEquation;

        List<Tightening> bounds = split.getBoundTightenings();

        TS_ASSERT_EQUALS( bounds.size(), 2U );
        auto bound = bounds.begin();
        Tightening bound1 = *bound;

        TS_ASSERT_EQUALS( bound1._variable, b );
        TS_ASSERT_EQUALS( bound1._type, Tightening::LB );
        TS_ASSERT_EQUALS( bound1._value, 0.0 );

        ++bound;
        Tightening bound2 = *bound;

        TS_ASSERT_EQUALS( bound2._variable, f );
        TS_ASSERT_EQUALS( bound2._value, 1 );
        TS_ASSERT_EQUALS( bound2._type, Tightening::LB );

        auto equations = split.getEquations();
        TS_ASSERT( equations.empty() );
    }

    void test_valid_split_sign_phase_fixed_to_negative()
    {
        unsigned b = 1;
        unsigned f = 4;

        SignConstraint sign( b, f );

        MockConstraintBoundTightener tightener;
        sign.registerConstraintBoundTightener( &tightener );

        List<PiecewiseLinearConstraint::Fix> fixes;
        List<PiecewiseLinearConstraint::Fix>::iterator it;

        TS_ASSERT( !sign.phaseFixed() );

        TS_ASSERT_THROWS_NOTHING( sign.notifyUpperBound( b, 0.5 ) );
        TS_ASSERT( !sign.phaseFixed() );

        TS_ASSERT_THROWS_NOTHING( sign.notifyUpperBound( b, -2 ) );
        TS_ASSERT( sign.phaseFixed() );

        PiecewiseLinearCaseSplit split;
        TS_ASSERT_THROWS_NOTHING( split = sign.getValidCaseSplit() );

        Equation activeEquation;

        List<Tightening> bounds = split.getBoundTightenings();

        TS_ASSERT_EQUALS( bounds.size(), 2U );
        auto bound = bounds.begin();
        Tightening bound1 = *bound;

        TS_ASSERT_EQUALS( bound1._variable, b );
        TS_ASSERT_EQUALS( bound1._type, Tightening::UB );
        TS_ASSERT_EQUALS( bound1._value, 0.0 );

        ++bound;
        Tightening bound2 = *bound;

        TS_ASSERT_EQUALS( bound2._variable, f );
        TS_ASSERT_EQUALS( bound2._value, -1 );
        TS_ASSERT_EQUALS( bound2._type, Tightening::UB );

        auto equations = split.getEquations();
        TS_ASSERT( equations.empty() );
    }

    void test_sign_duplicate_and_restore()
    {
        SignConstraint *sign1 = new SignConstraint( 4, 6 );
        MockConstraintBoundTightener tightener;
        sign1->registerConstraintBoundTightener( &tightener );
        sign1->setActiveConstraint( false );
        sign1->notifyVariableValue( 4, 1.0 );
        sign1->notifyVariableValue( 6, 1.0 );

        sign1->notifyLowerBound( 4, -8.0 );
        sign1->notifyUpperBound( 4, 8.0 );

        sign1->notifyLowerBound( 6, -1 );
        sign1->notifyUpperBound( 6, 1 );

        PiecewiseLinearConstraint *sign2 = sign1->duplicateConstraint();

        sign1->notifyVariableValue( 4, -2 );
        // f != sign(b)
        TS_ASSERT( !sign1->satisfied() );

        sign1->notifyVariableValue( 6, -1 );
        // f = sign(b)
        TS_ASSERT( sign1->satisfied() );

        sign1->notifyVariableValue( 6, 0.5 );
        // f != sign(b)
        TS_ASSERT( !sign1->satisfied() );

        TS_ASSERT( !sign2->isActive() );
        TS_ASSERT( sign2->satisfied() );

        sign2->restoreState( sign1 );
        TS_ASSERT( !sign2->satisfied() );

        TS_ASSERT_THROWS_NOTHING( delete sign1 );
        TS_ASSERT_THROWS_NOTHING( delete sign2 );
    }

    void test_eliminate_variable_active()
    {
        unsigned b = 1;
        unsigned f = 4;

        MockTableau tableau;

        SignConstraint sign( b, f );

        sign.registerAsWatcher( &tableau );

        TS_ASSERT( !sign.constraintObsolete() );
        TS_ASSERT_THROWS_NOTHING( sign.eliminateVariable( b, 5 ) );
        TS_ASSERT( sign.constraintObsolete() );
    }

    void test_sign_entailed_tightenings()
    {
        {
            unsigned b = 1;
            unsigned f = 4;

            InputQuery dontCare;
            dontCare.setNumberOfVariables( 500 );

            SignConstraint sign( b, f );

            MockConstraintBoundTightener tightener;
            sign.registerConstraintBoundTightener( &tightener );

            sign.notifyLowerBound( b, -1 );
            sign.notifyUpperBound( b, 7 );

            sign.notifyLowerBound( f, -1 );
            sign.notifyUpperBound( f, 1 );

            List<Tightening> entailedTightenings;
            sign.getEntailedTightenings( entailedTightenings );

            // no phase fixed - only 2 trivial tightening -1<=f, f<=1
            TS_ASSERT_EQUALS( entailedTightenings.size(), 2U );
            TS_ASSERT( entailedTightenings.exists( Tightening( f, 1, Tightening::UB ) ) );
            TS_ASSERT( entailedTightenings.exists( Tightening( f, -1, Tightening::LB ) ) );

            entailedTightenings.clear();

            sign.notifyLowerBound( b, -1 );
            // the most important test
            sign.notifyUpperBound( b, -0.5 );

            sign.notifyLowerBound( f, -1 );
            sign.notifyUpperBound( f, 1 );

            sign.getEntailedTightenings( entailedTightenings );

            // negative phase - because of b
            TS_ASSERT_EQUALS( entailedTightenings.size(), 4U );
            TS_ASSERT( entailedTightenings.exists( Tightening( f, 1, Tightening::UB ) ) );
            TS_ASSERT( entailedTightenings.exists( Tightening( f, -1, Tightening::LB ) ) );
            TS_ASSERT( entailedTightenings.exists( Tightening( f, -1, Tightening::UB ) ) );
            TS_ASSERT( entailedTightenings.exists( Tightening( b, 0, Tightening::UB ) ) );

            entailedTightenings.clear();

            sign.notifyLowerBound( b, -1 );
            sign.notifyUpperBound( b, -0.5 );
            sign.notifyLowerBound( f, -1 );
            // the most important test
            sign.notifyUpperBound( f, 0.5 );

            sign.getEntailedTightenings( entailedTightenings );

            // negative phase - because of f
            TS_ASSERT_EQUALS( entailedTightenings.size(), 4U );
            TS_ASSERT( entailedTightenings.exists( Tightening( f, 1, Tightening::UB ) ) );
            TS_ASSERT( entailedTightenings.exists( Tightening( f, -1, Tightening::LB ) ) );
            TS_ASSERT( entailedTightenings.exists( Tightening( f, -1, Tightening::UB ) ) );
            TS_ASSERT( entailedTightenings.exists( Tightening( b, 0, Tightening::UB ) ) );

            entailedTightenings.clear();

            sign.notifyLowerBound( b, 0 );
            sign.notifyUpperBound( b, 7 );
            sign.notifyLowerBound( f, -1 );
            sign.notifyUpperBound( f, 1 );

            sign.getEntailedTightenings( entailedTightenings );

            // positive phase - because of b
            TS_ASSERT_EQUALS( entailedTightenings.size(), 4U );
            TS_ASSERT( entailedTightenings.exists( Tightening( f, 1, Tightening::UB ) ) );
            TS_ASSERT( entailedTightenings.exists( Tightening( f, -1, Tightening::LB ) ) );
            TS_ASSERT( entailedTightenings.exists( Tightening( f, 1, Tightening::LB ) ) );
            TS_ASSERT( entailedTightenings.exists( Tightening( b, 0, Tightening::LB ) ) );

            entailedTightenings.clear();

            sign.notifyLowerBound( b, -5 );
            sign.notifyUpperBound( b, 5 );
            sign.notifyLowerBound( f, -0.5 );
            sign.notifyUpperBound( f, 1 );

            sign.getEntailedTightenings( entailedTightenings );

            // positive phase - because of f
            TS_ASSERT_EQUALS( entailedTightenings.size(), 4U );
            TS_ASSERT( entailedTightenings.exists( Tightening( f, 1, Tightening::UB ) ) );
            TS_ASSERT( entailedTightenings.exists( Tightening( f, -1, Tightening::LB ) ) );
            TS_ASSERT( entailedTightenings.exists( Tightening( f, 1, Tightening::LB ) ) );
            TS_ASSERT( entailedTightenings.exists( Tightening( b, 0, Tightening::LB ) ) );

            entailedTightenings.clear();

            unsigned b2 = 1;
            unsigned f2 = 4;

            InputQuery dontCare2;
            dontCare.setNumberOfVariables( 500 );

            SignConstraint sign2( b2, f2 );

            sign2.registerConstraintBoundTightener( &tightener );

            sign2.notifyLowerBound( b2, -1 );
            sign2.notifyUpperBound( b2, 1 );

            sign2.notifyLowerBound( f2, -1 );
            sign2.notifyUpperBound( f2, 1 );

            List<Tightening> entailedTightenings2;
            sign2.getEntailedTightenings( entailedTightenings2 );

            // no phase fixed - only 2 trivial tightening -1<=f, f<=1
            TS_ASSERT_EQUALS( entailedTightenings2.size(), 2U );
            TS_ASSERT( entailedTightenings2.exists( Tightening( f2, 1, Tightening::UB ) ) );
            TS_ASSERT( entailedTightenings2.exists( Tightening( f2, -1, Tightening::LB ) ) );

            entailedTightenings2.clear();

            // new case
            sign2.notifyUpperBound( b, 0 );

            sign2.getEntailedTightenings( entailedTightenings2 );

            // no phase fixed - only 2 trivial tightening -1<=f, f<=1
            TS_ASSERT_EQUALS( entailedTightenings2.size(), 2U );
            TS_ASSERT( entailedTightenings2.exists( Tightening( f2, 1, Tightening::UB ) ) );
            TS_ASSERT( entailedTightenings2.exists( Tightening( f2, -1, Tightening::LB ) ) );

            entailedTightenings2.clear();
        }

        {
            unsigned b = 1;
            unsigned f = 4;

            InputQuery dontCare;
            dontCare.setNumberOfVariables( 500 );

            SignConstraint sign( b, f );
            Context context;
            BoundManager boundManager( context );
            boundManager.initialize( 500 );
            sign.registerBoundManager( &boundManager );

            MockConstraintBoundTightener tightener;
            sign.registerConstraintBoundTightener( &tightener );

            context.push();

            TS_ASSERT_THROWS_NOTHING( sign.notifyLowerBound( b, -1 ) );
            TS_ASSERT_THROWS_NOTHING( sign.notifyUpperBound( b, 7 ) );

            TS_ASSERT_THROWS_NOTHING( sign.notifyLowerBound( f, -1 ) );
            TS_ASSERT_THROWS_NOTHING( sign.notifyUpperBound( f, 1 ) );

            List<Tightening> entailedTightenings;
            sign.getEntailedTightenings( entailedTightenings );

            // no phase fixed - only 2 trivial tightening -1<=f, f<=1
            TS_ASSERT_EQUALS( entailedTightenings.size(), 2U );
            TS_ASSERT( entailedTightenings.exists( Tightening( f, 1, Tightening::UB ) ) );
            TS_ASSERT( entailedTightenings.exists( Tightening( f, -1, Tightening::LB ) ) );

            entailedTightenings.clear();

            context.pop();
            context.push();

            TS_ASSERT_THROWS_NOTHING( sign.notifyLowerBound( b, -1 ) );
            // the most important test
            TS_ASSERT_THROWS_NOTHING( sign.notifyUpperBound( b, -0.5 ) );

            TS_ASSERT_THROWS_NOTHING( sign.notifyLowerBound( f, -1 ) );
            TS_ASSERT_THROWS_NOTHING( sign.notifyUpperBound( f, 1 ) );

            sign.getEntailedTightenings( entailedTightenings );

            // negative phase - because of b
            TS_ASSERT_EQUALS( entailedTightenings.size(), 4U );
            TS_ASSERT( entailedTightenings.exists( Tightening( f, 1, Tightening::UB ) ) );
            TS_ASSERT( entailedTightenings.exists( Tightening( f, -1, Tightening::LB ) ) );
            TS_ASSERT( entailedTightenings.exists( Tightening( f, -1, Tightening::UB ) ) );
            TS_ASSERT( entailedTightenings.exists( Tightening( b, 0, Tightening::UB ) ) );

            entailedTightenings.clear();
            context.pop();
            context.push();

            TS_ASSERT_THROWS_NOTHING( sign.notifyLowerBound( b, -1 ) );
            TS_ASSERT_THROWS_NOTHING( sign.notifyUpperBound( b, -0.5 ) );
            TS_ASSERT_THROWS_NOTHING( sign.notifyLowerBound( f, -1 ) );
            // the most important test
            TS_ASSERT_THROWS_NOTHING( sign.notifyUpperBound( f, 0.5 ) );

            sign.getEntailedTightenings( entailedTightenings );

            // negative phase - because of f
            TS_ASSERT_EQUALS( entailedTightenings.size(), 4U );
            TS_ASSERT( entailedTightenings.exists( Tightening( f, 1, Tightening::UB ) ) );
            TS_ASSERT( entailedTightenings.exists( Tightening( f, -1, Tightening::LB ) ) );
            TS_ASSERT( entailedTightenings.exists( Tightening( f, -1, Tightening::UB ) ) );
            TS_ASSERT( entailedTightenings.exists( Tightening( b, 0, Tightening::UB ) ) );

            entailedTightenings.clear();
            context.pop();
            context.push();

            TS_ASSERT_THROWS_NOTHING( sign.notifyLowerBound( b, 0 ) );
            TS_ASSERT_THROWS_NOTHING( sign.notifyUpperBound( b, 7 ) );
            TS_ASSERT_THROWS_NOTHING( sign.notifyLowerBound( f, -1 ) );
            TS_ASSERT_THROWS_NOTHING( sign.notifyUpperBound( f, 1 ) );

            sign.getEntailedTightenings( entailedTightenings );

            // positive phase - because of b
            TS_ASSERT_EQUALS( entailedTightenings.size(), 4U );
            TS_ASSERT( entailedTightenings.exists( Tightening( f, 1, Tightening::UB ) ) );
            TS_ASSERT( entailedTightenings.exists( Tightening( f, -1, Tightening::LB ) ) );
            TS_ASSERT( entailedTightenings.exists( Tightening( f, 1, Tightening::LB ) ) );
            TS_ASSERT( entailedTightenings.exists( Tightening( b, 0, Tightening::LB ) ) );

            entailedTightenings.clear();
            context.pop();
            context.push();

            sign.notifyLowerBound( b, -5 );
            sign.notifyUpperBound( b, 5 );
            sign.notifyLowerBound( f, -0.5 );
            sign.notifyUpperBound( f, 1 );

            sign.getEntailedTightenings( entailedTightenings );

            // positive phase - because of f
            TS_ASSERT_EQUALS( entailedTightenings.size(), 4U );
            TS_ASSERT( entailedTightenings.exists( Tightening( f, 1, Tightening::UB ) ) );
            TS_ASSERT( entailedTightenings.exists( Tightening( f, -1, Tightening::LB ) ) );
            TS_ASSERT( entailedTightenings.exists( Tightening( f, 1, Tightening::LB ) ) );
            TS_ASSERT( entailedTightenings.exists( Tightening( b, 0, Tightening::LB ) ) );

            entailedTightenings.clear();
            context.pop();
            context.push();

            unsigned b2 = 1;
            unsigned f2 = 4;

            InputQuery dontCare2;
            dontCare.setNumberOfVariables( 500 );
            BoundManager boundManager2( context );
            boundManager2.initialize( 500 );

            SignConstraint sign2( b2, f2 );
            sign2.registerBoundManager( &boundManager2 );

            sign2.registerConstraintBoundTightener( &tightener );

            sign2.notifyLowerBound( b2, -1 );
            sign2.notifyUpperBound( b2, 1 );

            sign2.notifyLowerBound( f2, -1 );
            sign2.notifyUpperBound( f2, 1 );

            List<Tightening> entailedTightenings2;
            sign2.getEntailedTightenings( entailedTightenings2 );

            // no phase fixed - only 2 trivial tightening -1<=f, f<=1
            TS_ASSERT_EQUALS( entailedTightenings2.size(), 2U );
            TS_ASSERT( entailedTightenings2.exists( Tightening( f2, 1, Tightening::UB ) ) );
            TS_ASSERT( entailedTightenings2.exists( Tightening( f2, -1, Tightening::LB ) ) );

            entailedTightenings2.clear();
            // context.pop(); Incremental test case, no pop
            context.push();

            // new case
            sign2.notifyUpperBound( b, 0 );

            sign2.getEntailedTightenings( entailedTightenings2 );

            // no phase fixed - only 2 trivial tightening -1<=f, f<=1
            TS_ASSERT_EQUALS( entailedTightenings2.size(), 2U );
            TS_ASSERT( entailedTightenings2.exists( Tightening( f2, 1, Tightening::UB ) ) );
            TS_ASSERT( entailedTightenings2.exists( Tightening( f2, -1, Tightening::LB ) ) );

            entailedTightenings2.clear();
            context.pop();
        }
    }
    SignConstraint prepareSign( unsigned b, unsigned f, IConstraintBoundTightener *tightener )
    {
        SignConstraint sign( b, f );

        sign.registerConstraintBoundTightener( tightener );

        InputQuery dontCare;

        sign.notifyLowerBound( b, -10 );
        sign.notifyUpperBound( b, 15 );

        sign.notifyLowerBound( f, -1 );
        sign.notifyUpperBound( f, 1 );

        sign.registerConstraintBoundTightener( tightener );

        return sign;
    }

    void test_notify_bounds()
    {
        {
            unsigned b = 1;
            unsigned f = 4;

            MockConstraintBoundTightener tightener;
            List<Tightening> tightenings;

            tightener.getConstraintTightenings( tightenings );

            SignConstraint sign = prepareSign( b, f, &tightener );

            sign.notifyLowerBound( b, -5 );
            sign.notifyUpperBound( b, 5 );

            {
                sign.notifyLowerBound( b, -5 );
                tightener.getConstraintTightenings( tightenings );
                TS_ASSERT( tightenings.empty() );

                sign.notifyLowerBound( b, -7 );
                tightener.getConstraintTightenings( tightenings );
                TS_ASSERT( tightenings.empty() );

                sign.notifyLowerBound( f, -3 );
                tightener.getConstraintTightenings( tightenings );
                TS_ASSERT( tightenings.empty() );

                sign.notifyUpperBound( b, 20 );
                tightener.getConstraintTightenings( tightenings );
                TS_ASSERT( tightenings.empty() );

                sign.notifyUpperBound( f, 23 );
                tightener.getConstraintTightenings( tightenings );
                TS_ASSERT( tightenings.empty() );

                sign.notifyLowerBound( f, -1 );
                tightener.getConstraintTightenings( tightenings );
                TS_ASSERT( tightenings.empty() );

                sign.notifyUpperBound( f, 1 );
                tightener.getConstraintTightenings( tightenings );
                TS_ASSERT( tightenings.empty() );

                // although higher lower bound - then bounds are reported only if phase is fixed!
                sign.notifyLowerBound( b, -2 );
                tightener.getConstraintTightenings( tightenings );
                TS_ASSERT( tightenings.empty() );
            }

            {
                // Tighter lower bound for b/f that is positive
                SignConstraint sign = prepareSign( b, f, &tightener );
                sign.notifyLowerBound( b, 1 );
                tightener.getConstraintTightenings( tightenings );
                TS_ASSERT_EQUALS( tightenings.size(), 1U );
                TS_ASSERT( tightenings.exists( Tightening( f, 1, Tightening::LB ) ) );

                sign.notifyUpperBound( f, -0.5 );
                tightener.getConstraintTightenings( tightenings );
                TS_ASSERT( tightenings.exists( Tightening( f, -1, Tightening::UB ) ) );
            }

            {
                // Tighter upper bound 0 for f
                SignConstraint sign = prepareSign( b, f, &tightener );
                sign.notifyUpperBound( f, 0 );
                tightener.getConstraintTightenings( tightenings );
                TS_ASSERT_EQUALS( tightenings.size(), 2U );
                TS_ASSERT( tightenings.exists( Tightening( b, 0, Tightening::UB ) ) );
                TS_ASSERT( tightenings.exists( Tightening( f, -1, Tightening::UB ) ) );
            }

            {
                // upper bound 0 for b is inconclusive - because for 0 its +1, for <0 its '-1'
                SignConstraint sign = prepareSign( b, f, &tightener );
                sign.notifyUpperBound( b, 0 );
                tightener.getConstraintTightenings( tightenings );
                TS_ASSERT( tightenings.empty() );
            }

            {
                // lower bound 0 for b is '+1'
                SignConstraint sign = prepareSign( b, f, &tightener );
                sign.notifyLowerBound( b, 0 );
                tightener.getConstraintTightenings( tightenings );
                TS_ASSERT_EQUALS( tightenings.size(), 1U );
                TS_ASSERT( tightenings.exists( Tightening( f, 1, Tightening::LB ) ) );
            }

            {
                // Tighter negative upper bound for b
                SignConstraint sign = prepareSign( b, f, &tightener );
                sign.notifyUpperBound( f, 0.5 );
                tightener.getConstraintTightenings( tightenings );
                TS_ASSERT_EQUALS( tightenings.size(), 2U );
                TS_ASSERT( tightenings.exists( Tightening( f, -1, Tightening::UB ) ) );
                TS_ASSERT( tightenings.exists( Tightening( b, 0, Tightening::UB ) ) );
            }
        }

        { // With Bound Manager
            unsigned b = 1;
            unsigned f = 4;

            MockConstraintBoundTightener tightener;
            List<Tightening> tightenings;

            tightener.getConstraintTightenings( tightenings );

            SignConstraint sign = prepareSign( b, f, &tightener );
            Context context;
            BoundManager boundManager( context );
            boundManager.initialize( 5 );
            sign.registerBoundManager( &boundManager );

            sign.notifyLowerBound( b, -5 );
            sign.notifyUpperBound( b, 5 );

            {
                sign.notifyLowerBound( b, -5 );
                tightener.getConstraintTightenings( tightenings );
                TS_ASSERT( tightenings.empty() );

                sign.notifyLowerBound( b, -7 );
                tightener.getConstraintTightenings( tightenings );
                TS_ASSERT( tightenings.empty() );

                sign.notifyLowerBound( f, -3 );
                tightener.getConstraintTightenings( tightenings );
                TS_ASSERT( tightenings.empty() );

                sign.notifyUpperBound( b, 20 );
                tightener.getConstraintTightenings( tightenings );
                TS_ASSERT( tightenings.empty() );

                sign.notifyUpperBound( f, 23 );
                tightener.getConstraintTightenings( tightenings );
                TS_ASSERT( tightenings.empty() );

                sign.notifyLowerBound( f, -1 );
                tightener.getConstraintTightenings( tightenings );
                TS_ASSERT( tightenings.empty() );

                sign.notifyUpperBound( f, 1 );
                tightener.getConstraintTightenings( tightenings );
                TS_ASSERT( tightenings.empty() );

                // although higher lower bound - then bounds are reported only if phase is fixed!
                sign.notifyLowerBound( b, -2 );
                tightener.getConstraintTightenings( tightenings );
                TS_ASSERT( tightenings.empty() );
            }

            {
                // Tighter lower bound for b/f that is positive
                SignConstraint sign = prepareSign( b, f, &tightener );
                sign.notifyLowerBound( b, 1 );
                tightener.getConstraintTightenings( tightenings );
                TS_ASSERT_EQUALS( tightenings.size(), 1U );
                TS_ASSERT( tightenings.exists( Tightening( f, 1, Tightening::LB ) ) );

                sign.notifyUpperBound( f, -0.5 );
                tightener.getConstraintTightenings( tightenings );
                TS_ASSERT( tightenings.exists( Tightening( f, -1, Tightening::UB ) ) );
            }

            {
                // Tighter upper bound 0 for f
                SignConstraint sign = prepareSign( b, f, &tightener );
                sign.notifyUpperBound( f, 0 );
                tightener.getConstraintTightenings( tightenings );
                TS_ASSERT_EQUALS( tightenings.size(), 2U );
                TS_ASSERT( tightenings.exists( Tightening( b, 0, Tightening::UB ) ) );
                TS_ASSERT( tightenings.exists( Tightening( f, -1, Tightening::UB ) ) );
            }

            {
                // upper bound 0 for b is inconclusive - because for 0 its +1, for <0 its '-1'
                SignConstraint sign = prepareSign( b, f, &tightener );
                sign.notifyUpperBound( b, 0 );
                tightener.getConstraintTightenings( tightenings );
                TS_ASSERT( tightenings.empty() );
            }

            {
                // lower bound 0 for b is '+1'
                SignConstraint sign = prepareSign( b, f, &tightener );
                sign.notifyLowerBound( b, 0 );
                tightener.getConstraintTightenings( tightenings );
                TS_ASSERT_EQUALS( tightenings.size(), 1U );
                TS_ASSERT( tightenings.exists( Tightening( f, 1, Tightening::LB ) ) );
            }

            {
                // Tighter negative upper bound for b
                SignConstraint sign = prepareSign( b, f, &tightener );
                sign.notifyUpperBound( f, 0.5 );
                tightener.getConstraintTightenings( tightenings );
                TS_ASSERT_EQUALS( tightenings.size(), 2U );
                TS_ASSERT( tightenings.exists( Tightening( f, -1, Tightening::UB ) ) );
                TS_ASSERT( tightenings.exists( Tightening( b, 0, Tightening::UB ) ) );
            }
        }
    }

    void test_serialize_and_unserialize()
    {
        unsigned b = 42;
        unsigned f = 7;

        SignConstraint originalSign( b, f );
        originalSign.notifyLowerBound( b, -10 );
        originalSign.notifyUpperBound( f, 3 );

        String originalSerialized = originalSign.serializeToString();
        SignConstraint recoveredSign( originalSerialized );

        TS_ASSERT_EQUALS( originalSign.serializeToString(),
                          recoveredSign.serializeToString() );
    }

    void test_polarity()
    {
        unsigned b = 1;
        unsigned f = 4;

        // b in [1, 2], polarity should be 1, and direction should be SIGN_PHASE_POSITIVE
        {
            SignConstraint sign( b, f );
            sign.notifyLowerBound( b, 1 );
            sign.notifyUpperBound( b, 2 );
            TS_ASSERT( sign.computePolarity() == 1 );

            sign.updateDirection();
            TS_ASSERT( sign.getDirection() == SIGN_PHASE_POSITIVE );
        }
        // b in [-2, 0], polarity should be -1, and direction should be SIGN_PHASE_NEGATIVE
        {
            SignConstraint sign( b, f );
            sign.notifyLowerBound( b, -2 );
            sign.notifyUpperBound( b, 0 );
            TS_ASSERT( sign.computePolarity() == -1 );

            sign.updateDirection();
            TS_ASSERT( sign.getDirection() == SIGN_PHASE_NEGATIVE );
        }
        // b in [-2, 2], polarity should be 0, the direction should be SIGN_PHASE_NEGATIVE,
        // the inactive case should be the first element of the returned list by
        // the getCaseSplits()
        {
            SignConstraint sign( b, f );
            sign.notifyLowerBound( b, -2 );
            sign.notifyUpperBound( b, 2 );
            TS_ASSERT( sign.computePolarity() == 0 );

            sign.updateDirection();
            TS_ASSERT( sign.getDirection() == SIGN_PHASE_POSITIVE );

            auto splits = sign.getCaseSplits();
            auto it = splits.begin();
            TS_ASSERT( isPositiveSplit( b, f, it ) );
        }
        // b in [-2, 3], polarity should be 0.2, the direction should be SIGN_PHASE_POSITIVE,
        // the active case should be the first element of the returned list by
        // the getCaseSplits()
        {
            SignConstraint sign( b, f );
            sign.notifyLowerBound( b, -2 );
            sign.notifyUpperBound( b, 3 );
            TS_ASSERT( sign.computePolarity() == 0.2 );

            sign.updateDirection();
            TS_ASSERT( sign.getDirection() == SIGN_PHASE_POSITIVE );

            auto splits = sign.getCaseSplits();
            auto it = splits.begin();
            TS_ASSERT( isPositiveSplit( b, f, it ) );
        }
    }

    void test_initialization_of_CDOs()
    {
        Context context;
        SignConstraint *sign1 = new SignConstraint( 4, 6 );

        TS_ASSERT_EQUALS( sign1->getContext(), static_cast<Context*>( nullptr ) );
        TS_ASSERT_EQUALS( sign1->getActiveStatusCDO(), static_cast<CDO<bool>*>( nullptr ) );
        TS_ASSERT_EQUALS( sign1->getPhaseStatusCDO(), static_cast<CDO<PhaseStatus>*>( nullptr ) );
        TS_ASSERT_EQUALS( sign1->getInfeasibleCasesCDList(), static_cast<CDList<PhaseStatus>*>( nullptr ) );
        TS_ASSERT_THROWS_NOTHING( sign1->initializeCDOs( &context ) );
        TS_ASSERT_EQUALS( sign1->getContext(), &context );
        TS_ASSERT_DIFFERS( sign1->getActiveStatusCDO(), static_cast<CDO<bool>*>( nullptr ) );
        TS_ASSERT_DIFFERS( sign1->getPhaseStatusCDO(), static_cast<CDO<PhaseStatus>*>( nullptr ) );
        TS_ASSERT_DIFFERS( sign1->getInfeasibleCasesCDList(), static_cast<CDList<PhaseStatus>*>( nullptr ) );

        bool active = false;
        TS_ASSERT_THROWS_NOTHING( active = sign1->isActive() );
        TS_ASSERT_EQUALS( active, true );

        bool phaseFixed = true;
        TS_ASSERT_THROWS_NOTHING( phaseFixed = sign1->phaseFixed() );
        TS_ASSERT_EQUALS( phaseFixed, PHASE_NOT_FIXED );
        TS_ASSERT_EQUALS( sign1->numFeasibleCases(), 2u );


        TS_ASSERT_THROWS_NOTHING( delete sign1 );
    }

    /*
     * Test Case functionality of SignConstraint
     * 1. Check that all cases are returned by SignConstraint::getAllCases
     * 2. Check that SignConstraint::getCaseSplit( case ) returns the correct case
     */
    void test_sign_get_cases()
    {
        SignConstraint sign( 4, 6 );

        List<PhaseStatus> cases = sign.getAllCases();

        TS_ASSERT_EQUALS( cases.size(), 2u );
        TS_ASSERT_EQUALS( cases.front(), SIGN_PHASE_NEGATIVE );
        TS_ASSERT_EQUALS( cases.back(), SIGN_PHASE_POSITIVE );

        List<PiecewiseLinearCaseSplit> splits = sign.getCaseSplits();
        TS_ASSERT_EQUALS( splits.size(), 2u );
        TS_ASSERT_EQUALS( splits.front(), sign.getCaseSplit( SIGN_PHASE_NEGATIVE ) );
        TS_ASSERT_EQUALS( splits.back(), sign.getCaseSplit( SIGN_PHASE_POSITIVE ) );
    }

    /*
      Test context-dependent Sign state behavior.
    */
    void test_sign_context_dependent_state()
    {
        Context context;
        unsigned b = 1;
        unsigned f = 4;

        TestSignConstraint sign( b, f );

        sign.initializeCDOs( &context );

        TS_ASSERT_EQUALS( sign.getPhaseStatus(), PHASE_NOT_FIXED );

        context.push();
        sign.notifyUpperBound( b, -1 );
        TS_ASSERT_EQUALS( sign.getPhaseStatus(), SIGN_PHASE_NEGATIVE );

        context.pop();
        TS_ASSERT_EQUALS( sign.getPhaseStatus(), PHASE_NOT_FIXED );
        context.push();

        sign.notifyLowerBound( b, 3 );
        TS_ASSERT_EQUALS( sign.getPhaseStatus(), SIGN_PHASE_POSITIVE );

        context.pop();
        TS_ASSERT_EQUALS( sign.getPhaseStatus(), PHASE_NOT_FIXED );
    }

<<<<<<< HEAD
    void test_get_cost_function_component()
    {
        /* Test the add cost function component methods */

        unsigned b = 0;
        unsigned f = 1;

        // The sign is fixed, do not add cost term.
        SignConstraint sign1 = SignConstraint( b, f );
        sign1.notifyLowerBound( b, 0.5 );
        sign1.notifyLowerBound( f, 1 );
        sign1.notifyUpperBound( b, 1 );
        sign1.notifyUpperBound( f, 1 );
        sign1.notifyVariableValue( b, 1.5 );
        sign1.notifyVariableValue( f, 2 );

        TS_ASSERT( sign1.phaseFixed() );
        LinearExpression cost1;
        TS_ASSERT_THROWS_NOTHING( sign1.getCostFunctionComponent( cost1, SIGN_PHASE_POSITIVE ) );
        TS_ASSERT_EQUALS( cost1._addends.size(), 0u );
        TS_ASSERT_EQUALS( cost1._constant, 0 );


        // The sign is not fixed and add active cost term
        SignConstraint sign2 = SignConstraint( b, f );
        LinearExpression cost2;
        sign2.notifyLowerBound( b, -1 );
        sign2.notifyLowerBound( f, -1 );
        sign2.notifyUpperBound( b, 2 );
        sign2.notifyUpperBound( f, 1 );
        sign2.notifyVariableValue( b, -1 );
        sign2.notifyVariableValue( f, 1 );
        TS_ASSERT( !sign2.phaseFixed() );
        TS_ASSERT_THROWS_NOTHING( sign2.getCostFunctionComponent( cost2, SIGN_PHASE_POSITIVE ) );
        TS_ASSERT_EQUALS( cost2._addends.size(), 1u );
        TS_ASSERT_EQUALS( cost2._addends[f], -1 );
        TS_ASSERT_EQUALS( cost2._constant, 1 );

        // The sign is not fixed and add inactive cost term
        SignConstraint sign3 = SignConstraint( b, f );
        LinearExpression cost3;
        sign3.notifyLowerBound( b, -1 );
        sign3.notifyLowerBound( f, -1 );
        sign3.notifyUpperBound( b, 2 );
        sign3.notifyUpperBound( f, 1 );
        sign3.notifyVariableValue( b, -1 );
        sign3.notifyVariableValue( f, 1 );
        TS_ASSERT( !sign3.phaseFixed() );
        TS_ASSERT_THROWS_NOTHING( sign3.getCostFunctionComponent( cost3, SIGN_PHASE_NEGATIVE ) );
        TS_ASSERT_EQUALS( cost3._addends.size(), 1u );
        TS_ASSERT_EQUALS( cost3._addends[f], 1 );
        TS_ASSERT_EQUALS( cost3._constant, 1 );

        // Add the cost term for another sign
        unsigned b2 = 2;
        unsigned f2 = 3;
        SignConstraint sign4 = SignConstraint( b2, f2 );
        sign4.notifyLowerBound( b2, -1 );
        sign4.notifyLowerBound( f2, -1 );
        sign4.notifyUpperBound( b2, 5 );
        sign4.notifyUpperBound( f2, 1 );
        sign4.notifyVariableValue( b2, -1 );
        sign4.notifyVariableValue( f2, 1 );

        TS_ASSERT( !sign4.phaseFixed() );
        TS_ASSERT_THROWS_NOTHING( sign4.getCostFunctionComponent( cost3, SIGN_PHASE_POSITIVE ) );
        TS_ASSERT_EQUALS( cost3._addends.size(), 2u );
        TS_ASSERT_EQUALS( cost3._addends[f], 1 );
        TS_ASSERT_EQUALS( cost3._addends[f2], -1 );
        TS_ASSERT_EQUALS( cost3._constant, 2 );

        TS_ASSERT_THROWS_NOTHING( sign4.getCostFunctionComponent( cost3, SIGN_PHASE_POSITIVE ) );
        TS_ASSERT_EQUALS( cost3._addends.size(), 2u );
        TS_ASSERT_EQUALS( cost3._addends[f], 1 );
        TS_ASSERT_EQUALS( cost3._addends[f2], -2 );
        TS_ASSERT_EQUALS( cost3._constant, 3 );
    }

    void test_get_phase_in_assignment()
    {
        unsigned b = 0;
        unsigned f = 1;

        SignConstraint sign = SignConstraint( b, f );
        sign.notifyVariableValue( b, 1.5 );
        sign.notifyVariableValue( f, 1 );

        Map<unsigned, double> assignment;
        assignment[0] = -1;
        TS_ASSERT_EQUALS( sign.getPhaseStatusInAssignment( assignment ),
                          SIGN_PHASE_NEGATIVE );

        assignment[0] = 15;
        TS_ASSERT_EQUALS( sign.getPhaseStatusInAssignment( assignment ),
                          SIGN_PHASE_POSITIVE );
=======
    void test_add_auxiliary_equations()
    {
        SignConstraint sign( 4, 6 );
        InputQuery query;

        query.setNumberOfVariables( 9 );

        sign.notifyLowerBound( 4, -10 );
        sign.notifyLowerBound( 6, -1 );

        sign.notifyUpperBound( 4, 10 );
        sign.notifyUpperBound( 6, 1 );

        query.setLowerBound( 4, -10 );
        query.setUpperBound( 4, 10 );
        query.setLowerBound( 6, -1 );
        query.setLowerBound( 6, 1 );

        TS_ASSERT_THROWS_NOTHING( sign.addAuxiliaryEquationsAfterPreprocessing
                                  ( query ) );

        const List<Equation> &equations( query.getEquations() );

        TS_ASSERT_EQUALS( equations.size(), 2U );
        TS_ASSERT_EQUALS( query.getNumberOfVariables(), 11U );

        unsigned auxUpper = 9;
        TS_ASSERT_EQUALS( query.getLowerBound( auxUpper ), 0 );
        TS_ASSERT_EQUALS( query.getUpperBound( auxUpper ), 4 );

        unsigned auxLower = 10;
        TS_ASSERT_EQUALS( query.getLowerBound( auxLower ), -4 );
        TS_ASSERT_EQUALS( query.getUpperBound( auxLower ), 0 );

        Equation eq = *equations.begin();

        TS_ASSERT_EQUALS( eq._addends.size(), 3U );

        eq.dump();
        auto it = eq._addends.begin();
        TS_ASSERT_EQUALS( *it, Equation::Addend( 1, 6 ) );
        ++it;
        TS_ASSERT_EQUALS( *it, Equation::Addend( -0.2, 4 ) );
        ++it;
        TS_ASSERT_EQUALS( *it, Equation::Addend( 1, auxUpper ) );

        TS_ASSERT_EQUALS( eq._scalar, 1 );

        eq = *(++ equations.begin());

        TS_ASSERT_EQUALS( eq._addends.size(), 3U );

        it = eq._addends.begin();
        TS_ASSERT_EQUALS( *it, Equation::Addend( 1, 6 ) );
        ++it;
        TS_ASSERT_EQUALS( *it, Equation::Addend( -0.2, 4 ) );
        ++it;
        TS_ASSERT_EQUALS( *it, Equation::Addend( 1, auxLower ) );
        TS_ASSERT_EQUALS( eq._scalar, -1 );
>>>>>>> 9d6298b0
    }
};<|MERGE_RESOLUTION|>--- conflicted
+++ resolved
@@ -1348,7 +1348,6 @@
         TS_ASSERT_EQUALS( sign.getPhaseStatus(), PHASE_NOT_FIXED );
     }
 
-<<<<<<< HEAD
     void test_get_cost_function_component()
     {
         /* Test the add cost function component methods */
@@ -1444,7 +1443,8 @@
         assignment[0] = 15;
         TS_ASSERT_EQUALS( sign.getPhaseStatusInAssignment( assignment ),
                           SIGN_PHASE_POSITIVE );
-=======
+    }
+
     void test_add_auxiliary_equations()
     {
         SignConstraint sign( 4, 6 );
@@ -1504,6 +1504,5 @@
         ++it;
         TS_ASSERT_EQUALS( *it, Equation::Addend( 1, auxLower ) );
         TS_ASSERT_EQUALS( eq._scalar, -1 );
->>>>>>> 9d6298b0
     }
 };