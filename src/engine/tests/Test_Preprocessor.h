/*********************                                                        */
/*! \file Test_Preprocessor.h
 ** \verbatim
 ** Top contributors (to current version):
 **   Guy Katz, Derek Huang, Shantanu Thakoor
 ** This file is part of the Marabou project.
 ** Copyright (c) 2017-2019 by the authors listed in the file AUTHORS
 ** in the top-level source directory) and their institutional affiliations.
 ** All rights reserved. See the file COPYING in the top-level source
 ** directory for licensing information.\endverbatim
 **
 ** \brief [[ Add one-line brief description here ]]
 **
 ** [[ Add lengthier description here ]]
 **/

#include <cxxtest/TestSuite.h>

#include "Engine.h"
#include "FloatUtils.h"
#include "InfeasibleQueryException.h"
#include "InputQuery.h"
#include "MaxConstraint.h"
#include "MockErrno.h"
#include "Preprocessor.h"
#include "ReluConstraint.h"
#include "MarabouError.h"

#include <string.h>

class MockForPreprocessor
{
public:
};

class PreprocessorTestSuite : public CxxTest::TestSuite
{
public:
	MockForPreprocessor *mock;

	void setUp()
	{
		TS_ASSERT( mock = new MockForPreprocessor );
	}

	void tearDown()
	{
		TS_ASSERT_THROWS_NOTHING( delete mock );
	}

	void test_tighten_equation_bounds()
	{
		InputQuery inputQuery;

        inputQuery.setNumberOfVariables( 4 );
        inputQuery.setLowerBound( 1, 0 );
        inputQuery.setUpperBound( 1, 1 );
        inputQuery.setLowerBound( 2, 2 );
        inputQuery.setUpperBound( 2, 3 );
        inputQuery.setLowerBound( 3, 0 );
        inputQuery.setUpperBound( 3, 0 );

        // x0 + x1 - x2 = 10
        Equation equation1;
        equation1.addAddend( 1, 0 );
        equation1.addAddend( 1, 1 );
        equation1.addAddend( -1, 2 );
        equation1.setScalar( 10 );
        inputQuery.addEquation( equation1 );

        InputQuery processed = Preprocessor().preprocess( inputQuery );

        // x0 = 10 - x1 + x2
        //
        // x0.lb = 10 - x1.ub + x2.lb = 10 - 1 + 2 = 11
        // x0.ub = 10 - x1.lb + x2.ub = 10 - 0 + 3 = 13
        //
        // x2 = -10 + x0 + x1
        //
        // x2.lb = -10 + x0.lb + x1.lb
        // x2.ub = -10 + x0.ub + x1.ub

        TS_ASSERT_EQUALS( processed.getLowerBound( 0 ), 11 );
        TS_ASSERT_EQUALS( processed.getUpperBound( 0 ), 13 );

        inputQuery.setLowerBound( 0, 0 );
        inputQuery.setUpperBound( 0, FloatUtils::infinity() );
        inputQuery.setLowerBound( 1, 0 );
        inputQuery.setUpperBound( 1, 1 );
        inputQuery.setLowerBound( 2, FloatUtils::negativeInfinity() );
        inputQuery.setUpperBound( 2, 3 );
        inputQuery.setLowerBound( 3, 0 );
        inputQuery.setUpperBound( 3, 0 );

        // x0.lb = 10 - x1.ub + x2.lb --> Unbounded
        // x0.ub = 10 - x1.lb + x2.ub = 10 - 0 + 3 = 13

        // x2.lb = -10 + x0.lb + x1.lb = -10 + 0 + 0 = -10
        // x2.ub = -10 + x0.ub + x1.ub = -10 + 13 + 1 = 4
        // 3 is a tighter bound than 4, keep 3 as the upper bound

        processed = Preprocessor().preprocess( inputQuery );

        TS_ASSERT_EQUALS( processed.getLowerBound( 0 ), 0 );
        TS_ASSERT_EQUALS( processed.getUpperBound( 0 ), 13 );
        TS_ASSERT_EQUALS( processed.getLowerBound( 2 ), -10 );
		TS_ASSERT_EQUALS( processed.getUpperBound( 2 ), 3 );

        inputQuery.setLowerBound( 0, FloatUtils::negativeInfinity() );
        inputQuery.setUpperBound( 0, 15 );
        inputQuery.setLowerBound( 1, 3 );
        inputQuery.setUpperBound( 1, 3 );
        inputQuery.setLowerBound( 2, 2 );
        inputQuery.setUpperBound( 2, FloatUtils::infinity() );
        inputQuery.setLowerBound( 3, 0 );
        inputQuery.setUpperBound( 3, 0 );

        // x0.lb = 10 - x1.ub + x2.lb = 10 - 3 + 2 = 9
        // x0.ub = 10 - x1.lb + x2.ub --> Unbounded

        // x2.lb = -10 + x0.lb + x1.lb = -10 + 9 + 3 = 2
        // x2.ub = -10 + x0.ub + x1.ub = -10 + 15 + 3 = 8

        processed = Preprocessor().preprocess( inputQuery, false );

        TS_ASSERT_EQUALS( processed.getLowerBound( 0 ), 9 );
        TS_ASSERT_EQUALS( processed.getUpperBound( 0 ), 15 );
        TS_ASSERT_EQUALS( processed.getLowerBound( 2 ), 2 );
        TS_ASSERT_EQUALS( processed.getUpperBound( 2 ), 8 );

        inputQuery.setLowerBound( 0, FloatUtils::negativeInfinity() );
        inputQuery.setUpperBound( 0, 15 );
        inputQuery.setLowerBound( 1, -3 );
        inputQuery.setUpperBound( 1, -2 );
        inputQuery.setLowerBound( 2, FloatUtils::negativeInfinity() );
        inputQuery.setUpperBound( 2, 6 );
        inputQuery.setLowerBound( 3, 0 );
        inputQuery.setUpperBound( 3, 0 );

        // x0.lb = 10 - x1.ub + x2.lb --> Unbounded
        // x0.ub = 10 - x1.lb + x2.ub = 10 - -3 + 6 = 19
        // 15 is a tighter bound, keep 15 as the upper bound

        // x2.lb = -10 + x0.lb + x1.lb = Unbounded
        // x2.ub = -10 + x0.ub + x1.ub = -10 + 15 -2 = 3

        processed = Preprocessor().preprocess( inputQuery, false );

        TS_ASSERT_EQUALS( processed.getLowerBound( 0 ), FloatUtils::negativeInfinity() );
        TS_ASSERT_EQUALS( processed.getUpperBound( 0 ), 15 );
        TS_ASSERT_EQUALS( processed.getLowerBound( 2 ), FloatUtils::negativeInfinity() );
        TS_ASSERT_EQUALS( processed.getUpperBound( 2 ), 3 );

        inputQuery.setLowerBound( 0, FloatUtils::negativeInfinity() );
        inputQuery.setUpperBound( 0, 5 );
        inputQuery.setLowerBound( 1, -3 );
        inputQuery.setUpperBound( 1, -2 );
        inputQuery.setLowerBound( 2, 0 );
        inputQuery.setUpperBound( 2, 6 );
        inputQuery.setLowerBound( 3, 0 );
        inputQuery.setUpperBound( 3, 0 );

        // x0.lb = 10 - x1.ub + x2.lb --> Unbounded
        // x0.ub = 10 - x1.lb + x2.ub = 10 - -3 + 6 = 19
        // 5 is a tighter bound, keep 5 as the upper bound

        // x2.lb = -10 + x0.lb + x1.lb = Unbounded
        // 0 is a tighter bound, keep 0 as the lower bound
        // x2.ub = -10 + x0.ub + x1.ub = -10 + 5 -2 = -7
        // x2 = [0, -7] -> throw error

        TS_ASSERT_THROWS( Preprocessor().preprocess( inputQuery ), const InfeasibleQueryException &e );

        InputQuery inputQuery2;
		inputQuery2.setNumberOfVariables( 5 );
        inputQuery2.setLowerBound( 1, 0 );
        inputQuery2.setUpperBound( 1, 1 );
        inputQuery2.setLowerBound( 2, 2 );
        inputQuery2.setUpperBound( 2, 3 );
        inputQuery2.setLowerBound( 3, 0 );
        inputQuery2.setUpperBound( 3, 0 );

        // 2 * x0 + x1 - x2 = 10
        //
        // x0 = 5 - 1/2 x1 + 1/2 x2
        //
        // x0.lb = 5 - 1/2 x1.ub + 1/2 x2.lb = 5 - 1/2 + 1 = 5.5
        // x0.ub = 5 - 1/2 x1.lb + 1/2 x2.ub = 5 - 0 + 1.5 = 6.5

        Equation equation2;
        equation2.addAddend( 2, 0 );
        equation2.addAddend( 1, 1 );
        equation2.addAddend( -1, 2 );
        equation2.setScalar( 10 );
        inputQuery2.addEquation( equation2 );

        processed = Preprocessor().preprocess( inputQuery2 );

        TS_ASSERT_EQUALS( processed.getLowerBound( 0 ), 5.5 );
        TS_ASSERT_EQUALS( processed.getUpperBound( 0 ), 6.5 );
	}

    void test_tighten_bounds_using_constraints()
    {
        InputQuery inputQuery;

        inputQuery.setNumberOfVariables( 17 );
        inputQuery.setLowerBound( 1, 0 );
        inputQuery.setUpperBound( 1, 10 );
        inputQuery.setLowerBound( 2, 5 );
        inputQuery.setUpperBound( 2, 13 );
        inputQuery.setUpperBound( 3, 10 );
        inputQuery.setLowerBound( 4, 4 );
        inputQuery.setLowerBound( 5, 0 );
        inputQuery.setUpperBound( 5, 1 );
        inputQuery.setLowerBound( 6, 0 );
        inputQuery.setUpperBound( 6, 2 );
        inputQuery.setLowerBound( 7, -1 );
        inputQuery.setUpperBound( 7, 0 );
        inputQuery.setLowerBound( 8, 0 );
        inputQuery.setUpperBound( 8, 2 );
        inputQuery.setLowerBound( 9, 0 );
        inputQuery.setUpperBound( 9, 1 );
        inputQuery.setLowerBound( 10, -1 );
        inputQuery.setUpperBound( 10, 0 );

        ReluConstraint *relu = new ReluConstraint( 0, 1 );
        MaxConstraint *max1 = new MaxConstraint( 2, Set<unsigned>( { 4, 3 } ) );
        MaxConstraint *max2 = new MaxConstraint( 5, Set<unsigned>( { 6, 7 } ) );
        MaxConstraint *max3 = new MaxConstraint( 8, Set<unsigned>( { 9, 10 } ) );

        relu->notifyLowerBound( 0, FloatUtils::negativeInfinity() );

        inputQuery.addPiecewiseLinearConstraint( relu );
        inputQuery.addPiecewiseLinearConstraint( max1 );
        inputQuery.addPiecewiseLinearConstraint( max2 );
        inputQuery.addPiecewiseLinearConstraint( max3 );

        InputQuery processed = Preprocessor().preprocess( inputQuery, false );

        // x1 = Relu( x0 ) = max( 0, x0 )
        // x1 \in [0, 10]
        // x0 \in [-inf, +inf]
        // x0.lb = -inf
        // x0.ub = 10
        TS_ASSERT( FloatUtils::areEqual( processed.getLowerBound( 1 ), 0 ) );
        TS_ASSERT( FloatUtils::areEqual( processed.getUpperBound( 1 ), 10 ) );

        TS_ASSERT( FloatUtils::areEqual( processed.getLowerBound( 0 ), FloatUtils::negativeInfinity() ) ); //
        TS_ASSERT( FloatUtils::areEqual( processed.getUpperBound( 0 ), 10 ) );

        // x2 = Max( x3, x4 )
        // x2 \in [5, 13]
        // x3 \in [-inf, 10]
        // x4 \in [4, inf]
        // x2.lb = 5
        // x2.ub = 13
        // x3.lb = -inf
        // x3.ub = 10
        // x4.lb = 4
        // x4.ub = 13
        TS_ASSERT( FloatUtils::areEqual( processed.getLowerBound( 2 ), 5 ) );
        TS_ASSERT( FloatUtils::areEqual( processed.getUpperBound( 2 ), 13 ) );
        TS_ASSERT( FloatUtils::areEqual( processed.getLowerBound( 3 ), FloatUtils::negativeInfinity() ) );
        TS_ASSERT( FloatUtils::areEqual( processed.getUpperBound( 3 ), 10 ) );
        TS_ASSERT( FloatUtils::areEqual( processed.getLowerBound( 4 ), 4 ) );
        TS_ASSERT( FloatUtils::areEqual( processed.getUpperBound( 4 ), 13 ) );

        // x5 = Max( x6, x7 )
        // x5 \in [0, 1]
        // x6 \in [0, 2]
        // x7 \in [-1, 0]
        // x5.lb = 0
        // x5.ub = 1
        // x6.lb = 0
        // x6.ub = 1
        TS_ASSERT( FloatUtils::areEqual( processed.getLowerBound( 5 ), 0 ) );
        TS_ASSERT( FloatUtils::areEqual( processed.getUpperBound( 5 ), 1 ) );
        TS_ASSERT( FloatUtils::areEqual( processed.getLowerBound( 6 ), 0 ) );
        TS_ASSERT( FloatUtils::areEqual( processed.getUpperBound( 6 ), 1 ) );
        TS_ASSERT( FloatUtils::areEqual( processed.getLowerBound( 7 ), -1 ) );
        TS_ASSERT( FloatUtils::areEqual( processed.getUpperBound( 7 ), 0 ) );

        // x8 = Max( x9, x10 )
        // x8 \in [0, 2]
        // x9 \in [0, 1]
        // x10 \in [-1, 0]
        // x8.lb = 0
        // x8.ub = 1
        TS_ASSERT( FloatUtils::areEqual( processed.getLowerBound( 8 ), 0 ) );
        TS_ASSERT( FloatUtils::areEqual( processed.getUpperBound( 8 ), 1 ) );
        TS_ASSERT( FloatUtils::areEqual( processed.getLowerBound( 9 ), 0 ) );
        TS_ASSERT( FloatUtils::areEqual( processed.getUpperBound( 9 ), 1 ) );
        TS_ASSERT( FloatUtils::areEqual( processed.getLowerBound( 10 ), -1 ) );
        TS_ASSERT( FloatUtils::areEqual( processed.getUpperBound( 10 ), 0 ) );
    }

	void test_tighten_bounds_using_equations_and_constraints()
	{
        InputQuery inputQuery;

        inputQuery.setNumberOfVariables( 7 );
        inputQuery.setLowerBound( 1, 0 );
        inputQuery.setUpperBound( 1, 1 );
        inputQuery.setLowerBound( 2, 2 );
        inputQuery.setUpperBound( 2, 3 );
        inputQuery.setLowerBound( 3, 0 );
        inputQuery.setUpperBound( 3, 0 );
        inputQuery.setLowerBound( 4, 5 );
        inputQuery.setUpperBound( 4, 7 );

        ReluConstraint *relu = new ReluConstraint( 0, 5 );
        MaxConstraint *max = new MaxConstraint( 6, Set<unsigned>( { 4, 0 } ) );
        inputQuery.addPiecewiseLinearConstraint( relu );
        inputQuery.addPiecewiseLinearConstraint( max );

        relu->notifyLowerBound( 0, FloatUtils::negativeInfinity() );

        // 2 * x0 + x1 - x2 = 10
        //
        // x0 = 5 - 1/2 x1 + 1/2 x2
        //
        // x0.lb = 5 - 1/2 x1.ub + 1/2 x2.lb = 5 - 1/2 + 1 = 5.5
        // x0.ub = 5 - 1/2 x1.lb + 1/2 x2.ub = 5 - 0 + 1.5 = 6.5
        //
        // x5 = Relu( 0, x0 )
        // x5.lb = 5.5
        // x5.ub = 6.5
        //
        // x6 = Max( x0, x4 )
        // x6.lb = 5.5
        // x6.ub = 7

        Equation equation;
        equation.addAddend( 2, 0 );
        equation.addAddend( 1, 1 );
        equation.addAddend( -1, 2 );
        equation.setScalar( 10 );
        inputQuery.addEquation( equation );

        InputQuery processed = Preprocessor().preprocess( inputQuery, false );

        TS_ASSERT( FloatUtils::areEqual( processed.getLowerBound( 0 ), 5.5 ) );
        TS_ASSERT( FloatUtils::areEqual( processed.getUpperBound( 0 ), 6.5 ) );
        TS_ASSERT( FloatUtils::areEqual( processed.getLowerBound( 5 ), 5.5 ) );
        TS_ASSERT( FloatUtils::areEqual( processed.getUpperBound( 5 ), 6.5 ) );
        TS_ASSERT( FloatUtils::areEqual( processed.getLowerBound( 6 ), 5.5 ) );
        TS_ASSERT( FloatUtils::areEqual( processed.getUpperBound( 6 ), 7 ) );
    }

	void test_variable_elimination()
	{
		InputQuery inputQuery;

        inputQuery.setNumberOfVariables( 10 );
		inputQuery.setLowerBound( 0, 1 );
		inputQuery.setUpperBound( 0, 1 );
        inputQuery.setLowerBound( 1, 0 );
        inputQuery.setUpperBound( 1, 5 );
        inputQuery.setLowerBound( 2, 2 );
        inputQuery.setUpperBound( 2, 3 );
		inputQuery.setLowerBound( 3, 5 );
		inputQuery.setUpperBound( 3, 5 );
		inputQuery.setLowerBound( 4, 0 );
		inputQuery.setUpperBound( 4, 10 );
		inputQuery.setLowerBound( 5, 0 );
		inputQuery.setUpperBound( 5, 10 );
		inputQuery.setLowerBound( 6, 5 );
		inputQuery.setUpperBound( 6, 5 );
		inputQuery.setLowerBound( 7, 0 );
		inputQuery.setUpperBound( 7, 9 );
		inputQuery.setLowerBound( 8, 0 );
		inputQuery.setUpperBound( 8, 9 );
		inputQuery.setLowerBound( 9, 0 );
		inputQuery.setUpperBound( 9, 9 );

        // x0 + x1 + x3 = 10
        Equation equation1;
        equation1.addAddend( 1, 0 );
        equation1.addAddend( 1, 1 );
        equation1.addAddend( 1, 3 );
        equation1.setScalar( 10 );
        inputQuery.addEquation( equation1 );

		// x2 + x3 = 6
		Equation equation2;
		equation2.addAddend( 1, 7 );
		equation2.addAddend( 1, 8 );
		equation2.setScalar( 12 );
		inputQuery.addEquation( equation2 );

		InputQuery processed = Preprocessor().preprocess( inputQuery, true );

		// Variables x0, x3 and x6 were fixed and should be eliminated.
        // Because of equation1 variable 1 should become fixed at 4 and be eliminated too.
		TS_ASSERT_EQUALS( processed.getNumberOfVariables(), 6U );

        // Equation 1 should have been eliminated
        TS_ASSERT_EQUALS( processed.getEquations().size(), 1U );

        // Check that equation 2 has been updated as needed
        Equation preprocessedEquation = *processed.getEquations().begin();
        List<Equation::Addend>::iterator addend = preprocessedEquation._addends.begin();
        TS_ASSERT_EQUALS( addend->_coefficient, 1.0 );
        TS_ASSERT_EQUALS( addend->_variable, 3U );
        ++addend;
        TS_ASSERT_EQUALS( addend->_coefficient, 1.0 );
        TS_ASSERT_EQUALS( addend->_variable, 4U );

        TS_ASSERT_EQUALS( preprocessedEquation._scalar, 12.0 );
	}

    void test_all_equations_become_equalities()
    {
        InputQuery inputQuery;

        inputQuery.setNumberOfVariables( 3 );
        inputQuery.setLowerBound( 0, 1 );
        inputQuery.setUpperBound( 0, 1 );
        inputQuery.setLowerBound( 1, 0 );
        inputQuery.setUpperBound( 1, 5 );
        inputQuery.setLowerBound( 2, 2 );
        inputQuery.setUpperBound( 2, 3 );

        // x0 + -3x1 + 4x2 >= 10
        Equation equation1( Equation::GE );
        equation1.addAddend( 1, 0 );
        equation1.addAddend( -3, 1 );
        equation1.addAddend( 4, 2 );
        equation1.setScalar( 10 );
        inputQuery.addEquation( equation1 );

        InputQuery processed = Preprocessor().preprocess( inputQuery, false );

        TS_ASSERT_EQUALS( processed.getNumberOfVariables(), 4U );

        Equation eq = processed.getEquations().front();

        TS_ASSERT_EQUALS( eq._type, Equation::EQ );
        TS_ASSERT_EQUALS( eq._scalar, 10.0 );

        TS_ASSERT_EQUALS( eq._addends.size(), 4U );

        auto it = eq._addends.begin();
        TS_ASSERT_EQUALS( it->_coefficient, 1 );
        TS_ASSERT_EQUALS( it->_variable, 0U );
        ++it;
        TS_ASSERT_EQUALS( it->_coefficient, -3 );
        TS_ASSERT_EQUALS( it->_variable, 1U );
        ++it;
        TS_ASSERT_EQUALS( it->_coefficient, 4 );
        TS_ASSERT_EQUALS( it->_variable, 2U );
        ++it;
        TS_ASSERT_EQUALS( it->_coefficient, 1 );
        TS_ASSERT_EQUALS( it->_variable, 3U );
    }

    void test_identical_variable_elimination()
    {
        InputQuery inputQuery;

        inputQuery.setNumberOfVariables( 4 );
        for ( unsigned i = 0; i < 4; ++i )
        {
            inputQuery.setLowerBound( i, -3 );
            inputQuery.setUpperBound( i, 5 );
        }

        // 2x0 - 2x1 = 0
        Equation equation1;
        equation1.addAddend(  2, 0 );
        equation1.addAddend( -2, 1 );
        equation1.setScalar( 0 );
        inputQuery.addEquation( equation1 );

        // x0 + x1 + x2 = 1
        Equation equation2;
        equation2.addAddend( 1, 0 );
        equation2.addAddend( 1, 1 );
        equation2.addAddend( 1, 2 );
        equation2.setScalar( 1 );
        inputQuery.addEquation( equation2 );

        ReluConstraint *relu1 = new ReluConstraint( 1, 3 );
        relu1->notifyLowerBound( 1, -3 );

        inputQuery.addPiecewiseLinearConstraint( relu1 );

        Preprocessor preprocessor;
        InputQuery processed = preprocessor.preprocess( inputQuery, true );

        if ( !GlobalConfiguration::PREPROCESSOR_PL_CONSTRAINTS_ADD_AUX_EQUATIONS )
        {
            TS_ASSERT_EQUALS( processed.getEquations().size(), 1U );
        }
        else
        {
            TS_ASSERT( processed.getEquations().size() > 1U );
        }

        // Check that equation has been updated as needed
        Equation preprocessedEquation = *processed.getEquations().begin();

        // Make sure that variable x0 has been merged into x1
        TS_ASSERT( preprocessor.variableIsMerged( 0 ) );
        TS_ASSERT_EQUALS( preprocessor.getMergedIndex( 0 ), 1U );

        TS_ASSERT_EQUALS( preprocessor.getNewIndex( 1 ), 0U );
        TS_ASSERT_EQUALS( preprocessor.getNewIndex( 2 ), 1U );
        TS_ASSERT_EQUALS( preprocessor.getNewIndex( 3 ), 2U );

        // Variables have been renamed, so we should have 2x0 + x1 (x0 is the new x1)
        List<Equation::Addend>::iterator addend = preprocessedEquation._addends.begin();
        TS_ASSERT_EQUALS( addend->_coefficient, 2.0 );
        TS_ASSERT_EQUALS( addend->_variable, 0U );
        ++addend;
        TS_ASSERT_EQUALS( addend->_coefficient, 1.0 );
        TS_ASSERT_EQUALS( addend->_variable, 1U );
        TS_ASSERT_EQUALS( preprocessedEquation._scalar, 1.0 );

        for ( const auto &plConstraint: processed.getPiecewiseLinearConstraints() )
        {
            TS_ASSERT( plConstraint->participatingVariable( 0 ));
            TS_ASSERT( plConstraint->participatingVariable( 2 ));
        }
    }

    void test_merge_and_fix_disjoint()
<<<<<<< HEAD
    /* { */
        /* TS_ASSERT( 1 ); */
    /* } */
    {
        printf("test_merge_and_fix_disjoint\n");
		InputQuery inputQuery;
        inputQuery.setNumberOfVariables( 20 );

        /* /1* Input *1/ */
        /* inputQuery.setLowerBound( 0, 0.1 ); */
        /* inputQuery.setUpperBound( 0, 0.1 ); */
        /* inputQuery.setLowerBound( 1, 0.2 ); */
        /* inputQuery.setUpperBound( 1, 0.2 ); */
=======
    {
		InputQuery inputQuery;
        inputQuery.setNumberOfVariables( 20 );

        /* Input */
        inputQuery.setLowerBound( 0, 0.1 );
        inputQuery.setUpperBound( 0, 0.1 );
        inputQuery.setLowerBound( 1, 0.2 );
        inputQuery.setUpperBound( 1, 0.2 );
>>>>>>> c0e29914
        inputQuery.setLowerBound( 2, 0.3 );
        inputQuery.setUpperBound( 2, 0.3 );
        inputQuery.setLowerBound( 3, 0.4 );
        inputQuery.setUpperBound( 3, 0.4 );

        // RNN cell 1
        inputQuery.setLowerBound( 4, 0 );
        inputQuery.setUpperBound( 4, 10 );
        inputQuery.setLowerBound( 5, 0 );
        inputQuery.setUpperBound( 5, 5000 );
        inputQuery.setLowerBound( 6, -5000 );
        inputQuery.setUpperBound( 6, 5000 );
        inputQuery.setLowerBound( 7, 0 );
        inputQuery.setUpperBound( 7, 5000 );

        // RNN cell 2
        inputQuery.setLowerBound( 8, 0 );
        inputQuery.setUpperBound( 8, 10 );
        inputQuery.setLowerBound( 9, 0 );
        inputQuery.setUpperBound( 9, 500000 );
<<<<<<< HEAD
        inputQuery.setLowerBound( 10, -5000 );
=======

        TS_ASSERT_THROWS_NOTHING( inputQuery.setLowerBound( 10, -5000 ) );

>>>>>>> c0e29914
        inputQuery.setUpperBound( 10, 500000 );
        inputQuery.setLowerBound( 11, 0 );
        inputQuery.setUpperBound( 11, 500000 );

        // RNN cell 3
        inputQuery.setLowerBound( 12, 0 );
        inputQuery.setUpperBound( 12, 10 );
        inputQuery.setLowerBound( 13, 0 );
        inputQuery.setUpperBound( 13, 500000 );
        inputQuery.setLowerBound( 14, -500000 );
        inputQuery.setUpperBound( 14, 500000 );
        inputQuery.setLowerBound( 15, 0 );
        inputQuery.setUpperBound( 15, 500000 );

        // RNN cell 4
        inputQuery.setLowerBound( 16, 0 );
        inputQuery.setUpperBound( 16, 10 );
        inputQuery.setLowerBound( 17, 0 );
        inputQuery.setUpperBound( 17, 500000 );
        inputQuery.setLowerBound( 18, -500000 );
        inputQuery.setUpperBound( 18, 500000 );
        inputQuery.setLowerBound( 19, 0 );
        inputQuery.setUpperBound( 19, 500000 );

        ReluConstraint *relu1 = new ReluConstraint( 6, 7 );
<<<<<<< HEAD
        relu1->notifyLowerBound( 6, FloatUtils::negativeInfinity() );
        ReluConstraint *relu2 = new ReluConstraint( 10, 11 );
        relu2->notifyLowerBound( 10, FloatUtils::negativeInfinity() );
        ReluConstraint *relu3 = new ReluConstraint( 14, 15 );
        relu3->notifyLowerBound( 14, FloatUtils::negativeInfinity() );
        ReluConstraint *relu4 = new ReluConstraint( 18, 19 );
        relu4->notifyLowerBound( 18, FloatUtils::negativeInfinity() );
=======
        relu1->notifyLowerBound( 6, -50000 );
        ReluConstraint *relu2 = new ReluConstraint( 10, 11 );
        relu2->notifyLowerBound( 10 , -50000 );
        ReluConstraint *relu3 = new ReluConstraint( 14, 15 );
        relu3->notifyLowerBound( 14 , -50000 );
        ReluConstraint *relu4 = new ReluConstraint( 18, 19 );
        relu4->notifyLowerBound( 18 , -50000 );
>>>>>>> c0e29914

        inputQuery.addPiecewiseLinearConstraint( relu1 );
        inputQuery.addPiecewiseLinearConstraint( relu2 );
        inputQuery.addPiecewiseLinearConstraint( relu3 );
        inputQuery.addPiecewiseLinearConstraint( relu4 );

        Equation equation1;
        equation1.addAddend( -0.03, 0 );
        equation1.addAddend( -1, 6 );
        inputQuery.addEquation( equation1 );

        Equation equation2;
        equation2.addAddend( -0.06, 0 );
        equation2.addAddend( -0.05, 1 );
        equation2.addAddend( -1, 10 );
        inputQuery.addEquation( equation2 );

        Equation equation3;
        equation3.addAddend( -0.01, 0 );
        equation3.addAddend( -1, 14 );
        inputQuery.addEquation( equation3 );

        Equation equation4;
        equation4.addAddend( -0.0006, 1 );
        equation4.addAddend( -1, 18 );
        inputQuery.addEquation( equation4 );

        Equation *eq_eq = new Equation();
        eq_eq->addAddend( 1, 4 );
        eq_eq->addAddend( -1, 8 );
        eq_eq->setScalar( 0 );
        inputQuery.addEquation( *eq_eq );
        delete eq_eq;

        eq_eq = new Equation();
        eq_eq->addAddend( 1, 4 );
        eq_eq->addAddend( -1, 12 );
        eq_eq->setScalar( 0 );
        inputQuery.addEquation( *eq_eq );
        delete eq_eq;

        eq_eq = new Equation();
        eq_eq->addAddend( 1, 8 );
        eq_eq->setScalar( 0 );
        inputQuery.addEquation( *eq_eq);
        delete eq_eq;

        eq_eq = new Equation();
        eq_eq->addAddend( 1, 16 );
        eq_eq->setScalar( 0 );
        inputQuery.addEquation( *eq_eq);
        delete eq_eq;

        eq_eq = new Equation();
        eq_eq->addAddend( 1, 5 );
        eq_eq->setScalar( 0 );
        inputQuery.addEquation( *eq_eq);
        delete eq_eq;

        eq_eq = new Equation();
        eq_eq->addAddend( 1, 9 );
        eq_eq->setScalar( 0 );
        inputQuery.addEquation( *eq_eq);
        delete eq_eq;

        eq_eq = new Equation();
        eq_eq->addAddend( 1, 13 );
        eq_eq->setScalar( 0 );
        inputQuery.addEquation( *eq_eq);
        delete eq_eq;

        eq_eq = new Equation();
        eq_eq->addAddend( 1, 17 );
        eq_eq->setScalar( 0 );
        inputQuery.addEquation( *eq_eq);
        delete eq_eq;

        InputQuery processed = Preprocessor().preprocess( inputQuery );
        TS_ASSERT_EQUALS( processed.getNumberOfVariables(), 0U );
<<<<<<< HEAD
=======
        processed.~InputQuery();
>>>>>>> c0e29914
    }

    void test_todo()
    {
        TS_TRACE( "In test_variable_elimination, test something about updated bounds and updated PL constraints" );
    }
};

//
// Local Variables:
// compile-command: "make -C ../../.. "
// tags-file-name: "../../../TAGS"
// c-basic-offset: 4
// End:
//<|MERGE_RESOLUTION|>--- conflicted
+++ resolved
@@ -526,21 +526,6 @@
     }
 
     void test_merge_and_fix_disjoint()
-<<<<<<< HEAD
-    /* { */
-        /* TS_ASSERT( 1 ); */
-    /* } */
-    {
-        printf("test_merge_and_fix_disjoint\n");
-		InputQuery inputQuery;
-        inputQuery.setNumberOfVariables( 20 );
-
-        /* /1* Input *1/ */
-        /* inputQuery.setLowerBound( 0, 0.1 ); */
-        /* inputQuery.setUpperBound( 0, 0.1 ); */
-        /* inputQuery.setLowerBound( 1, 0.2 ); */
-        /* inputQuery.setUpperBound( 1, 0.2 ); */
-=======
     {
 		InputQuery inputQuery;
         inputQuery.setNumberOfVariables( 20 );
@@ -550,7 +535,6 @@
         inputQuery.setUpperBound( 0, 0.1 );
         inputQuery.setLowerBound( 1, 0.2 );
         inputQuery.setUpperBound( 1, 0.2 );
->>>>>>> c0e29914
         inputQuery.setLowerBound( 2, 0.3 );
         inputQuery.setUpperBound( 2, 0.3 );
         inputQuery.setLowerBound( 3, 0.4 );
@@ -571,13 +555,7 @@
         inputQuery.setUpperBound( 8, 10 );
         inputQuery.setLowerBound( 9, 0 );
         inputQuery.setUpperBound( 9, 500000 );
-<<<<<<< HEAD
         inputQuery.setLowerBound( 10, -5000 );
-=======
-
-        TS_ASSERT_THROWS_NOTHING( inputQuery.setLowerBound( 10, -5000 ) );
-
->>>>>>> c0e29914
         inputQuery.setUpperBound( 10, 500000 );
         inputQuery.setLowerBound( 11, 0 );
         inputQuery.setUpperBound( 11, 500000 );
@@ -603,7 +581,6 @@
         inputQuery.setUpperBound( 19, 500000 );
 
         ReluConstraint *relu1 = new ReluConstraint( 6, 7 );
-<<<<<<< HEAD
         relu1->notifyLowerBound( 6, FloatUtils::negativeInfinity() );
         ReluConstraint *relu2 = new ReluConstraint( 10, 11 );
         relu2->notifyLowerBound( 10, FloatUtils::negativeInfinity() );
@@ -611,15 +588,6 @@
         relu3->notifyLowerBound( 14, FloatUtils::negativeInfinity() );
         ReluConstraint *relu4 = new ReluConstraint( 18, 19 );
         relu4->notifyLowerBound( 18, FloatUtils::negativeInfinity() );
-=======
-        relu1->notifyLowerBound( 6, -50000 );
-        ReluConstraint *relu2 = new ReluConstraint( 10, 11 );
-        relu2->notifyLowerBound( 10 , -50000 );
-        ReluConstraint *relu3 = new ReluConstraint( 14, 15 );
-        relu3->notifyLowerBound( 14 , -50000 );
-        ReluConstraint *relu4 = new ReluConstraint( 18, 19 );
-        relu4->notifyLowerBound( 18 , -50000 );
->>>>>>> c0e29914
 
         inputQuery.addPiecewiseLinearConstraint( relu1 );
         inputQuery.addPiecewiseLinearConstraint( relu2 );
@@ -699,10 +667,6 @@
 
         InputQuery processed = Preprocessor().preprocess( inputQuery );
         TS_ASSERT_EQUALS( processed.getNumberOfVariables(), 0U );
-<<<<<<< HEAD
-=======
-        processed.~InputQuery();
->>>>>>> c0e29914
     }
 
     void test_todo()
