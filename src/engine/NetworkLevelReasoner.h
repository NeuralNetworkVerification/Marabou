/*********************                                                        */
/*! \file NetworkLevelReasoner.h
 ** \verbatim
 ** Top contributors (to current version):
 **   Guy Katz
 ** This file is part of the Marabou project.
 ** Copyright (c) 2017-2019 by the authors listed in the file AUTHORS
 ** in the top-level source directory) and their institutional affiliations.
 ** All rights reserved. See the file COPYING in the top-level source
 ** directory for licensing information.\endverbatim
 **
 ** [[ Add lengthier description here ]]

**/

#ifndef __NetworkLevelReasoner_h__
#define __NetworkLevelReasoner_h__

#include "ITableau.h"
#include "Map.h"
#include "Tightening.h"

/*
  A class for performing operations that require knowledge of network
  level structure and topology.
*/

class NetworkLevelReasoner
{
public:
    struct Index
    {
        Index()
            : _layer( 0 )
            , _neuron( 0 )
        {
        }

        Index( unsigned layer, unsigned neuron )
            : _layer( layer )
            , _neuron( neuron )
        {
        }

        bool operator<( const Index &other ) const
        {
            if ( _layer < other._layer )
                return true;
            if ( _layer > other._layer )
                return false;

            return _neuron < other._neuron;
        }

        unsigned _layer;
        unsigned _neuron;
    };

    NetworkLevelReasoner();
    ~NetworkLevelReasoner();

    /*
      Interface methods for populating the network: settings its
      number of layers and the layer sizes, kinds of activation
      functions, weights and biases, etc.
    */
    enum ActivationFunction {
        ReLU = 0,
    };

    void setNumberOfLayers( unsigned numberOfLayers );
    void setLayerSize( unsigned layer, unsigned size );
    void setNeuronActivationFunction( unsigned layer, unsigned neuron, ActivationFunction activationFuction );
    void setWeight( unsigned sourceLayer, unsigned sourceNeuron, unsigned targetNeuron, double weight );
    void setBias( unsigned layer, unsigned neuron, double bias );

    /*
      A method that allocates all internal memory structures, based on
      the network's topology. Should be invoked after the layer sizes
      have been provided.
    */
    void allocateMemoryByTopology();

    /*
      Mapping from node indices to the variables representing their
      weighted sum values and activation result values.
    */
    void setWeightedSumVariable( unsigned layer, unsigned neuron, unsigned variable );
    unsigned getWeightedSumVariable( unsigned layer, unsigned neuron ) const;
    void setActivationResultVariable( unsigned layer, unsigned neuron, unsigned variable );
    unsigned getActivationResultVariable( unsigned layer, unsigned neuron ) const;
    const Map<Index, unsigned> &getIndexToWeightedSumVariable();
    const Map<Index, unsigned> &getIndexToActivationResultVariable();

    /*
      Mapping from node indices to the nodes' assignments, as computed
      by evaluate()
    */
    const Map<Index, double> &getIndexToWeightedSumAssignment();
    const Map<Index, double> &getIndexToActivationResultAssignment();

    /*
      Interface methods for performing operations on the network.
    */
    void evaluate( double *input, double *output );

    /*
      Duplicate the reasoner
    */
    void storeIntoOther( NetworkLevelReasoner &other ) const;

    /*
      Methods that are typically invoked by the preprocessor, to
      inform us of changes in variable indices or if a variable has
      been eliminated
    */
    void eliminateVariable( unsigned variable, double value );
    void updateVariableIndices( const Map<unsigned, unsigned> &oldIndexToNewIndex,
                                const Map<unsigned, unsigned> &mergedVariables );

    /*
      Bound propagation methods:

<<<<<<< HEAD
        - obtainInputBounds: obtain the current bounds on input variables
=======
        - obtainCurrentBounds: obtain the current bounds on all variables
>>>>>>> 34d26b47
          from the tableau.

        - Interval arithmetic: compute the bounds of a layer's neurons
          based on the concrete bounds of the previous layer.
<<<<<<< HEAD
    */

    void setTableau( const ITableau *tableau );
    void obtainInputBounds();
    void intervalArithmeticBoundPropagation();
=======

        - Symbolic: for each neuron in the network, we compute lower
          and upper bounds on the lower and upper bounds of the
          neuron. This bounds are expressed as linear combinations of
          the input neurons. Sometimes these bounds let us simplify
          expressions and obtain tighter bounds (e.g., if the upper
          bound on the upper bound of a ReLU node is negative, that
          ReLU is inactive and its output can be set to 0.

          Initialize should be called once, before the bound
          propagation is performed.
    */

    void setTableau( const ITableau *tableau );
    void obtainCurrentBounds();
    void intervalArithmeticBoundPropagation();
    void symbolicBoundPropagation();
>>>>>>> 34d26b47

    void getConstraintTightenings( List<Tightening> &tightenings ) const;

private:
    unsigned _numberOfLayers;
    Map<unsigned, unsigned> _layerSizes;
    Map<Index, ActivationFunction> _neuronToActivationFunction;
    double **_weights;
    double **_positiveWeights;
    double **_negativeWeights;
    Map<Index, double> _bias;

    unsigned _maxLayerSize;
    unsigned _inputLayerSize;

    double *_work1;
    double *_work2;

    const ITableau *_tableau;

    void freeMemoryIfNeeded();

    /*
      Mappings of indices to weighted sum and activation result variables
    */
    Map<Index, unsigned> _indexToWeightedSumVariable;
    Map<Index, unsigned> _indexToActivationResultVariable;
    Map<unsigned, Index> _weightedSumVariableToIndex;
    Map<unsigned, Index> _activationResultVariableToIndex;

    /*
      Store the assignment to all variables when evaluate() is called
    */
    Map<Index, double> _indexToWeightedSumAssignment;
    Map<Index, double> _indexToActivationResultAssignment;

    /*
<<<<<<< HEAD
      Work space for bound tightening.
=======
      Store eliminated variables
    */
    Map<Index, double> _eliminatedWeightedSumVariables;
    Map<Index, double> _eliminatedActivationResultVariables;

    /*
      Work space for bound tightening
>>>>>>> 34d26b47
    */
    double **_lowerBoundsWeightedSums;
    double **_upperBoundsWeightedSums;
    double **_lowerBoundsActivations;
    double **_upperBoundsActivations;
<<<<<<< HEAD
=======

    /*
      Work space for symbolic bound propagation
    */
    double *_currentLayerLowerBounds;
    double *_currentLayerUpperBounds;
    double *_currentLayerLowerBias;
    double *_currentLayerUpperBias;

    double *_previousLayerLowerBounds;
    double *_previousLayerUpperBounds;
    double *_previousLayerLowerBias;
    double *_previousLayerUpperBias;

    static void log( const String &message );
>>>>>>> 34d26b47
};

#endif // __NetworkLevelReasoner_h__

//
// Local Variables:
// compile-command: "make -C ../.. "
// tags-file-name: "../../TAGS"
// c-basic-offset: 4
// End:
//<|MERGE_RESOLUTION|>--- conflicted
+++ resolved
@@ -121,22 +121,11 @@
     /*
       Bound propagation methods:
 
-<<<<<<< HEAD
-        - obtainInputBounds: obtain the current bounds on input variables
-=======
         - obtainCurrentBounds: obtain the current bounds on all variables
->>>>>>> 34d26b47
           from the tableau.
 
         - Interval arithmetic: compute the bounds of a layer's neurons
           based on the concrete bounds of the previous layer.
-<<<<<<< HEAD
-    */
-
-    void setTableau( const ITableau *tableau );
-    void obtainInputBounds();
-    void intervalArithmeticBoundPropagation();
-=======
 
         - Symbolic: for each neuron in the network, we compute lower
           and upper bounds on the lower and upper bounds of the
@@ -154,7 +143,6 @@
     void obtainCurrentBounds();
     void intervalArithmeticBoundPropagation();
     void symbolicBoundPropagation();
->>>>>>> 34d26b47
 
     void getConstraintTightenings( List<Tightening> &tightenings ) const;
 
@@ -192,9 +180,6 @@
     Map<Index, double> _indexToActivationResultAssignment;
 
     /*
-<<<<<<< HEAD
-      Work space for bound tightening.
-=======
       Store eliminated variables
     */
     Map<Index, double> _eliminatedWeightedSumVariables;
@@ -202,14 +187,11 @@
 
     /*
       Work space for bound tightening
->>>>>>> 34d26b47
     */
     double **_lowerBoundsWeightedSums;
     double **_upperBoundsWeightedSums;
     double **_lowerBoundsActivations;
     double **_upperBoundsActivations;
-<<<<<<< HEAD
-=======
 
     /*
       Work space for symbolic bound propagation
@@ -225,7 +207,6 @@
     double *_previousLayerUpperBias;
 
     static void log( const String &message );
->>>>>>> 34d26b47
 };
 
 #endif // __NetworkLevelReasoner_h__
