--- conflicted
+++ resolved
@@ -225,25 +225,10 @@
     }
 
     /*
-<<<<<<< HEAD
-      Return true if and only if this piecewise linear constraint supports
-      the polarity metric
-    */
-    virtual bool supportPolarity() const
-    {
-        return false;
-    }
-
-    /*
-      Update the preferred direction to take first when branching on this PLConstraint
+      Update the preferred direction to take first when splitting on this PLConstraint
     */
     virtual void updateDirection()
     {
-=======
-      Update the preferred direction to take first when splitting on this PLConstraint
-    */
-    virtual void updateDirection()
-    {
     }
 
     double getScore() const
@@ -275,7 +260,6 @@
     double getUpperBound( unsigned i ) const
     {
         return _upperBounds[i];
->>>>>>> f36ffe07
     }
 
 protected:
