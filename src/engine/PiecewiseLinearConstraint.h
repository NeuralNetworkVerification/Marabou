--- conflicted
+++ resolved
@@ -264,10 +264,7 @@
 
 protected:
     bool _constraintActive;
-<<<<<<< HEAD
-=======
     PhaseStatus _phaseStatus;
->>>>>>> f7eb652d
     Map<unsigned, double> _assignment;
     Map<unsigned, double> _lowerBounds;
     Map<unsigned, double> _upperBounds;
