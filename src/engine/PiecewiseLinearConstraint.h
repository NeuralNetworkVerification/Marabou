--- conflicted
+++ resolved
@@ -208,7 +208,6 @@
         return false;
     }
 
-<<<<<<< HEAD
     /*
       Return true if and only if this piecewise linear constraint supports
       the polarity metric
@@ -235,17 +234,19 @@
     void setScore( double score )
     {
         _score = score;
-=======
+    }
+
+    /*
+      Retrieve the current lower and upper bounds
+    */
     double get_lower_bound(int i)
     {
         return _lowerBounds[i];
     }
 
-
     double get_upper_bound(int i)
     {
         return _upperBounds[i];
->>>>>>> 9332e166
     }
 
 protected:
