/*********************                                                        */
/*! \file SmtCore.h
 ** \verbatim
 ** Top contributors (to current version):
 **   Guy Katz, Parth Shah
 ** This file is part of the Marabou project.
 ** Copyright (c) 2017-2019 by the authors listed in the file AUTHORS
 ** in the top-level source directory) and their institutional affiliations.
 ** All rights reserved. See the file COPYING in the top-level source
 ** directory for licensing information.\endverbatim
 **
 ** [[ Add lengthier description here ]]

**/

#ifndef __SmtCore_h__
#define __SmtCore_h__

#include "PiecewiseLinearCaseSplit.h"
#include "PiecewiseLinearConstraint.h"
#include "Stack.h"
#include "Statistics.h"

class EngineState;
class IEngine;
class String;

class SmtCore
{
public:
    SmtCore( IEngine *engine );
    ~SmtCore();

    /*
<<<<<<< HEAD
      Clear the stack
=======
      Clear the stack.
>>>>>>> aa772b6d
    */
    void freeMemory();

    /*
      Inform the SMT core that a PL constraint is violated.
    */
    void reportViolatedConstraint( PiecewiseLinearConstraint *constraint );

    /*
      Get the number of times a specific PL constraint has been reported as
      violated.
    */
    unsigned getViolationCounts( PiecewiseLinearConstraint* constraint ) const;

    /*
      Reset all reported violation counts.
    */
    void resetReportedViolations();

    /*
      Returns true iff the SMT core wants to perform a case split.
    */
    bool needToSplit() const;

    /*
      Perform the split according to the constraint marked for
      splitting. Update bounds, add equations and update the stack.
    */
    void performSplit();

    /*
      Pop an old split from the stack, and perform a new split as
      needed. Return true if successful, false if the stack is empty.
    */
    bool popSplit();

    /*
      The current stack depth.
    */
    unsigned getStackDepth() const;

    /*
      Let the smt core know of an implied valid case split that was discovered.
    */
    void recordImpliedValidSplit( PiecewiseLinearCaseSplit &validSplit );

    /*
      Return a list of all splits performed so far, both SMT-originating and valid ones,
      in the correct order.
    */
    void allSplitsSoFar( List<PiecewiseLinearCaseSplit> &result ) const;

    /*
      Have the SMT core start reporting statistics.
    */
    void setStatistics( Statistics *statistics );

    /*
      Have the SMT core choose, among a set of violated PL constraints, which
      constraint should be repaired (without splitting)
    */
    PiecewiseLinearConstraint *chooseViolatedConstraintForFixing( List<PiecewiseLinearConstraint *> &_violatedPlConstraints ) const;

    /*
      For debugging purposes only - store a correct possible solution
    */
    void storeDebuggingSolution( const Map<unsigned, double> &debuggingSolution );
    bool checkSkewFromDebuggingSolution();
    bool splitAllowsStoredSolution( const PiecewiseLinearCaseSplit &split, String &error ) const;

private:
    /*
      A stack entry consists of the engine state before the split,
      the active split, the alternative splits (in case of backtrack),
      and also any implied splits that were discovered subsequently.
    */
    struct StackEntry
    {
    public:
        PiecewiseLinearCaseSplit _activeSplit;
        List<PiecewiseLinearCaseSplit> _impliedValidSplits;
        List<PiecewiseLinearCaseSplit> _alternativeSplits;
        EngineState *_engineState;
    };

    /*
      Valid splits that were implied by level 0 of the stack.
    */
    List<PiecewiseLinearCaseSplit> _impliedValidSplitsAtRoot;

    /*
      Collect and print various statistics.
    */
    Statistics *_statistics;

    /*
      The case-split stack.
    */
    List<StackEntry *> _stack;

    /*
      The engine.
    */
    IEngine *_engine;

    /*
      Do we need to perform a split and on which constraint.
    */
    bool _needToSplit;
    PiecewiseLinearConstraint *_constraintForSplitting;

    /*
      Count how many times each constraint has been violated.
    */
    Map<PiecewiseLinearConstraint *, unsigned> _constraintToViolationCount;

    static void log( const String &message );

    /*
      For debugging purposes only
    */
    Map<unsigned, double> _debuggingSolution;

    /*
      A unique ID allocated to every state that is stored, for
      debugging purposes.
    */
    unsigned _stateId;
};

#endif // __SmtCore_h__

//
// Local Variables:
// compile-command: "make -C ../.. "
// tags-file-name: "../../TAGS"
// c-basic-offset: 4
// End:
//<|MERGE_RESOLUTION|>--- conflicted
+++ resolved
@@ -32,11 +32,7 @@
     ~SmtCore();
 
     /*
-<<<<<<< HEAD
-      Clear the stack
-=======
       Clear the stack.
->>>>>>> aa772b6d
     */
     void freeMemory();
 
