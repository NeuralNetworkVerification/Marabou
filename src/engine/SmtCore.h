--- conflicted
+++ resolved
@@ -110,7 +110,6 @@
     bool splitAllowsStoredSolution( const PiecewiseLinearCaseSplit &split, String &error ) const;
 
     /*
-<<<<<<< HEAD
       Replay a stackEntry
     */
     void replayStackEntry( StackEntry *stackEntry );
@@ -119,13 +118,13 @@
       Store the stack of the timed-out query
     */
     void storeSmtState( SmtState &smtState );
-=======
+
+    /*
       Valid splits that were implied by level 0 of the stack.
     */
     List<PiecewiseLinearCaseSplit> _impliedValidSplitsAtRoot;
 
     Map<unsigned, unsigned> _impliedIdToPhaseAtRoot;
->>>>>>> 4e80aa84
 
 private:
     /*
