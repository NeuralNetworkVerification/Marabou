/*********************                                                        */
/*! \file BoundManager.cpp
 ** \verbatim
 ** Top contributors (to current version):
 **   Haoze Wu, Aleksandar Zeljic
 ** This file is part of the Marabou project.
 ** Copyright (c) 2017-2019 by the authors listed in the file AUTHORS
 ** in the top-level source directory) and their institutional affiliations.
 ** All rights reserved. See the file COPYING in the top-level source
 ** directory for licensing information.\endverbatim
 **
 ** [[ Add lengthier description here ]]

**/

#include "BoundManager.h"

#include "Debug.h"
#include "FloatUtils.h"
#include "InfeasibleQueryException.h"
#include "Tableau.h"
#include "Tightening.h"
#include "MarabouError.h"

using namespace CVC4::context;

BoundManager::BoundManager( Context &context )
    : _context( context )
    , _size( 0 )
    , _allocated( 0 )
    , _tableau( nullptr )
    , _rowBoundTightener( nullptr )
    , _engine( nullptr )
    , _consistentBounds( &_context )
    , _firstInconsistentTightening( 0, 0.0, Tightening::LB )
    , _lowerBounds( nullptr )
    , _upperBounds( nullptr )
    , _boundExplainer( nullptr )
{
    _consistentBounds = true;
};

BoundManager::~BoundManager()
{
    if ( _lowerBounds )
    {
        delete[] _lowerBounds;
        _lowerBounds = nullptr;
    }

    if ( _upperBounds )
    {
        delete[] _upperBounds;
        _upperBounds = nullptr;
    }

    for ( unsigned i = 0; i < _size; ++i )
    {
        _storedLowerBounds[i]->deleteSelf();
        _storedUpperBounds[i]->deleteSelf();
        _tightenedLower[i]->deleteSelf();
        _tightenedUpper[i]->deleteSelf();
    }

    if ( _boundExplainer )
    {
        delete _boundExplainer;
        _boundExplainer = NULL;
    }
};

void BoundManager::initialize( unsigned numberOfVariables )
{
    ASSERT( _size == 0 );

    allocateLocalBounds( numberOfVariables );

    for ( unsigned i = 0; i < numberOfVariables; ++i )
        registerNewVariable();

    ASSERT( _size == numberOfVariables );
    ASSERT( _allocated == numberOfVariables );
}

void BoundManager::allocateLocalBounds( unsigned size )
{
    _lowerBounds = new double[size];
    if ( !_lowerBounds )
        throw MarabouError( MarabouError::ALLOCATION_FAILED, "BoundManager::lowerBounds" );
    std::fill_n( _lowerBounds, size, FloatUtils::negativeInfinity() );

    _upperBounds = new double[size];
    if ( !_upperBounds )
        throw MarabouError( MarabouError::ALLOCATION_FAILED, "BoundManager::upperBounds" );
    std::fill_n( _upperBounds, size, FloatUtils::infinity() );
    _allocated = size;

    if ( _tableau )
      _tableau->setBoundsPointers( _lowerBounds, _upperBounds );

    if ( _rowBoundTightener )
      _rowBoundTightener->setBoundsPointers( _lowerBounds, _upperBounds );
}

unsigned BoundManager::registerNewVariable()
{
    ASSERT( _size == _storedLowerBounds.size() );
    ASSERT( _size == _storedUpperBounds.size() );
    ASSERT( _size == _tightenedLower.size() );
    ASSERT( _size == _tightenedUpper.size() );

    unsigned newVar = _size++;

    if ( _allocated < _size )
    {
      double * oldLowerBounds = _upperBounds;
      double * oldUpperBounds = _lowerBounds;

      allocateLocalBounds( 2*_allocated );
      std::memcpy( _lowerBounds, oldLowerBounds, _allocated );
      std::memcpy( _upperBounds, oldUpperBounds, _allocated );
      _allocated *= 2;

      delete[] oldLowerBounds;
      delete[] oldUpperBounds;
    }

    _storedLowerBounds.append( new ( true ) CDO<double>( &_context ) );
    _storedUpperBounds.append( new ( true ) CDO<double>( &_context ) );
    _tightenedLower.append( new ( true ) CDO<bool>( &_context ) );
    _tightenedUpper.append( new ( true ) CDO<bool>( &_context ) );

    *_storedLowerBounds[newVar] = FloatUtils::negativeInfinity();
    *_storedUpperBounds[newVar] = FloatUtils::infinity();
    *_tightenedLower[newVar] = false;
    *_tightenedUpper[newVar] = false;

    return newVar;
}

unsigned BoundManager::getNumberOfVariables() const
{
    return _size;
}

bool BoundManager::tightenLowerBound( unsigned variable, double value )
{
    bool tightened = setLowerBound( variable, value );
    if ( tightened && _tableau != nullptr )
        _tableau->updateVariableToComplyWithLowerBoundUpdate( variable, value );
    return tightened;
}

bool BoundManager::tightenUpperBound( unsigned variable, double value )
{
    bool tightened = setUpperBound( variable, value );
    if ( tightened && _tableau != nullptr )
        _tableau->updateVariableToComplyWithUpperBoundUpdate( variable, value );
    return tightened;
}

void BoundManager::recordInconsistentBound( unsigned variable, double value, Tightening::BoundType type )
{
  if ( _consistentBounds )
  {
    _consistentBounds = false;
    _firstInconsistentTightening = Tightening( variable, value, type );
  }
}

bool BoundManager::setLowerBound( unsigned variable, double value )
{
    ASSERT( variable < _size );
    if ( value > _lowerBounds[variable] )
    {
        _lowerBounds[variable] = value;
        *_tightenedLower[variable] = true;
        if ( !consistentBounds( variable ) )
            recordInconsistentBound( variable, value, Tightening::LB );
        return true;
    }
    return false;
}


bool BoundManager::setUpperBound( unsigned variable, double value )
{
    ASSERT( variable < _size );
    if ( value < _upperBounds[variable] )
    {
        _upperBounds[variable] = value;
        *_tightenedUpper[variable] = true;
        if ( !consistentBounds( variable ) )
          recordInconsistentBound( variable, value, Tightening::UB );
        return true;
    }
    return false;
}

double BoundManager::getLowerBound( unsigned variable ) const
{
    ASSERT( variable < _size );
    return _lowerBounds[variable];
}

double BoundManager::getUpperBound( unsigned variable ) const
{
    ASSERT( variable < _size );
    return _upperBounds[variable];
}

const double * BoundManager::getLowerBounds() const
{
    return _lowerBounds;
}

const double * BoundManager::getUpperBounds() const
{
    return _upperBounds;
}

void BoundManager::storeLocalBounds()
{
    for ( unsigned i = 0; i < _size; ++i )
    {
      *_storedLowerBounds[i]=_lowerBounds[i];
      *_storedUpperBounds[i]=_upperBounds[i];
    }
}

void BoundManager::restoreLocalBounds()
{
    for ( unsigned i = 0; i < _size; ++i )
    {
      _lowerBounds[i]=*_storedLowerBounds[i];
      _upperBounds[i]=*_storedUpperBounds[i];
    }
}

void BoundManager::getTightenings( List<Tightening> &tightenings )
{
    for ( unsigned i = 0; i < _size; ++i )
    {
        if ( *_tightenedLower[i] )
        {
            tightenings.append( Tightening( i, _lowerBounds[i], Tightening::LB ) );
            *_tightenedLower[i] = false;
        }

        if ( *_tightenedUpper[i] )
        {
            tightenings.append( Tightening( i, _upperBounds[i], Tightening::UB ) );
            *_tightenedUpper[i] = false;
        }
    }
}

void BoundManager::clearTightenings()
{
    for ( unsigned i = 0; i < _size; ++i )
    {
      *_tightenedLower[i]=false;
      *_tightenedUpper[i]=false;
    }
}

void BoundManager::propagateTightenings()
{
    for ( unsigned i = 0; i < _size; ++i )
    {
      if ( *_tightenedLower[i] )
      {
        _tableau->notifyLowerBound( i, getLowerBound( i ) );
        *_tightenedLower[i] = false;
      }

      if ( *_tightenedUpper[i] )
      {
        _tableau->notifyUpperBound( i, getUpperBound( i ) );
        *_tightenedUpper[i] = false;
      }
    }
}

bool BoundManager::consistentBounds() const
{
    return _consistentBounds;
}

bool BoundManager::consistentBounds( unsigned variable ) const
{
    ASSERT( variable < _size );
    return FloatUtils::gte( getUpperBound( variable ), getLowerBound( variable ) );
}

void BoundManager::registerTableau( ITableau *ptrTableau )
{
    ASSERT( _tableau == nullptr );
    _tableau = ptrTableau;
}

void BoundManager::registerRowBoundTightener( IRowBoundTightener *ptrRowBoundTightener )
{
    ASSERT( _rowBoundTightener == nullptr );
    _rowBoundTightener = ptrRowBoundTightener;
}

const SparseUnsortedList &BoundManager::getExplanation( unsigned variable, bool isUpper ) const
{
    ASSERT( _engine->shouldProduceProofs() && variable < _size );
    return _boundExplainer->getExplanation( variable, isUpper );
}

bool BoundManager::tightenLowerBound( unsigned variable, double value, const TableauRow &row )
{
    bool tightened = setLowerBound( variable, value );

    if ( tightened )
    {
        if ( _engine->shouldProduceProofs() )
            _boundExplainer->updateBoundExplanation( row, BoundType::LOWER, variable );

        if ( _tableau != nullptr )
            _tableau->updateVariableToComplyWithLowerBoundUpdate( variable, value );
    }
    return tightened;
}

bool BoundManager::tightenUpperBound( unsigned variable, double value, const TableauRow &row )
{
    bool tightened = setUpperBound( variable, value );

    if ( tightened )
    {
        if ( _engine->shouldProduceProofs() )
            _boundExplainer->updateBoundExplanation( row, BoundType::UPPER, variable );

        if ( _tableau != nullptr )
            _tableau->updateVariableToComplyWithUpperBoundUpdate( variable, value );
    }
    return tightened;
}

bool BoundManager::tightenLowerBound( unsigned variable, double value, const SparseUnsortedList &row )
{
    bool tightened = setLowerBound( variable, value );

    if ( tightened )
    {
        if ( _engine->shouldProduceProofs() )
            _boundExplainer->updateBoundExplanationSparse( row, BoundType::LOWER, variable );

        if ( _tableau != nullptr )
            _tableau->updateVariableToComplyWithLowerBoundUpdate( variable, value );
    }
    return tightened;
}

bool BoundManager::tightenUpperBound( unsigned variable, double value, const SparseUnsortedList &row )
{
    bool tightened = setUpperBound( variable, value );

    if ( tightened )
    {
        if ( _engine->shouldProduceProofs() )
            _boundExplainer->updateBoundExplanationSparse( row, BoundType::UPPER, variable );

        if ( _tableau != nullptr )
            _tableau->updateVariableToComplyWithUpperBoundUpdate( variable, value );
    }

    return tightened;
}

void BoundManager::resetExplanation( const unsigned var, const bool isUpper ) const
{
    _boundExplainer->resetExplanation( var, isUpper );
}

void BoundManager::setExplanation( const SparseUnsortedList &explanation, unsigned var, bool isUpper ) const
{
    _boundExplainer->setExplanation( explanation, var, isUpper );
}

const BoundExplainer *BoundManager::getBoundExplainer() const
{
    return _boundExplainer;
}

void BoundManager::copyBoundExplainerContent( const BoundExplainer *boundsExplainer )
{
    *_boundExplainer = *boundsExplainer;
}

void BoundManager::updateBoundExplanation( const TableauRow &row, bool isUpper, unsigned var )
{
    _boundExplainer->updateBoundExplanation( row, isUpper, var );
}

void BoundManager::updateBoundExplanationSparse( const SparseUnsortedList &row, bool isUpper, unsigned var )
{
    _boundExplainer->updateBoundExplanationSparse( row, isUpper, var );
}

bool BoundManager::addLemmaExplanationAndTightenBound( unsigned var, double value, BoundType affectedVarBound,
                                                      const List<unsigned> &causingVars, BoundType causingVarBound,
                                                      PiecewiseLinearFunctionType constraintType )
{
    if ( !shouldProduceProofs() )
        return false;

    ASSERT( var < _tableau->getN() );

    // Register new ground bound, update certificate, and reset explanation
<<<<<<< HEAD
    Vector<SparseUnsortedList> allExplanations( 0 );
=======
    Vector<double> explanation( 0 );
    Vector<Vector<double>> allExplanations( 0 );
>>>>>>> 83499499

    bool tightened = affectedVarBound == BoundType::UPPER ? tightenUpperBound( var, value ) : tightenLowerBound( var, value );

    if ( tightened )
    {
        if ( constraintType == RELU || constraintType == SIGN )
        {
            ASSERT( causingVars.size() == 1 );
<<<<<<< HEAD
            allExplanations.append( getExplanation( causingVars.front(), causingVarBound ) );
=======
            getExplanation( causingVars.front(), causingVarBound, explanation );
            allExplanations.append( explanation );
>>>>>>> 83499499
        }
        else if ( constraintType == ABSOLUTE_VALUE )
        {
            if ( causingVars.size() == 1 )
<<<<<<< HEAD
                allExplanations.append( getExplanation( causingVars.front(), causingVarBound ) );
=======
            {
                getExplanation( causingVars.front(), causingVarBound, explanation );
                allExplanations.append( explanation );
            }
>>>>>>> 83499499
            else
            {
                // Used for two cases:
                // 1. Lemma of the type _f = max(upperBound(b), -lowerBound(b)).
                //    Two explanations are stored so the checker could check that f has the maximal value of the two.
                // 2. Lemmas of the type lowerBound(f) > -lowerBound(b) or upperBound(b).
                //    Again, two explanations are involved in the proof.
                // Add zero vectors to maintain consistency of explanations size
<<<<<<< HEAD
                allExplanations.append( getExplanation( causingVars.front(), causingVarBound == BoundType::UPPER ) );

                allExplanations.append( getExplanation( causingVars.back(), BoundType::LOWER ) );
            }
        }
        else if ( constraintType == MAX )
            for ( const auto &element : causingVars )
                allExplanations.append( getExplanation( element, BoundType::UPPER ) );
=======
                getExplanation( causingVars.front(), causingVarBound == BoundType::UPPER, explanation );
                allExplanations.append( explanation.empty() ? Vector<double>( _tableau->getM(), 0  ) : explanation );
                explanation.clear();

                getExplanation( causingVars.back(), BoundType::LOWER, explanation );
                allExplanations.append( explanation.empty() ? Vector<double>( _tableau->getM(), 0 ) : explanation );
            }
        }
        else if ( constraintType == MAX )
        {
            for ( const auto &element : causingVars )
            {
                // Add zero vectors to maintain consistency of explanations size
                getExplanation( element, BoundType::UPPER, explanation );
                allExplanations.append( explanation.empty() ? Vector<double>( _tableau->getM(), 0 ) : explanation );
                explanation.clear();
            }
        }
>>>>>>> 83499499
        else
            throw MarabouError( MarabouError::FEATURE_NOT_YET_SUPPORTED );

        std::shared_ptr<PLCLemma> PLCExpl = std::make_shared<PLCLemma>( causingVars, var, value, causingVarBound, affectedVarBound, allExplanations, constraintType );
        _engine->getUNSATCertificateCurrentPointer()->addPLCLemma(PLCExpl );
        affectedVarBound == BoundType::UPPER ? _engine->updateGroundUpperBound( var, value ) : _engine->updateGroundLowerBound( var, value );
        resetExplanation( var, affectedVarBound );
    }
    return true;
}

void BoundManager::registerEngine( IEngine *engine)
{
    _engine = engine;
}

void BoundManager::initializeBoundExplainer( unsigned numberOfVariables, unsigned numberOfRows )
{
    if ( _engine->shouldProduceProofs() )
        _boundExplainer = new BoundExplainer( numberOfVariables, numberOfRows, _context );
}

unsigned BoundManager::getInconsistentVariable() const
{
    if ( _consistentBounds )
        return NO_VARIABLE_FOUND;
    return _firstInconsistentTightening._variable;
}

double BoundManager::computeRowBound( const TableauRow &row, const bool isUpper ) const
{
    double bound = 0;
    double multiplier;
    unsigned var;

    for ( unsigned i = 0; i < row._size; ++i )
    {
        var = row._row[i]._var;
        if ( FloatUtils::isZero( row[i] ) )
            continue;

        multiplier = ( isUpper && FloatUtils::isPositive( row[i] ) ) || ( !isUpper && FloatUtils::isNegative( row[i] ) ) ? _upperBounds[var] : _lowerBounds[var];
        multiplier = FloatUtils::isZero( multiplier ) ? 0 : multiplier * row[i];
        bound += FloatUtils::isZero( multiplier ) ? 0 : multiplier;
    }

    bound += FloatUtils::isZero( row._scalar ) ? 0 : row._scalar;
    return bound;
}

double BoundManager::computeSparseRowBound( const SparseUnsortedList &row, const bool isUpper, const unsigned var ) const
{
    ASSERT( !row.empty() && var < _size );

    unsigned curVar;
    double ci = 0;
    double bound = 0;
    double realCoefficient;
    double curVal;
    double multiplier;

    for ( const auto &entry : row )
    {
        if ( entry._index == var )
        {
            ci = entry._value;
            break;
        }
    }

    ASSERT( !FloatUtils::isZero( ci ) );

    for ( const auto &entry : row )
    {
        curVar = entry._index;
        curVal = entry._value;

        if ( FloatUtils::isZero( curVal ) || curVar == var )
            continue;

        realCoefficient = curVal / -ci;

        if ( FloatUtils::isZero( realCoefficient ) )
            continue;

        multiplier = ( isUpper && realCoefficient  > 0 ) || ( !isUpper &&  realCoefficient < 0 ) ? _upperBounds[curVar] : _lowerBounds[curVar];
        multiplier = FloatUtils::isZero( multiplier ) ? 0 : multiplier * realCoefficient;
        bound += FloatUtils::isZero( multiplier ) ? 0 : multiplier;
    }

    return bound;
}

bool BoundManager::isExplanationTrivial( unsigned var, bool isUpper ) const
{
    return _boundExplainer->isExplanationTrivial( var, isUpper );
}

bool BoundManager::shouldProduceProofs() const
{
    return _boundExplainer != nullptr;
}<|MERGE_RESOLUTION|>--- conflicted
+++ resolved
@@ -412,12 +412,8 @@
     ASSERT( var < _tableau->getN() );
 
     // Register new ground bound, update certificate, and reset explanation
-<<<<<<< HEAD
-    Vector<SparseUnsortedList> allExplanations( 0 );
-=======
     Vector<double> explanation( 0 );
     Vector<Vector<double>> allExplanations( 0 );
->>>>>>> 83499499
 
     bool tightened = affectedVarBound == BoundType::UPPER ? tightenUpperBound( var, value ) : tightenLowerBound( var, value );
 
@@ -426,24 +422,16 @@
         if ( constraintType == RELU || constraintType == SIGN )
         {
             ASSERT( causingVars.size() == 1 );
-<<<<<<< HEAD
-            allExplanations.append( getExplanation( causingVars.front(), causingVarBound ) );
-=======
             getExplanation( causingVars.front(), causingVarBound, explanation );
             allExplanations.append( explanation );
->>>>>>> 83499499
         }
         else if ( constraintType == ABSOLUTE_VALUE )
         {
             if ( causingVars.size() == 1 )
-<<<<<<< HEAD
-                allExplanations.append( getExplanation( causingVars.front(), causingVarBound ) );
-=======
             {
                 getExplanation( causingVars.front(), causingVarBound, explanation );
                 allExplanations.append( explanation );
             }
->>>>>>> 83499499
             else
             {
                 // Used for two cases:
@@ -452,16 +440,6 @@
                 // 2. Lemmas of the type lowerBound(f) > -lowerBound(b) or upperBound(b).
                 //    Again, two explanations are involved in the proof.
                 // Add zero vectors to maintain consistency of explanations size
-<<<<<<< HEAD
-                allExplanations.append( getExplanation( causingVars.front(), causingVarBound == BoundType::UPPER ) );
-
-                allExplanations.append( getExplanation( causingVars.back(), BoundType::LOWER ) );
-            }
-        }
-        else if ( constraintType == MAX )
-            for ( const auto &element : causingVars )
-                allExplanations.append( getExplanation( element, BoundType::UPPER ) );
-=======
                 getExplanation( causingVars.front(), causingVarBound == BoundType::UPPER, explanation );
                 allExplanations.append( explanation.empty() ? Vector<double>( _tableau->getM(), 0  ) : explanation );
                 explanation.clear();
@@ -480,7 +458,6 @@
                 explanation.clear();
             }
         }
->>>>>>> 83499499
         else
             throw MarabouError( MarabouError::FEATURE_NOT_YET_SUPPORTED );
 
