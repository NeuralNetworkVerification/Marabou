/*********************                                                        */
/*! \file DnCManager.h
 ** \verbatim
 ** Top contributors (to current version):
 **   Haoze Wu
 ** This file is part of the Marabou project.
 ** Copyright (c) 2017-2019 by the authors listed in the file AUTHORS
 ** in the top-level source directory) and their institutional affiliations.
 ** All rights reserved. See the file COPYING in the top-level source
 ** directory for licensing information.\endverbatim
 **
 ** [[ Add lengthier description here ]]

 **/

#ifndef __DnCManager_h__
#define __DnCManager_h__

#include "DivideStrategy.h"
#include "Engine.h"
#include "InputQuery.h"
#include "SubQuery.h"
#include "Vector.h"

#include <atomic>

#define DNC_MANAGER_LOG( x, ... ) LOG( GlobalConfiguration::DNC_MANAGER_LOGGING, "DnCManager: %s\n", x )

class DnCManager
{
public:

    enum DnCExitCode
        {
            UNSAT = 0,
            SAT = 1,
            ERROR = 2,
            TIMEOUT = 3,
            QUIT_REQUESTED = 4,

            NOT_DONE = 999,
        };

    DnCManager( unsigned numWorkers, unsigned initialDivides, unsigned
                initialTimeout, unsigned onlineDivides, float timeoutFactor,
                DivideStrategy divideStrategy, InputQuery *inputQuery,
                unsigned verbosity );

    ~DnCManager();

    void freeMemoryIfNeeded();

    /*
      Perform the Divide-and-conquer solving
    */
    void solve( unsigned timeoutInSeconds, bool restoreTreeStates=true );

    /*
      Return the DnCExitCode of the DnCManager
    */
    DnCExitCode getExitCode() const;

    /*
      Get the string representation of the exitcode
    */
    String getResultString();

    /*
      Print the result of DnC solving
    */
    void printResult();

    /*
      Store the solution into the map
    */
    void getSolution( std::map<int, double> &ret, InputQuery &inputQuery );

    void setConstraintViolationThreshold( unsigned threshold );

private:
    /*
      Create and run a DnCWorker
    */
    static void dncSolve( WorkerQueue *workload, std::shared_ptr<Engine> engine,
                          std::unique_ptr<InputQuery> inputQuery,
                          std::atomic_uint &numUnsolvedSubQueries,
                          std::atomic_bool &shouldQuitSolving,
                          unsigned threadId, unsigned onlineDivides,
                          float timeoutFactor, DivideStrategy divideStrategy,
<<<<<<< HEAD
                          bool restoreTreeStates );
=======
                          unsigned verbosity );
>>>>>>> 90223925

    /*
      Create the base engine from the network and property files,
      and if necessary, create engines for workers
    */
    bool createEngines();

    /*
      Divide up the input region and store them in subqueries
    */
    void initialDivide( SubQueries &subQueries );

    /*
      Read the exitCode of the engine of each thread, and update the manager's
      exitCode.
    */
    void updateDnCExitCode();

    /*
      Set _timeoutReached to true if timeout has been reached
    */
    void updateTimeoutReached( timespec startTime,
                               unsigned long long timeoutInMicroSeconds );

    /*
      The base engine that is used to perform the initial divides
    */
    std::shared_ptr<Engine> _baseEngine;

    /*
      The engines that are run in different threads
    */
    Vector<std::shared_ptr<Engine>> _engines;

    /*
      The engine with the satisfying assignment
    */
    std::shared_ptr<Engine> _engineWithSATAssignment;

    /*
      Hyperparameters of the DnC algorithm
    */

    /*
      The number of threads to spawn
    */
    unsigned _numWorkers;

    /*
      The number of times to initially bisect the input region
    */
    unsigned _initialDivides;

    /*
      The timeout given to the initial subqueries
    */
    unsigned _initialTimeout;

    /*
      The number of times to bisect the sub-input-region if a subquery times out
    */
    unsigned _onlineDivides;

    /*
      When a subQuery is created from dividing a query, the new timeout is the
      old timeout times this factor
    */
    float _timeoutFactor;

    /*
      The strategy for dividing a query
    */
    DivideStrategy _divideStrategy;

    /*
      Alternatively, we could construct the DnCManager by directly providing the
      inputQuery instead of the network and property filepaths.
    */
    InputQuery *_baseInputQuery;

    /*
      The exit code of the DnCManager.
    */
    DnCExitCode _exitCode;

    /*
      Set of subQueries to be solved by workers
    */
    WorkerQueue *_workload;

    /*
      Whether the timeout has been reached
    */
    bool _timeoutReached;

    /*
      The number of currently unsolved sub queries
    */
    std::atomic_uint _numUnsolvedSubQueries;

    /*
      The level of verbosity
    */
    unsigned _verbosity;

    /*
      The constraint violation threshold for each worker engine
    */
    unsigned _constraintViolationThreshold;

};

#endif // __DnCManager_h__

//
// Local Variables:
// compile-command: "make -C ../.. "
// tags-file-name: "../../TAGS"
// c-basic-offset: 4
// End:
//<|MERGE_RESOLUTION|>--- conflicted
+++ resolved
@@ -87,11 +87,7 @@
                           std::atomic_bool &shouldQuitSolving,
                           unsigned threadId, unsigned onlineDivides,
                           float timeoutFactor, DivideStrategy divideStrategy,
-<<<<<<< HEAD
-                          bool restoreTreeStates );
-=======
-                          unsigned verbosity );
->>>>>>> 90223925
+                          bool restoreTreeStates, unsigned verbosity );
 
     /*
       Create the base engine from the network and property files,
