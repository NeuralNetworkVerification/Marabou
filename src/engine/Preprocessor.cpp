--- conflicted
+++ resolved
@@ -848,19 +848,10 @@
         _preprocessed._networkLevelReasoner = nlr;
     else
         delete nlr;
-<<<<<<< HEAD
 
     return success;
 }
 
-
-=======
-
-    return success;
-}
-
-
->>>>>>> bd1432c5
 bool Preprocessor::constructWeighedSumLayer( NLR::NetworkLevelReasoner *nlr,
                                              Map<unsigned, unsigned> &handledVariableToLayer,
                                              unsigned newLayerIndex )
@@ -918,7 +909,6 @@
         return false;
 
     // The output layer is a weighted sum layer, also; have we found it?
-<<<<<<< HEAD
     // List<unsigned> outputVariables = _preprocessed.getOutputVariables();
     // bool isOutput = ( outputVariables.size() == newNeurons.size() );
     // for ( const auto &newNeuron : newNeurons )
@@ -935,15 +925,6 @@
         if ( newNeuron._variable == _preprocessed.getNumberOfVariables() - 1 )
         {
             isOutput = true;
-=======
-    List<unsigned> outputVariables = _preprocessed.getOutputVariables();
-    bool isOutput = ( outputVariables.size() == newNeurons.size() );
-    for ( const auto &newNeuron : newNeurons )
-    {
-        if ( !outputVariables.exists( newNeuron._variable ) )
-        {
-            isOutput = false;
->>>>>>> bd1432c5
             break;
         }
     }
@@ -991,7 +972,6 @@
                             factor * addend._coefficient );
         }
     }
-<<<<<<< HEAD
 
     return true;
 }
@@ -1004,20 +984,6 @@
     {
     public:
 
-=======
-
-    return true;
-}
-
-bool Preprocessor::constructReluLayer( NLR::NetworkLevelReasoner *nlr,
-                                       Map<unsigned, unsigned> &handledVariableToLayer,
-                                       unsigned newLayerIndex )
-{
-    struct NeuronInformation
-    {
-    public:
-
->>>>>>> bd1432c5
         NeuronInformation( unsigned variable, unsigned neuron, unsigned sourceVariable )
             : _variable( variable )
             , _neuron( neuron )
