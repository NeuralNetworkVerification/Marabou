--- conflicted
+++ resolved
@@ -79,11 +79,7 @@
     void test_plc_explanation_changes()
     {
         UnsatCertificateNode root = UnsatCertificateNode( NULL, PiecewiseLinearCaseSplit() );
-<<<<<<< HEAD
-        Vector<SparseUnsortedList> emptyVec;
-=======
         Vector<Vector<double>> emptyVec;
->>>>>>> 83499499
 
         auto explanation1 = std::shared_ptr<PLCLemma>( new PLCLemma( { 1 }, 1, 0, BoundType::UPPER, BoundType::UPPER, emptyVec, RELU ) );
         auto explanation2 = std::shared_ptr<PLCLemma>( new PLCLemma( { 1 }, 1, -1, BoundType::UPPER, BoundType::UPPER, emptyVec, RELU ) );
