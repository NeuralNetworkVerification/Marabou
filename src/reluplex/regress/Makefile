--- conflicted
+++ resolved
@@ -42,10 +42,7 @@
 	TableauState.cpp \
 	\
 	main_regress.cpp \
-<<<<<<< HEAD
 	LPElement.cpp\
-=======
->>>>>>> 8b26eb90
 
 all:
 	./$(TARGET)
