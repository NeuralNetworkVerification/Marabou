--- conflicted
+++ resolved
@@ -1282,13 +1282,8 @@
     // Restore right hand side vector _b
     memcpy( _b, state._b, sizeof(double) * _m );
 
-<<<<<<< HEAD
     // Restore the bounds and valid status
     // TODO: should notify all the constraints.
-=======
-    // ReStore the bounds and valid status
-    // TODO: I think valid status can just be set to true
->>>>>>> 0083c50c
     memcpy( _lowerBounds, state._lowerBounds, sizeof(double) *_n );
     memcpy( _upperBounds, state._upperBounds, sizeof(double) *_n );
 
