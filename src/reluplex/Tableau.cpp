/*********************                                                        */
/*! \file Tableau.cpp
 ** \verbatim
 ** Top contributors (to current version):
 **   Guy Katz
 ** This file is part of the Marabou project.
 ** Copyright (c) 2016-2017 by the authors listed in the file AUTHORS
 ** in the top-level source directory) and their institutional affiliations.
 ** All rights reserved. See the file COPYING in the top-level source
 ** directory for licensing information.\endverbatim
 **/

#include "BasisFactorization.h"
#include "Debug.h"
#include "EntrySelectionStrategy.h"
#include "Equation.h"
#include "FloatUtils.h"
#include "ReluplexError.h"
#include "Tableau.h"
#include "TableauRow.h"
#include "TableauState.h"

#include <cfloat>
#include <string.h>

Tableau::Tableau()
    : _A( NULL )
    , _a( NULL )
    , _d( NULL )
    , _b( NULL )
    , _basisFactorization( NULL )
    , _costFunction( NULL )
    , _basicCosts( NULL )
    , _multipliers( NULL )
    , _basicIndexToVariable( NULL )
    , _nonBasicIndexToVariable( NULL )
    , _variableToIndex( NULL )
    , _nonBasicAssignment( NULL )
    , _lowerBounds( NULL )
    , _upperBounds( NULL )
    , _basicAssignment( NULL )
    , _basicAssignmentStatus( ASSIGNMENT_INVALID )
    , _basicStatus( NULL )
    , _statistics( NULL )
    , _usingSteepestEdge( true )
    , _steepestEdgeGamma( NULL )
    , _alpha( NULL )
    , _nu( NULL )
    , _work( NULL )
{
}

Tableau::~Tableau()
{
    freeMemoryIfNeeded();
}

void Tableau::freeMemoryIfNeeded()
{
    if ( _A )
    {
        delete[] _A;
        _A = NULL;
    }

    if ( _d )
    {
        delete[] _d;
        _d = NULL;
    }

    if ( _b )
    {
        delete[] _b;
        _b = NULL;
    }

    if ( _unitVector )
    {
        delete[] _unitVector;
        _unitVector = NULL;
    }

    if ( _costFunction )
    {
        delete[] _costFunction;
        _costFunction = NULL;
    }

    if ( _basicCosts )
    {
        delete[] _basicCosts;
        _basicCosts = NULL;
    }

    if ( _multipliers )
    {
        delete[] _multipliers;
        _multipliers = NULL;
    }

    if ( _basicIndexToVariable )
    {
        delete[] _basicIndexToVariable;
        _basicIndexToVariable = NULL;
    }

    if ( _variableToIndex )
    {
        delete[] _variableToIndex;
        _variableToIndex = NULL;
    }

    if ( _nonBasicIndexToVariable )
    {
        delete[] _nonBasicIndexToVariable;
        _nonBasicIndexToVariable = NULL;
    }

    if ( _nonBasicAssignment )
    {
        delete[] _nonBasicAssignment;
        _nonBasicAssignment = NULL;
    }

    if ( _lowerBounds )
    {
        delete[] _lowerBounds;
        _lowerBounds = NULL;
    }

    if ( _upperBounds )
    {
        delete[] _upperBounds;
        _upperBounds = NULL;
    }

    if ( _basicAssignment )
    {
        delete[] _basicAssignment;
        _basicAssignment = NULL;
    }

    if ( _basicStatus )
    {
        delete[] _basicStatus;
        _basicStatus = NULL;
    }

    if ( _basisFactorization )
    {
        delete _basisFactorization;
        _basisFactorization = NULL;
    }

    if ( _steepestEdgeGamma )
    {
        delete[] _steepestEdgeGamma;
        _steepestEdgeGamma = NULL;
    }

    if ( _alpha )
    {
	delete[] _alpha;
	_alpha = NULL;
    }
    
    if ( _nu )
    {
	delete[] _nu;
	_nu = NULL;
    }
    
    if ( _work )
    {
	delete[] _work;
	_work = NULL;
    }
}

void Tableau::setDimensions( unsigned m, unsigned n )
{
    _m = m;
    _n = n;

    _A = new double[n*m];
    if ( !_A )
        throw ReluplexError( ReluplexError::ALLOCATION_FAILED, "Tableau::A" );
    std::fill( _A, _A + ( n * m ), 0.0 );

    _d = new double[m];
    if ( !_d )
        throw ReluplexError( ReluplexError::ALLOCATION_FAILED, "Tableau::d" );

    _b = new double[m];
    if ( !_b )
        throw ReluplexError( ReluplexError::ALLOCATION_FAILED, "Tableau::b" );

    _unitVector = new double[m];
    if ( !_unitVector )
        throw ReluplexError( ReluplexError::ALLOCATION_FAILED, "Tableau::unitVector" );

    _costFunction = new double[n-m];
    if ( !_costFunction )
        throw ReluplexError( ReluplexError::ALLOCATION_FAILED, "Tableau::costFunction" );

    _basicCosts = new double[m];
    if ( !_basicCosts )
        throw ReluplexError( ReluplexError::ALLOCATION_FAILED, "Tableau::basicCosts" );

    _multipliers = new double[m];
    if ( !_multipliers )
        throw ReluplexError( ReluplexError::ALLOCATION_FAILED, "Tableau::multipliers" );

    _basicIndexToVariable = new unsigned[m];
    if ( !_basicIndexToVariable )
        throw ReluplexError( ReluplexError::ALLOCATION_FAILED, "Tableau::basicIndexToVariable" );

    _variableToIndex = new unsigned[n];
    if ( !_variableToIndex )
        throw ReluplexError( ReluplexError::ALLOCATION_FAILED, "Tableau::variableToIndex" );

    _nonBasicIndexToVariable = new unsigned[n-m];
    if ( !_nonBasicIndexToVariable )
        throw ReluplexError( ReluplexError::ALLOCATION_FAILED, "Tableau::nonBasicIndexToVariable" );

    _nonBasicAssignment = new double[n-m];
    if ( !_nonBasicAssignment )
        throw ReluplexError( ReluplexError::ALLOCATION_FAILED, "Tableau::nonBasicAssignment" );

    _lowerBounds = new double[n];
    if ( !_lowerBounds )
        throw ReluplexError( ReluplexError::ALLOCATION_FAILED, "Tableau::lowerBounds" );

    _upperBounds = new double[n];
    if ( !_upperBounds )
        throw ReluplexError( ReluplexError::ALLOCATION_FAILED, "Tableau::upperBounds" );

    _basicAssignment = new double[m];
    if ( !_basicAssignment )
        throw ReluplexError( ReluplexError::ALLOCATION_FAILED, "Tableau::assignment" );

    _basicStatus = new unsigned[m];
    if ( !_basicStatus )
        throw ReluplexError( ReluplexError::ALLOCATION_FAILED, "Tableau::basicStatus" );

    _basisFactorization = new BasisFactorization( _m );
    if ( !_basisFactorization )
        throw ReluplexError( ReluplexError::ALLOCATION_FAILED, "Tableau::basisFactorization" );

    _steepestEdgeGamma = new double[n-m];
    if ( !_steepestEdgeGamma )
<<<<<<< HEAD
	throw ReluplexError( ReluplexError::ALLOCATION_FAILED, "Tableau::steepestEdgeGamma" );

    _alpha = new double[n-m];
    if ( !_alpha )
	throw ReluplexError( ReluplexError::ALLOCATION_FAILED, "Tableau::alpha" );
    
    _nu = new double[n-m];
    if ( !_nu )
	throw ReluplexError( ReluplexError::ALLOCATION_FAILED, "Tableau::nu" );
    
    _work = new double[m];
    if ( !_work )
	throw ReluplexError( ReluplexError::ALLOCATION_FAILED, "Tableau::work" );
=======
        throw ReluplexError( ReluplexError::ALLOCATION_FAILED, "Tableau::steepestEdgeGamma" );
>>>>>>> a3772c2a
}

void Tableau::setEntryValue( unsigned row, unsigned column, double value )
{
    _A[(column * _m) + row] = value;
}

void Tableau::markAsBasic( unsigned variable )
{
    _basicVariables.insert( variable );
}

void Tableau::initializeTableau()
{
    unsigned basicIndex = 0;
    unsigned nonBasicIndex = 0;

    // Assign variable indices
    for ( unsigned i = 0; i < _n; ++i )
    {
        if ( _basicVariables.exists( i ) )
        {
            _basicIndexToVariable[basicIndex] = i;
            _variableToIndex[i] = basicIndex;
            ++basicIndex;
        }
        else
        {
            _nonBasicIndexToVariable[nonBasicIndex] = i;
            _variableToIndex[i] = nonBasicIndex;
            ++nonBasicIndex;
        }
    }
    ASSERT( basicIndex + nonBasicIndex == _n );

    // Set non-basics to lower bounds
    for ( unsigned i = 0; i < _n - _m; ++i )
    {
        unsigned nonBasic = _nonBasicIndexToVariable[i];
        setNonBasicAssignment( nonBasic, _lowerBounds[nonBasic] );
    }

    // Recompute assignment
    computeAssignment();

    // Initialize gamma values for steepest edge
    if ( _usingSteepestEdge )
        initializeGamma();
}

const double *Tableau::getSteepestEdgeGamma() const
{
    return _steepestEdgeGamma;
}

void Tableau::initializeGamma()
{
    /*
     * Initialize gamma value for each nonbasic variable.
     *
     * gamma[i] = ||p[i]||^2
     *     p[i] = [ -inv(B)*AN*e[i]; e[i] ]
     *          = [ AN[i]; e[i] ]
     * where AN[i] is the ith column of the matrix AN
     */
    // Initialize gamma value for each nonbasic variable
    for ( unsigned i = 0; i < _n - _m; ++i )
    {
        // Find corresponding column in matrix B
        unsigned var = _nonBasicIndexToVariable[i];
        double *ANColumn = _A + ( var * _m ); // AN[i]

        // Euclidean norm of vector is sum of square of each element
        _steepestEdgeGamma[i] = 1.0; // To account for (m+i)th element of p[i]
        for ( unsigned j = 0; j < _m; ++j )
        {
            // Account for AN[i]
            _steepestEdgeGamma[i] += ANColumn[j] * ANColumn[j];
        }
    }
}

void Tableau::updateGamma()
{
    /*
     * Update gamma values used in steepest edge pivot selection when performing a pivot.
     *
     * Update rule based on Forrest and Goldfarb
     * Given entering q, leaving p,
     *
     * gammaNew[p] = gamma[q] / alpha[q]**2
     * gammaNew[j] = gamma[j] - 2*alpha[j]/alpha[q]*nu[j] + (alpha[j]/alpha[q])**2*gamma[q]
     *   for all other non-basic vars j =/= q
     *
     * where
     *   alpha[q] = sigma'*A[q]
     *   nu[j] = w'*A[j]
     *   A[i] = column of A corresponding to variable i
     *   B'sigma = e[p]
     *   BB'w = A[q]
     *
     * Additionally, we notice that alpha[i] = i-th component of p-th row of inv(B)*A =
     * p-th component of the vector inv(B)*A[i], and we never have to compute sigma
     * explicitly. Also,
     *   w = inv(B')*inv(B)*A[q], so
     *   nu[j] = w'*A[j] = (inv(B)*A[q])'*inv(B)*A[j]
     *
     * Assuming LU factorization is cached and optimized, this should be just as fast
     * as computing sigma via forward transform w transposed B matrix.
     *
     * TODO: Test the comparative efficiency of the following alternative procedure..
     * There seems to be no way currently in BasisFactorization to solve B'*x = y easily
     * (you can only solve B*x = y). We should see if computing sigma and w explicitly speeds
     * this up.
     */
    //    printf("\nPerforming update on gamma...\n");

    unsigned p = _leavingVariable; // basic -> nonbasic
    unsigned q = _enteringVariable; // nonbasic -> basic
    double *gamma = _steepestEdgeGamma;
    //    printf("Initial gamma: ");
    //    printVector(gamma, _n - _m);
    //    printf("\n");
    //    printf("numBasic: %d, numNonBasic: %d, p: %d, q: %d\n", _m, _n - _m, p, q);

    ASSERT( p < _m );
    ASSERT( q < _n - _m );

    double *ANColumnQ = _A + ( _nonBasicIndexToVariable[q] * _m );

    // inv(B)*A[q] vector (size m)
    double *invB_Aq = new double[_m];
    _basisFactorization->forwardTransformation( ANColumnQ, invB_Aq );
<<<<<<< HEAD
    
    // Compute alphas and nus. These should be different every update.
    double *alpha = _alpha;
    double *nu = _nu;
    double *work = _work; // to store inv(B)*A[j]
=======

    // Compute alphas and nus
    double *alpha = new double[_n-_m];
    double *nu = new double[_n-_m];
    double *work = new double[_m]; // to store inv(B)*A[j]
>>>>>>> a3772c2a
    double *ANColumn;

    // Store alpha[q]. Compute gamma for entering var separately
    alpha[q] = invB_Aq[p];

    for ( unsigned j = 0; j < _n - _m; ++j )
    {
        // j == q
        if ( j == q )
            continue;

        // j != q
        unsigned var = _nonBasicIndexToVariable[j];
        ANColumn = _A + ( var * _m );

        // Compute inv(B)*A[j]
        _basisFactorization->forwardTransformation( ANColumn, work );
        alpha[j] = work[p];
        nu[j] = dotProduct(invB_Aq, work, _m); 	// w'*A[j] = (inv(B)*A[q])'*inv(B)*A[j]

        double alphaBarJ = alpha[j] / alpha[q];
        gamma[j] = gamma[j] - 2*alphaBarJ*nu[j] + alphaBarJ*alphaBarJ*gamma[q];
    }

    gamma[q] = gamma[q] / ( alpha[q] * alpha[q] );
    // this assumes p replaces q directly and there's no strange sorting of basic/nonbasic vars

    //    printf("New gamma: ");
    //    printVector(gamma, _n - _m);
    //    printf("\n");
}

void Tableau::printVector( const double *v, unsigned m )
{
    // For debugging
    for ( unsigned i = 0; i < m; i++ )
        printf( "%f ", v[i] );
}

double Tableau::dotProduct(const double *a, const double *b, unsigned m)
{
    // Helper function to multiply two vectors of size m
    double result = 0;
    for ( unsigned i = 0; i < m; ++i )
        result += a[i] * b[i];
    return result;
}

void Tableau::useSteepestEdge( bool flag )
{
    _usingSteepestEdge = flag;
}

void Tableau::computeAssignment()
{
    /*
      The basic assignment is given by the formula:

      xB = inv(B) * b - inv(B) * AN * xN
         = inv(B) * ( b - AN * xN )
                      -----------
                           y

      where B is the basis matrix, AN is the non-basis matrix, xN are
      the value of the non basic variables and b is the original
      right hand side.

      We first compute y, and then do an FTRAN pass to solve B*xB = y
    */

    double *y = new double[_m];
    memcpy( y, _b, sizeof(double) * _m );

    // Compute a linear combination of the columns of AN
    double *ANColumn;
    for ( unsigned i = 0; i < _n - _m; ++i )
    {
        unsigned var = _nonBasicIndexToVariable[i];
        double value = _nonBasicAssignment[i];

        ANColumn = _A + ( var * _m );
        for ( unsigned j = 0; j < _m; ++j )
            y[j] -= ANColumn[j] * value;
    }

    // Solve B*xB = y by performing a forward transformation
    _basisFactorization->forwardTransformation( y, _basicAssignment );

    delete[] y;

    computeBasicStatus();
    _basicAssignmentStatus = ASSIGNMENT_VALID;

    // Inform the watchers
    for ( unsigned i = 0; i < _m; ++i )
    {
        unsigned variable = _basicIndexToVariable[i];
        if ( _variableToWatchers.exists( variable ) )
        {
            for ( auto &watcher : _variableToWatchers[variable] )
                watcher->notifyVariableValue( variable, _basicAssignment[i] );
        }
    }
}

void Tableau::computeBasicStatus()
{
    for ( unsigned i = 0; i < _m; ++i )
        computeBasicStatus( i );
}

void Tableau::computeBasicStatus( unsigned basic )
{
    double ub = _upperBounds[_basicIndexToVariable[basic]];
    double lb = _lowerBounds[_basicIndexToVariable[basic]];
    double value = _basicAssignment[basic];

    if ( FloatUtils::gt( value , ub ) )
        _basicStatus[basic] = Tableau::ABOVE_UB;
    else if ( FloatUtils::lt( value , lb ) )
        _basicStatus[basic] = Tableau::BELOW_LB;
    else if ( FloatUtils::areEqual( ub, value ) )
        _basicStatus[basic] = Tableau::AT_UB;
    else if ( FloatUtils::areEqual( lb, value ) )
        _basicStatus[basic] = Tableau::AT_LB;
    else
        _basicStatus[basic] = Tableau::BETWEEN;
}

void Tableau::setLowerBound( unsigned variable, double value )
{
    ASSERT( variable < _n );
    _lowerBounds[variable] = value;
}

void Tableau::setUpperBound( unsigned variable, double value )
{
    ASSERT( variable < _n );
    _upperBounds[variable] = value;
}

double Tableau::getLowerBound( unsigned variable ) const
{
    ASSERT( variable < _n );
    return _lowerBounds[variable];
}

double Tableau::getUpperBound( unsigned variable ) const
{
    ASSERT( variable < _n );
    return _upperBounds[variable];
}

double Tableau::getValue( unsigned variable )
{
    if ( !_basicVariables.exists( variable ) )
    {
        // The values of non-basics can be extracted even if the
        // assignment is invalid
        unsigned index = _variableToIndex[variable];
        return _nonBasicAssignment[index];
    }

    // Values of basic variabels require valid assignments
    // TODO: maybe we should compute just that one variable?
    if ( _basicAssignmentStatus != ASSIGNMENT_VALID )
        computeAssignment();

    return _basicAssignment[_variableToIndex[variable]];
}

unsigned Tableau::nonBasicIndexToVariable( unsigned index ) const
{
    return _nonBasicIndexToVariable[index];
}

unsigned Tableau::variableToIndex( unsigned index ) const
{
    return _variableToIndex[index];
}

void Tableau::setRightHandSide( const double *b )
{
    memcpy( _b, b, sizeof(double) * _m );
}

void Tableau::setRightHandSide( unsigned index, double value )
{
    _b[index] = value;
}

const double *Tableau::getCostFunction() const
{
    return _costFunction;
}

void Tableau::dumpCostFunction() const
{
    // printf( "Cost function:\n\t" );

    for ( unsigned i = 0; i < _n - _m; ++i )
    {
        double coefficient = _costFunction[i];
        if ( FloatUtils::isZero( coefficient ) )
            continue;

        // if ( FloatUtils::isPositive( coefficient ) )
        //     printf( "+" );
        // printf( "%lfx%u ", coefficient, _nonBasicIndexToVariable[i] );
    }

    // printf( "\n" );
}

bool Tableau::basicOutOfBounds( unsigned basic ) const
{
    return basicTooHigh( basic ) || basicTooLow( basic );
}

bool Tableau::basicTooLow( unsigned basic ) const
{
    return _basicStatus[basic] == Tableau::BELOW_LB;
}

bool Tableau::basicTooHigh( unsigned basic ) const
{
    return _basicStatus[basic] == Tableau::ABOVE_UB;
}

bool Tableau::existsBasicOutOfBounds() const
{
    for ( unsigned i = 0; i < _m; ++i )
        if ( basicOutOfBounds( i ) )
            return true;

    return false;
}

void Tableau::computeCostFunction()
{
    /*
      The cost function is computed in three steps:

      1. Compute the basic costs c.
         These costs indicate whether a basic variable's row in
         the tableau should be added as is (variable too great;
         cost = 1), should be added negatively (variable is too
         small; cost = -1), or should be ignored (variable
         within bounds; cost = 0).

      2. Compute the multipliers p.
         p = c' * inv(B)
         This is solved by invoking BTRAN for pB = c'

      3. Compute the non-basic (reduced) costs.
         These are given by -p * AN

      Comment: the correctness follows from the fact that

      xB = inv(B)(b - AN xN)

      we ignore b because the constants don't matter for the cost
      function, and we omit xN because we want the function and not an
      evaluation thereof on a specific point.
    */

    // Step 1: compute basic costs
    computeBasicCosts();

    // Step 2: compute the multipliers
    computeMultipliers();

    // Step 3: compute reduced costs
    computeReducedCosts();
}

void Tableau::computeMultipliers()
{
    computeMultipliers( _basicCosts );
}

void Tableau::computeBasicCosts()
{
    for ( unsigned i = 0; i < _m; ++i )
    {
        if ( basicTooLow( i ) )
            _basicCosts[i] = -1;
        else if ( basicTooHigh( i ) )
            _basicCosts[i] = 1;
        else
            _basicCosts[i] = 0;
    }

    // printf( "Dumping basic costs:\n\t" );
    // for ( unsigned i = 0; i < _m; ++i )
    // {
    //     if ( FloatUtils::isZero( _basicCosts[i] ) )
    //         continue;

    //     if ( FloatUtils::isPositive( _basicCosts[i] ) )
    //         printf( "+" );
    //     printf( "%lfx%u ", _basicCosts[i], _basicIndexToVariable[i] );
    // }
    // printf( "\n" );
}

void Tableau::computeMultipliers( double *rowCoefficients )
{
    _basisFactorization->backwardTransformation( rowCoefficients, _multipliers );

    // printf( "Dumping multipliers:\n\t" );
    // for ( unsigned i = 0; i < _m; ++i )
    //     printf( "%lf ", _multipliers[i] );

    // printf( "\n" );
}

void Tableau::computeReducedCost( unsigned nonBasic )
{
    double *ANColumn = _A + ( _nonBasicIndexToVariable[nonBasic] * _m );
    _costFunction[nonBasic] = 0;
    for ( unsigned j = 0; j < _m; ++j )
    {
        _costFunction[nonBasic] -= ( _multipliers[j] * ANColumn[j] );
    }
}

void Tableau::computeReducedCosts()
{
    for ( unsigned i = 0; i < _n - _m; ++i )
    {
        computeReducedCost(i);
    }
}

unsigned Tableau::getBasicStatus( unsigned basic )
{
    return _basicStatus[_variableToIndex[basic]];
}

void Tableau::getEntryCandidates( List<unsigned> &candidates ) const
{
    candidates.clear();
    for ( unsigned i = 0; i < _n - _m; ++i )
    {
        if ( eligibleForEntry( i ) )
            candidates.append( i );
    }
}

void Tableau::setEnteringVariable( unsigned nonBasic )
{
    _enteringVariable = nonBasic;
}

void Tableau::setLeavingVariable( unsigned nonBasic )
{
    // ONLY FOR TESTING STEEPEST EDGE. NEVER USE THIS! Use pickLeavingVariable instead.
    _leavingVariable = nonBasic;
}

bool Tableau::eligibleForEntry( unsigned nonBasic ) const
{
    // A non-basic variable is eligible for entry if one of the two
    //   conditions holds:
    //
    //   1. It has a negative coefficient in the cost function and it
    //      can increase
    //   2. It has a positive coefficient in the cost function and it
    //      can decrease

    if ( FloatUtils::isZero( _costFunction[nonBasic] ) )
        return false;

    bool positive = FloatUtils::isPositive( _costFunction[nonBasic] );

    return
        ( positive && nonBasicCanDecrease( nonBasic ) ) ||
        ( !positive && nonBasicCanIncrease( nonBasic ) );
}

bool Tableau::nonBasicCanIncrease( unsigned nonBasic ) const
{
    double max = _upperBounds[_nonBasicIndexToVariable[nonBasic]];
    return FloatUtils::lt( _nonBasicAssignment[nonBasic], max );
}

bool Tableau::nonBasicCanDecrease( unsigned nonBasic ) const
{
    double min = _lowerBounds[_nonBasicIndexToVariable[nonBasic]];
    return FloatUtils::gt( _nonBasicAssignment[nonBasic], min );
}

unsigned Tableau::getEnteringVariable() const
{
    return _nonBasicIndexToVariable[_enteringVariable];
}

void Tableau::performPivot()
{
    // Any kind of pivot invalidates the assignment
    // TODO: we don't really need to invalidate, can update the basis
    // vars based on _d
    _basicAssignmentStatus = ASSIGNMENT_INVALID;

    if ( _leavingVariable == _m )
    {
        if ( _statistics )
            _statistics->incNumTableauBoundHopping();

        // printf( "\n\t\tTableau performing fake pivot. Varibale jumping to opposite bound: %u\n\n",
        //         _nonBasicIndexToVariable[_enteringVariable] );

        // The entering variable is going to be pressed against its bound.
        bool decrease = FloatUtils::isPositive( _costFunction[_enteringVariable] );
        unsigned nonBasic = _nonBasicIndexToVariable[_enteringVariable];
        setNonBasicAssignment( nonBasic, decrease ? _lowerBounds[nonBasic] : _upperBounds[nonBasic] );
        return;
    }

    if ( _statistics )
        _statistics->incNumTableauPivots();

    // Before pivoting, update gamma according to old basis
    if ( _usingSteepestEdge )
        updateGamma();

    // printf( "\n\t\tTableau performing pivot. Entering: %u, Leaving: %u\n\n",
    //         _nonBasicIndexToVariable[_enteringVariable],
    //         _basicIndexToVariable[_leavingVariable] );

    unsigned currentBasic = _basicIndexToVariable[_leavingVariable];
    unsigned currentNonBasic = _nonBasicIndexToVariable[_enteringVariable];

    // Update the database
    _basicVariables.insert( currentNonBasic );
    _basicVariables.erase( currentBasic );

    // Adjust the tableau indexing
    _basicIndexToVariable[_leavingVariable] = currentNonBasic;
    _nonBasicIndexToVariable[_enteringVariable] = currentBasic;
    _variableToIndex[currentBasic] = _enteringVariable;
    _variableToIndex[currentNonBasic] = _leavingVariable;

    // Update value of the old basic (now non-basic) variable
    double nonBasicAssignment;
    if ( _leavingVariableIncreases )
    {
        if ( _basicStatus[_leavingVariable] == Tableau::BELOW_LB )
            nonBasicAssignment = _lowerBounds[currentBasic];
        else
            nonBasicAssignment = _upperBounds[currentBasic];
    }
    else
    {
        if ( _basicStatus[_leavingVariable] == Tableau::ABOVE_UB )
            nonBasicAssignment = _upperBounds[currentBasic];
        else
            nonBasicAssignment = _lowerBounds[currentBasic];
    }

    // Check if the pivot is degenerate and update statistics
    if ( _statistics && ( nonBasicAssignment == _basicAssignment[currentBasic] ) )
        _statistics->incNumTableauDegeneratePivots();

    setNonBasicAssignment( _nonBasicIndexToVariable[_enteringVariable], nonBasicAssignment );

    // Update the basis factorization. The column corresponding to the
    // leaving variable is the one that has changed
    _basisFactorization->pushEtaMatrix( _leavingVariable, _d );
}

void Tableau::performDegeneratePivot( unsigned entering, unsigned leaving )
{
    if ( _statistics )
    {
        _statistics->incNumTableauDegeneratePivots();
        _statistics->incNumTableauDegeneratePivotsByRequest();
    }

    _enteringVariable = entering;
    _leavingVariable = leaving;

    ASSERT( entering < _n - _m );
    ASSERT( leaving < _m );
    ASSERT( !basicOutOfBounds( leaving ) );

    // Before pivoting, update gamma according to old basis
    if ( _usingSteepestEdge )
        updateGamma();

    // Compute d
    computeD();

    unsigned currentBasic = _basicIndexToVariable[leaving];
    unsigned currentNonBasic = _nonBasicIndexToVariable[entering];

    // Update the database
    _basicVariables.insert( currentNonBasic );
    _basicVariables.erase( currentBasic );

    // Adjust the tableau indexing
    _basicIndexToVariable[_leavingVariable] = currentNonBasic;
    _nonBasicIndexToVariable[_enteringVariable] = currentBasic;
    _variableToIndex[currentBasic] = _enteringVariable;
    _variableToIndex[currentNonBasic] = _leavingVariable;

    // Update the basis factorization
    _basisFactorization->pushEtaMatrix( leaving, _d );

    // Switch assignment values
    double temp = _basicAssignment[leaving];
    _basicAssignment[leaving] = _nonBasicAssignment[entering];
    setNonBasicAssignment( currentBasic, temp );
}

double Tableau::ratioConstraintPerBasic( unsigned basicIndex, double coefficient, bool decrease )
{
    unsigned basic = _basicIndexToVariable[basicIndex];
    double ratio;

    // Negate the coefficient to go to a more convenient form: basic =
    // coefficient * nonBasic, as opposed to basic + coefficient *
    // nonBasic = 0.
    coefficient = -coefficient;

    ASSERT( !FloatUtils::isZero( coefficient ) );

    if ( ( FloatUtils::isPositive( coefficient ) && decrease ) ||
         ( FloatUtils::isNegative( coefficient ) && !decrease ) )
    {
        // Basic variable is decreasing
        double maxChange;

        if ( _basicStatus[basicIndex] == BasicStatus::ABOVE_UB )
        {
            // Maximal change: hitting the upper bound
            maxChange = _upperBounds[basic] - _basicAssignment[basicIndex];
        }
        else if ( ( _basicStatus[basicIndex] == BasicStatus::BETWEEN ) ||
                  ( _basicStatus[basicIndex] == BasicStatus::AT_UB ) )
        {
            // Maximal change: hitting the lower bound
            maxChange = _lowerBounds[basic] - _basicAssignment[basicIndex];
        }
        else if ( _basicStatus[basicIndex] == BasicStatus::AT_LB )
        {
            // Variable is pressed against a bound - can't change!
            maxChange = 0;
        }
        else
        {
            // Variable is below its lower bound, no constraint here
            maxChange = - DBL_MAX - _basicAssignment[basicIndex];
        }

        ratio = maxChange / coefficient;
    }
    else if ( ( FloatUtils::isPositive( coefficient ) && !decrease ) ||
              ( FloatUtils::isNegative( coefficient ) && decrease ) )

    {
        // Basic variable is increasing
        double maxChange;

        if ( _basicStatus[basicIndex] == BasicStatus::BELOW_LB )
        {
            // Maximal change: hitting the lower bound
            maxChange = _lowerBounds[basic] - _basicAssignment[basicIndex];
        }
        else if ( ( _basicStatus[basicIndex] == BasicStatus::BETWEEN ) ||
                  ( _basicStatus[basicIndex] == BasicStatus::AT_LB ) )
        {
            // Maximal change: hitting the upper bound
            maxChange = _upperBounds[basic] - _basicAssignment[basicIndex];
        }
        else if ( _basicStatus[basicIndex] == BasicStatus::AT_UB )
        {
            // Variable is pressed against a bound - can't change!
            maxChange = 0;
        }
        else
        {
            // Variable is above its upper bound, no constraint here
            maxChange = DBL_MAX - _basicAssignment[basicIndex];
        }

        ratio = maxChange / coefficient;
    }
    else
    {
        ASSERT( false );
    }

    return ratio;
}

void Tableau::pickLeavingVariable()
{
    pickLeavingVariable( _d );
}

void Tableau::pickLeavingVariable( double *d )
{
    ASSERT( !FloatUtils::isZero( _costFunction[_enteringVariable] ) );
    bool decrease = FloatUtils::isPositive( _costFunction[_enteringVariable] );

    DEBUG({
            if ( decrease )
            {
                ASSERTM( nonBasicCanDecrease( _enteringVariable ),
                         "Error! Entering variable needs to decrease but is at its lower bound" );
            }
            else
            {
                ASSERTM( nonBasicCanIncrease( _enteringVariable ),
                         "Error! Entering variable needs to increase but is at its upper bound" );
            }
        });

    double lb = _lowerBounds[_nonBasicIndexToVariable[_enteringVariable]];
    double ub = _upperBounds[_nonBasicIndexToVariable[_enteringVariable]];
    double currentValue = _nonBasicAssignment[_enteringVariable];

    // A marker to show that no leaving variable has been selected
    _leavingVariable = _m;

    // TODO: assuming all coefficient in B are 1

    if ( decrease )
    {
        // The maximum amount by which the entering variable can
        // decrease, as determined by its bounds. This is a negative
        // value.
        _changeRatio = lb - currentValue;

        // Iterate over the basics that depend on the entering
        // variable and see if any of them imposes a tighter
        // constraint.
        for ( unsigned i = 0; i < _m; ++i )
        {
            if ( !FloatUtils::isZero( d[i] ) )
            {
                double ratio = ratioConstraintPerBasic( i, d[i], decrease );
                if ( ratio > _changeRatio )
                {
                    _changeRatio = ratio;
                    _leavingVariable = i;
                }
            }
        }

        _leavingVariableIncreases = FloatUtils::isPositive( d[_enteringVariable] );
    }
    else
    {
        // The maximum amount by which the entering variable can
        // increase, as determined by its bounds. This is a positive
        // value.
        _changeRatio = ub - currentValue;

        // Iterate over the basics that depend on the entering
        // variable and see if any of them imposes a tighter
        // constraint.
        for ( unsigned i = 0; i < _m; ++i )
        {
            if ( !FloatUtils::isZero( d[i] ) )
            {
                double ratio = ratioConstraintPerBasic( i, d[i], decrease );
                if ( ratio < _changeRatio )
                {
                    _changeRatio = ratio;
                    _leavingVariable = i;
                }
            }
        }

        _leavingVariableIncreases = FloatUtils::isNegative( d[_enteringVariable] );
    }
}

unsigned Tableau::getLeavingVariable() const
{
    if ( _leavingVariable == _m )
        return _nonBasicIndexToVariable[_enteringVariable];

    return _basicIndexToVariable[_leavingVariable];
}

double Tableau::getChangeRatio() const
{
    return _changeRatio;
}

void Tableau::computeD()
{
    // _a gets the entering variable's column in A
    _a = _A + ( _nonBasicIndexToVariable[_enteringVariable] * _m );

    // Compute d = inv(B) * a using the basis factorization
    _basisFactorization->forwardTransformation( _a, _d );

    // printf( "Leaving variable selection: dumping a\n\t" );
    // for ( unsigned i = 0; i < _m; ++i )
    //     printf( "%lf ", _a[i] );
    // printf( "\n" );

    // printf( "Leaving variable selection: dumping d\n\t" );
    // for ( unsigned i = 0; i < _m; ++i )
    //     printf( "%lf ", _d[i] );

    // printf( "\n" );
}

bool Tableau::isBasic( unsigned variable ) const
{
    return _basicVariables.exists( variable );
}

void Tableau::setNonBasicAssignment( unsigned variable, double value )
{
    ASSERT( !_basicVariables.exists( variable ) );

    unsigned nonBasic = _variableToIndex[variable];
    _nonBasicAssignment[nonBasic] = value;
    _basicAssignmentStatus = ASSIGNMENT_INVALID;

    // Inform watchers
    if ( _variableToWatchers.exists( variable ) )
    {
        for ( auto &watcher : _variableToWatchers[variable] )
            watcher->notifyVariableValue( variable, value );
    }
}

void Tableau::dumpAssignment()
{
    printf( "Dumping assignment\n" );
    for ( unsigned i = 0; i < _n; ++i )
    {
        bool basic = _basicVariables.exists( i );
        printf( "\tx%u  -->  %.5lf [%s]. ", i, getValue( i ), basic ? "B" : "NB" );
        if ( _lowerBounds[i] != -DBL_MAX )
            printf( "Range: [ %.5lf, ", _lowerBounds[i] );
        else
            printf( "Range: [ -INFTY, " );

        if ( _upperBounds[i] != DBL_MAX )
            printf( "%.5lf ] ", _upperBounds[i] );
        else
            printf( "INFTY ] " );

        if ( basic && basicOutOfBounds( _variableToIndex[i] ) )
            printf( "*" );

        printf( "\n" );
    }
}

void Tableau::dump() const
{
    printf( "\nDumping A:\n" );
    for ( unsigned i = 0; i < _m; ++i )
    {
        for ( unsigned j = 0; j < _n; ++j )
        {
            printf( "%5.1lf ", _A[j * _m + i] );
        }
        printf( "\n" );
    }
}

unsigned Tableau::getM() const
{
    return _m;
}

unsigned Tableau::getN() const
{
    return _n;
}

void Tableau::getTableauRow( unsigned index, TableauRow *row )
{
    /*
      Let e denote a unit matrix with 1 in its *index* entry.
      A row is then computed by: e * inv(B) * -AN. e * inv(B) is
      solved by invoking BTRAN.
    */

    std::fill( _unitVector, _unitVector + _m, 0.0 );
    _unitVector[index] = 1;

    computeMultipliers( _unitVector );

    double *ANColumn;
    for ( unsigned i = 0; i < _n - _m; ++i )
    {
        row->_row[i]._var = _nonBasicIndexToVariable[i];
        ANColumn = _A + ( _nonBasicIndexToVariable[i] * _m );
        row->_row[i]._coefficient = 0;
        for ( unsigned j = 0; j < _m; ++j )
            row->_row[i]._coefficient -= ( _multipliers[j] * ANColumn[j] );
    }
}

void Tableau::dumpEquations()
{
    TableauRow row( _n - _m );

    printf( "Dumping tableau equations:\n" );
    for ( unsigned i = 0; i < _m; ++i )
    {
        printf( "x%u = ", _basicIndexToVariable[i] );
        getTableauRow( i, &row );
        row.dump();
        printf( "\n" );
    }
}

void Tableau::storeState( TableauState &state ) const
{
    ASSERT( _basicAssignmentStatus == ASSIGNMENT_VALID )

        // Set the dimensions
        state.setDimensions( _m, _n );

    // Store matrix A
    memcpy( state._A, _A, sizeof(double) * _n * _m );

    // Store the bounds
    memcpy( state._lowerBounds, _lowerBounds, sizeof(double) *_n );
    memcpy( state._upperBounds, _upperBounds, sizeof(double) *_n );

    // Basic variables
    state._basicVariables = _basicVariables;

    // Store the assignments
    memcpy( state._basicAssignment, _basicAssignment, sizeof(double) *_m );
    memcpy( state._nonBasicAssignment, _nonBasicAssignment, sizeof(double) * ( _n - _m  ) );

    // Store the indices
    memcpy( state._basicIndexToVariable, _basicIndexToVariable, sizeof(unsigned) * _m );
    memcpy( state._nonBasicIndexToVariable, _nonBasicIndexToVariable, sizeof(unsigned) * ( _n - _m ) );
    memcpy( state._variableToIndex, _variableToIndex, sizeof(unsigned) * _n );

    // Store the basis factorization
    _basisFactorization->storeFactorization( state._basisFactorization );
}

void Tableau::restoreState( const TableauState &state )
{
    freeMemoryIfNeeded();
    setDimensions( state._m, state._n );

    // Restore matrix A
    memcpy( _A, state._A, sizeof(double) * _n * _m );

    // ReStore the bounds
    memcpy( _lowerBounds, state._lowerBounds, sizeof(double) *_n );
    memcpy( _upperBounds, state._upperBounds, sizeof(double) *_n );

    // Basic variables
    _basicVariables = state._basicVariables;

    // Restore the assignments
    memcpy( _basicAssignment, state._basicAssignment, sizeof(double) *_m );
    memcpy( _nonBasicAssignment, state._nonBasicAssignment, sizeof(double) * ( _n - _m  ) );

    // Restore the indices
    memcpy( _basicIndexToVariable, state._basicIndexToVariable, sizeof(unsigned) * _m );
    memcpy( _nonBasicIndexToVariable, state._nonBasicIndexToVariable, sizeof(unsigned) * ( _n - _m ) );
    memcpy( _variableToIndex, state._variableToIndex, sizeof(unsigned) * _n );

    // Restore the basis factorization
    _basisFactorization->restoreFactorization( state._basisFactorization );

    // After a restoration, the assignment is valid
    computeBasicStatus();
    _basicAssignmentStatus = ASSIGNMENT_VALID;
}

void Tableau::tightenLowerBound( unsigned variable, double value )
{
    ASSERT( variable < _n );

    if ( !FloatUtils::gt( value, _lowerBounds[variable] ) )
        throw ReluplexError( ReluplexError::INVALID_BOUND_TIGHTENING );

    _lowerBounds[variable] = value;

    // Ensure that non-basic variables are within bounds
    if ( !_basicVariables.exists( variable ) )
    {
        unsigned index = _variableToIndex[variable];
        if ( FloatUtils::gt( value, _nonBasicAssignment[index] ) )
            setNonBasicAssignment( variable, value );
    }
}

void Tableau::tightenUpperBound( unsigned variable, double value )
{
    ASSERT( variable < _n );

    if ( !FloatUtils::lt( value, _upperBounds[variable] ) )
        throw ReluplexError( ReluplexError::INVALID_BOUND_TIGHTENING );

    _upperBounds[variable] = value;

    // Ensure that non-basic variables are within bounds
    if ( !_basicVariables.exists( variable ) )
    {
        unsigned index = _variableToIndex[variable];
        if ( FloatUtils::lt( value, _nonBasicAssignment[index] ) )
            setNonBasicAssignment( variable, value );
    }
}

void Tableau::addEquation( const Equation &equation )
{
    // The aux variable in the equation has to be a new variable
    if ( equation._auxVariable != _n )
        throw ReluplexError( ReluplexError::INVALID_EQUATION_ADDED_TO_TABLEAU );

    // Add an actual row to the talbeau, adjust the data structures
    addRow();

    // Mark the auxiliary variable as basic, add to indices
    _basicVariables.insert( equation._auxVariable );
    _basicIndexToVariable[_m - 1] = equation._auxVariable;
    _variableToIndex[equation._auxVariable] = _m - 1;

    // For now, assume the new equation doesn't involve basic variables
    _b[_m - 1] = equation._scalar;
    for ( const auto &addend : equation._addends )
        setEntryValue( _m - 1, addend._variable, addend._coefficient );
}

void Tableau::addRow()
{
    unsigned newM = _m + 1;
    unsigned newN = _n + 1;

    // Allocate a new A, copy the columns of the old A
    double *newA = new double[newN * newM];
    if ( !newA )
        throw ReluplexError( ReluplexError::ALLOCATION_FAILED, "Tableau::newA" );
    std::fill( newA, newA + ( newM * newN ), 0.0 );

    double *AColumn, *newAColumn;
    for ( unsigned i = 0; i < _n; ++i )
    {
        AColumn = _A + ( i * _m );
        newAColumn = newA + ( i * newM );
        memcpy( newAColumn, AColumn, _m * sizeof(double) );
    }
    delete[] _A;
    _A = newA;

    // Allocate a new d. Don't need to initialize
    double *newD = new double[newM];
    if ( !newD )
        throw ReluplexError( ReluplexError::ALLOCATION_FAILED, "Tableau::newD" );
    delete[] _d;
    _d = newD;

    // Allocate a new b and copy the old values
    double *newB = new double[newM];
    if ( !newB )
        throw ReluplexError( ReluplexError::ALLOCATION_FAILED, "Tableau::newB" );
    std::fill( newB + _m, newB + newM, 0.0 );
    memcpy( newB, _b, _m * sizeof(double) );
    delete[] _b;
    _b = newB;

    // Allocate a new unit vector. Don't need to initialize
    double *newUnitVector = new double[newM];
    if ( !newUnitVector )
        throw ReluplexError( ReluplexError::ALLOCATION_FAILED, "Tableau::newUnitVector" );
    delete[] _unitVector;
    _unitVector = newUnitVector;

    // Allocate a new cost function. Don't need to initialize
    double *newCostFunction = new double[newN - newM];
    if ( !newCostFunction )
        throw ReluplexError( ReluplexError::ALLOCATION_FAILED, "Tableau::newCostFunction" );
    delete[] _costFunction;
    _costFunction = newCostFunction;

    // Allocate new basic costs. Don't need to initialize
    double *newBasicCosts = new double[newM];
    if ( !newBasicCosts )
        throw ReluplexError( ReluplexError::ALLOCATION_FAILED, "Tableau::newBasicCosts" );
    delete[] _basicCosts;
    _basicCosts = newBasicCosts;

    // Allocate new multipliers. Don't need to initialize
    double *newMultipliers = new double[newM];
    if ( !newMultipliers )
        throw ReluplexError( ReluplexError::ALLOCATION_FAILED, "Tableau::newMultipliers" );
    delete[] _multipliers;
    _multipliers = newMultipliers;

    // Allocate new index arrays. Copy old indices, but don't assign indices to new variables yet.
    unsigned *newBasicIndexToVariable = new unsigned[newM];
    if ( !newBasicIndexToVariable )
        throw ReluplexError( ReluplexError::ALLOCATION_FAILED, "Tableau::newBasicIndexToVariable" );
    memcpy( newBasicIndexToVariable, _basicIndexToVariable, _m * sizeof(unsigned) );
    delete[] _basicIndexToVariable;
    _basicIndexToVariable = newBasicIndexToVariable;

    unsigned *newVariableToIndex = new unsigned[newN];
    if ( !newVariableToIndex )
        throw ReluplexError( ReluplexError::ALLOCATION_FAILED, "Tableau::newVariableToIndex" );
    memcpy( newVariableToIndex, _variableToIndex, _n * sizeof(unsigned) );
    delete[] _variableToIndex;
    _variableToIndex = newVariableToIndex;

    unsigned *newNonBasicIndexToVariable = new unsigned[newN - newM];
    if ( !newNonBasicIndexToVariable )
        throw ReluplexError( ReluplexError::ALLOCATION_FAILED, "Tableau::newNonBasicIndexToVariable" );
    memcpy( newNonBasicIndexToVariable, _nonBasicIndexToVariable, ( _n - _m ) * sizeof(unsigned) );
    delete[] _nonBasicIndexToVariable;
    _nonBasicIndexToVariable = newNonBasicIndexToVariable;

    // Allocate a new non-basic assignment vector, copy old values
    double *newNonBasicAssignment = new double[newN - newM];
    if ( !newNonBasicAssignment )
        throw ReluplexError( ReluplexError::ALLOCATION_FAILED, "Tableau::newNonBasicAssignment" );
    memcpy( newNonBasicAssignment, _nonBasicAssignment, ( _n - _m ) * sizeof(double) );
    delete[] _nonBasicAssignment;
    _nonBasicAssignment = newNonBasicAssignment;

    // Allocate a new basic assignment vector, invalidate the assignment
    double *newBasicAssignment = new double[newM];
    if ( !newBasicAssignment )
        throw ReluplexError( ReluplexError::ALLOCATION_FAILED, "Tableau::newAssignment" );
    _basicAssignmentStatus = ASSIGNMENT_INVALID;
    delete[] _basicAssignment;
    _basicAssignment = newBasicAssignment;

    unsigned *newBasicStatus = new unsigned[newM];
    if ( !newBasicStatus )
        throw ReluplexError( ReluplexError::ALLOCATION_FAILED, "Tableau::newBasicStatus" );
    delete[] _basicStatus;
    _basicStatus = newBasicStatus;

    // Allocate new lower and upper bound arrays, and copy old values
    double *newLowerBounds = new double[newN];
    if ( !newLowerBounds )
        throw ReluplexError( ReluplexError::ALLOCATION_FAILED, "Tableau::newLowerBounds" );
    memcpy( newLowerBounds, _lowerBounds, _n * sizeof(double) );
    delete[] _lowerBounds;
    _lowerBounds = newLowerBounds;

    double *newUpperBounds = new double[newN];
    if ( !newUpperBounds )
        throw ReluplexError( ReluplexError::ALLOCATION_FAILED, "Tableau::newUpperBounds" );
    memcpy( newUpperBounds, _upperBounds, _n * sizeof(double) );
    delete[] _upperBounds;
    _upperBounds = newUpperBounds;

    // Mark the new variable as unbounded
    _lowerBounds[_n] = -DBL_MAX;
    _upperBounds[_n] = DBL_MAX;

    // TODO: currently this assumes that there are no stored eta matrices.
    BasisFactorization *newBasisFactorization = new BasisFactorization( newM );
    if ( !_basisFactorization )
        throw ReluplexError( ReluplexError::ALLOCATION_FAILED, "Tableau::basisFactorization" );
    delete _basisFactorization;
    _basisFactorization = newBasisFactorization;

    _m = newM;
    _n = newN;
}

void Tableau::registerToWatchVariable( VariableWatcher *watcher, unsigned variable )
{
    _variableToWatchers[variable].append( watcher );
}

void Tableau::unregisterToWatchVariable( VariableWatcher *watcher, unsigned variable )
{
    _variableToWatchers[variable].erase( watcher );
}

void Tableau::setStatistics( Statistics *statistics )
{
    _statistics = statistics;
}

//
// Local Variables:
// compile-command: "make -C .. "
// tags-file-name: "../TAGS"
// c-basic-offset: 4
// End:
//<|MERGE_RESOLUTION|>--- conflicted
+++ resolved
@@ -250,23 +250,19 @@
 
     _steepestEdgeGamma = new double[n-m];
     if ( !_steepestEdgeGamma )
-<<<<<<< HEAD
 	throw ReluplexError( ReluplexError::ALLOCATION_FAILED, "Tableau::steepestEdgeGamma" );
 
     _alpha = new double[n-m];
     if ( !_alpha )
 	throw ReluplexError( ReluplexError::ALLOCATION_FAILED, "Tableau::alpha" );
-    
+
     _nu = new double[n-m];
     if ( !_nu )
 	throw ReluplexError( ReluplexError::ALLOCATION_FAILED, "Tableau::nu" );
-    
+
     _work = new double[m];
     if ( !_work )
 	throw ReluplexError( ReluplexError::ALLOCATION_FAILED, "Tableau::work" );
-=======
-        throw ReluplexError( ReluplexError::ALLOCATION_FAILED, "Tableau::steepestEdgeGamma" );
->>>>>>> a3772c2a
 }
 
 void Tableau::setEntryValue( unsigned row, unsigned column, double value )
@@ -400,19 +396,11 @@
     // inv(B)*A[q] vector (size m)
     double *invB_Aq = new double[_m];
     _basisFactorization->forwardTransformation( ANColumnQ, invB_Aq );
-<<<<<<< HEAD
     
     // Compute alphas and nus. These should be different every update.
     double *alpha = _alpha;
     double *nu = _nu;
     double *work = _work; // to store inv(B)*A[j]
-=======
-
-    // Compute alphas and nus
-    double *alpha = new double[_n-_m];
-    double *nu = new double[_n-_m];
-    double *work = new double[_m]; // to store inv(B)*A[j]
->>>>>>> a3772c2a
     double *ANColumn;
 
     // Store alpha[q]. Compute gamma for entering var separately
