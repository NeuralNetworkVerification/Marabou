/*********************                                                        */
/*! \file InputQuery.cpp
 ** \verbatim
 ** Top contributors (to current version):
 **   Guy Katz
 ** This file is part of the Marabou project.
 ** Copyright (c) 2016-2017 by the authors listed in the file AUTHORS
 ** in the top-level source directory) and their institutional affiliations.
 ** All rights reserved. See the file COPYING in the top-level source
 ** directory for licensing information.\endverbatim
 **/

#include "InputQuery.h"
#include "MStringf.h"
#include "ReluplexError.h"
#include "FloatUtils.h"

#include <cfloat>

InputQuery::InputQuery()
{
}

InputQuery::~InputQuery()
{
    auto it = _plConstraints.begin();
    while ( it != _plConstraints.end() )
    {
        delete *it;
        ++it;
    }
}

void InputQuery::setNumberOfVariables( unsigned numberOfVariables )
{
    _numberOfVariables = numberOfVariables;
}

void InputQuery::setLowerBound( unsigned variable, double bound )
{
    if ( variable >= _numberOfVariables )
    {
        throw ReluplexError( ReluplexError::VARIABLE_INDEX_OUT_OF_RANGE,
                             Stringf( "Variable = %u, number of variables = %u (setLowerBound)",
                                      variable, _numberOfVariables ).ascii() );
    }

    _lowerBounds[variable] = bound;
}

void InputQuery::setUpperBound( unsigned variable, double bound )
{
    if ( variable >= _numberOfVariables )
    {
        throw ReluplexError( ReluplexError::VARIABLE_INDEX_OUT_OF_RANGE,
                             Stringf( "Variable = %u, number of variables = %u (setUpperBound)",
                                      variable, _numberOfVariables ).ascii() );
    }

    _upperBounds[variable] = bound;
}

void InputQuery::addEquation( const Equation &equation )
{
    _equations.append( equation );
}

double InputQuery::getNumberOfVariables() const
{
    return _numberOfVariables;
}

double InputQuery::getLowerBound( unsigned variable ) const
{
    if ( variable >= _numberOfVariables )
    {
        throw ReluplexError( ReluplexError::VARIABLE_INDEX_OUT_OF_RANGE,
                             Stringf( "Variable = %u, number of variables = %u (getLowerBound)",
                                      variable, _numberOfVariables ).ascii() );
    }

    if ( !_lowerBounds.exists( variable ) )
        return -DBL_MAX;

    return _lowerBounds.get( variable );
}

double InputQuery::getUpperBound( unsigned variable ) const
{
    if ( variable >= _numberOfVariables )
    {
        throw ReluplexError( ReluplexError::VARIABLE_INDEX_OUT_OF_RANGE,
                             Stringf( "Variable = %u, number of variables = %u (getUpperBound)",
                                      variable, _numberOfVariables ).ascii() );
    }

    if ( !_upperBounds.exists( variable ) )
        return DBL_MAX;

    return _upperBounds.get( variable );
}

const List<Equation> &InputQuery::getEquations() const
{
    return _equations;
}

void InputQuery::setSolutionValue( unsigned variable, double value )
{
    _solution[variable] = value;
}

double InputQuery::getSolutionValue( unsigned variable ) const
{
    if ( !_solution.exists( variable ) )
        throw ReluplexError( ReluplexError::VARIABLE_DOESNT_EXIST_IN_SOLUTION,
                             Stringf( "Variable: %u", variable ).ascii() );

    return _solution.get( variable );
}

void InputQuery::addPiecewiseLinearConstraint( PiecewiseLinearConstraint *constraint )
{
    _plConstraints.append( constraint );
}

const List<PiecewiseLinearConstraint *> &InputQuery::getPiecewiseLinearConstraints() const
{
    return _plConstraints;
}

<<<<<<< HEAD
=======
void InputQuery::preprocessBounds() 
{
	double min = -DBL_MAX;
	double max = DBL_MAX;

	for ( auto equation : _equations )
	{
		bool unbounded = false;
		for ( auto addend : equation._addends )
		{
				if ( getLowerBound( addend._variable ) == min || getUpperBound( addend._variable ) == max )
				{
					//cannot tighten bounds if there are 2 variables that are unbounded on both sides
					if ( getLowerBound( addend._variable ) == min && getUpperBound( addend._variable ) == max )
					{
						if ( unbounded )
							break;	
						unbounded = true;
					}
					//if left-hand side coefficient is negative, [LB, UB] = [-UB, -LB]
					bool pos =  FloatUtils::isPositive( addend._coefficient );

					double scalarUB = equation._scalar;
					double scalarLB = equation._scalar;

					for ( auto bounded : equation._addends )
					{
						if ( addend._variable == bounded._variable ) continue;
	
						if ( FloatUtils::isNegative( bounded._coefficient ) )
						{
							//coefficient is negative--subtract to simulate addition
							scalarLB -= bounded._coefficient * getLowerBound( bounded._variable );
							scalarUB -= bounded._coefficient * getUpperBound( bounded._variable );
						}
						if ( FloatUtils::isPositive( bounded._coefficient ) )
						{
							scalarLB -= bounded._coefficient * getUpperBound( bounded._variable );
							scalarUB -= bounded._coefficient * getLowerBound( bounded._variable );
						}
					}
					
					if ( !pos )
					{
						double temp = scalarUB;
						scalarUB = -scalarLB;
						scalarLB = -temp;
					}

					//divide by coefficient
					if ( FloatUtils::gt( scalarLB / FloatUtils::abs( addend._coefficient ), getLowerBound( addend._variable ) ) )
							setLowerBound( addend._variable, scalarLB / FloatUtils::abs( addend._coefficient ) );
					if ( FloatUtils::lt( scalarUB / FloatUtils::abs(addend._coefficient ), getUpperBound( addend._variable ) ) )
							setUpperBound( addend._variable, scalarUB / FloatUtils::abs( addend._coefficient ) );
			}

			if ( getLowerBound( addend._variable) > getUpperBound( addend._variable) )
				throw ReluplexError( ReluplexError::INVALID_BOUND_TIGHTENING, "preprocessing bound error" );

		}
	}
>>>>>>> dc8a8f99


//
// Local Variables:
// compile-command: "make -C .. "
// tags-file-name: "../TAGS"
// c-basic-offset: 4
// End:
//<|MERGE_RESOLUTION|>--- conflicted
+++ resolved
@@ -129,71 +129,6 @@
     return _plConstraints;
 }
 
-<<<<<<< HEAD
-=======
-void InputQuery::preprocessBounds() 
-{
-	double min = -DBL_MAX;
-	double max = DBL_MAX;
-
-	for ( auto equation : _equations )
-	{
-		bool unbounded = false;
-		for ( auto addend : equation._addends )
-		{
-				if ( getLowerBound( addend._variable ) == min || getUpperBound( addend._variable ) == max )
-				{
-					//cannot tighten bounds if there are 2 variables that are unbounded on both sides
-					if ( getLowerBound( addend._variable ) == min && getUpperBound( addend._variable ) == max )
-					{
-						if ( unbounded )
-							break;	
-						unbounded = true;
-					}
-					//if left-hand side coefficient is negative, [LB, UB] = [-UB, -LB]
-					bool pos =  FloatUtils::isPositive( addend._coefficient );
-
-					double scalarUB = equation._scalar;
-					double scalarLB = equation._scalar;
-
-					for ( auto bounded : equation._addends )
-					{
-						if ( addend._variable == bounded._variable ) continue;
-	
-						if ( FloatUtils::isNegative( bounded._coefficient ) )
-						{
-							//coefficient is negative--subtract to simulate addition
-							scalarLB -= bounded._coefficient * getLowerBound( bounded._variable );
-							scalarUB -= bounded._coefficient * getUpperBound( bounded._variable );
-						}
-						if ( FloatUtils::isPositive( bounded._coefficient ) )
-						{
-							scalarLB -= bounded._coefficient * getUpperBound( bounded._variable );
-							scalarUB -= bounded._coefficient * getLowerBound( bounded._variable );
-						}
-					}
-					
-					if ( !pos )
-					{
-						double temp = scalarUB;
-						scalarUB = -scalarLB;
-						scalarLB = -temp;
-					}
-
-					//divide by coefficient
-					if ( FloatUtils::gt( scalarLB / FloatUtils::abs( addend._coefficient ), getLowerBound( addend._variable ) ) )
-							setLowerBound( addend._variable, scalarLB / FloatUtils::abs( addend._coefficient ) );
-					if ( FloatUtils::lt( scalarUB / FloatUtils::abs(addend._coefficient ), getUpperBound( addend._variable ) ) )
-							setUpperBound( addend._variable, scalarUB / FloatUtils::abs( addend._coefficient ) );
-			}
-
-			if ( getLowerBound( addend._variable) > getUpperBound( addend._variable) )
-				throw ReluplexError( ReluplexError::INVALID_BOUND_TIGHTENING, "preprocessing bound error" );
-
-		}
-	}
->>>>>>> dc8a8f99
-
 
 //
 // Local Variables:
