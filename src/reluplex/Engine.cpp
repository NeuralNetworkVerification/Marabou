--- conflicted
+++ resolved
@@ -25,12 +25,9 @@
     _tableau->setStatistics( &_statistics );
 
     //    _activeEntryStrategy = &_nestedDantzigsRule;
-<<<<<<< HEAD
     _activeEntryStrategy = &_steepestEdgeRule;
-=======
-    _activeEntryStrategy = &_dantzigsRule;
+    // _activeEntryStrategy = &_dantzigsRule;
     // _activeEntryStrategy = &_blandsRule;
->>>>>>> 8b9a1281
 }
 
 Engine::~Engine()
