--- conflicted
+++ resolved
@@ -186,10 +186,6 @@
         Tightening bound1 = *bound;
 
         TS_ASSERT_EQUALS( bound1._variable, b );
-<<<<<<< HEAD
-=======
-        TS_ASSERT_EQUALS( bound1._type, Tightening::UB );
->>>>>>> 6247a614
         TS_ASSERT_EQUALS( bound1._value, 0.0 );
 
         if ( bound1._type != Tightening::LB )
@@ -198,46 +194,37 @@
         Equation activeEquation;
         auto equations = split->getEquations();
         TS_ASSERT_EQUALS( equations.size(), 1U );
-<<<<<<< HEAD
         activeEquation = split->getEquations().front().first();
         activeEquation.addAddend( -1, auxVar );
         activeEquation.markAuxiliaryVariable( auxVar );
         TS_ASSERT_EQUALS( activeEquation._addends.size(), 3U );
         TS_ASSERT_EQUALS( activeEquation._scalar, 0.0 );
-=======
-        inactiveEquation = split->getEquations().front().first();
-        inactiveEquation.addAddend( -1, auxVariable );
-        inactiveEquation.markAuxiliaryVariable( auxVariable );
-        TS_ASSERT_EQUALS( inactiveEquation._addends.size(), 2U );
-        TS_ASSERT_EQUALS( inactiveEquation._scalar, 0.0 );
->>>>>>> 6247a614
-
-        auto addend = inactiveEquation._addends.begin();
+
+        auto addend = activeEquation._addends.begin();
         TS_ASSERT_EQUALS( addend->_coefficient, 1.0 );
-        TS_ASSERT_EQUALS( addend->_variable, f );
+        TS_ASSERT_EQUALS( addend->_variable, b );
 
         ++addend;
         TS_ASSERT_EQUALS( addend->_coefficient, -1.0 );
-        TS_ASSERT_EQUALS( addend->_variable, 100U );
-        TS_ASSERT_EQUALS( inactiveEquation._auxVariable, 100U );
+        TS_ASSERT_EQUALS( addend->_variable, f );
+
+        ++addend;
+        TS_ASSERT_EQUALS( addend->_coefficient, -1.0 );
+        TS_ASSERT_EQUALS( addend->_variable, auxVar );
+        TS_ASSERT_EQUALS( activeEquation._auxVariable, auxVar );
 
         return true;
     }
 
     bool isInactiveSplit( unsigned b, unsigned f, unsigned auxVar, List<PiecewiseLinearCaseSplit>::iterator &split )
     {
-        // Second split
-        auto bounds = split->getBoundTightenings();
+        List<Tightening> bounds = split->getBoundTightenings();
 
         TS_ASSERT_EQUALS( bounds.size(), 1U );
         auto bound = bounds.begin();
         Tightening bound1 = *bound;
 
         TS_ASSERT_EQUALS( bound1._variable, b );
-<<<<<<< HEAD
-=======
-        TS_ASSERT_EQUALS( bound1._type, Tightening::LB );
->>>>>>> 6247a614
         TS_ASSERT_EQUALS( bound1._value, 0.0 );
 
         if ( bound1._type != Tightening::UB )
@@ -246,7 +233,6 @@
         Equation inactiveEquation;
         auto equations = split->getEquations();
         TS_ASSERT_EQUALS( equations.size(), 1U );
-<<<<<<< HEAD
         inactiveEquation = split->getEquations().front().first();
         inactiveEquation.addAddend( -1, auxVar );
         inactiveEquation.markAuxiliaryVariable( auxVar );
@@ -254,32 +240,15 @@
         TS_ASSERT_EQUALS( inactiveEquation._scalar, 0.0 );
 
         auto addend = inactiveEquation._addends.begin();
-=======
-        activeEquation = split->getEquations().front().first();
-        activeEquation.addAddend( -1, auxVariable );
-        activeEquation.markAuxiliaryVariable( auxVariable );
-        TS_ASSERT_EQUALS( activeEquation._addends.size(), 3U );
-        TS_ASSERT_EQUALS( activeEquation._scalar, 0.0 );
-
-        addend = activeEquation._addends.begin();
->>>>>>> 6247a614
         TS_ASSERT_EQUALS( addend->_coefficient, 1.0 );
-        TS_ASSERT_EQUALS( addend->_variable, b );
+        TS_ASSERT_EQUALS( addend->_variable, f );
 
         ++addend;
         TS_ASSERT_EQUALS( addend->_coefficient, -1.0 );
-        TS_ASSERT_EQUALS( addend->_variable, f );
-
-        ++addend;
-        TS_ASSERT_EQUALS( addend->_coefficient, -1.0 );
-        TS_ASSERT_EQUALS( addend->_variable, 100U );
-<<<<<<< HEAD
-        TS_ASSERT_EQUALS( inactiveEquation._auxVariable, 100U );
+        TS_ASSERT_EQUALS( addend->_variable, auxVar );
+        TS_ASSERT_EQUALS( inactiveEquation._auxVariable, auxVar );
 
         return true;
-=======
-        TS_ASSERT_EQUALS( activeEquation._auxVariable, 100U );
->>>>>>> 6247a614
     }
 
     void test_register_as_watcher()
