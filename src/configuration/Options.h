--- conflicted
+++ resolved
@@ -85,15 +85,12 @@
 
         // The random seed used throughout the execution.
         SEED,
-<<<<<<< HEAD
-
-        // The number of incremental linearizations
-        NUMBER_OF_INCREMENTAL_LINEARIZATIONS,
-=======
       
         // The number of threads to use for OpenBLAS matrix multiplication.
         NUM_BLAS_THREADS,
->>>>>>> 4ea15521
+
+        // The number of incremental linearizations
+        NUMBER_OF_INCREMENTAL_LINEARIZATIONS,
     };
 
     enum FloatOptions{
