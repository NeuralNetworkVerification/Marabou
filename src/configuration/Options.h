--- conflicted
+++ resolved
@@ -41,15 +41,9 @@
         // Restore tree states of the parent when handling children in DnC.
         RESTORE_TREE_STATES,
 
-<<<<<<< HEAD
-        // Use iterative propagation.
-        ITERATIVE_PROPAGATION,
-
         // Dump the bounds of each variable after preprocessing
         DUMP_BOUNDS,
 
-=======
->>>>>>> f36ffe07
         // Help flag
         HELP,
 
