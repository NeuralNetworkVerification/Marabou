--- conflicted
+++ resolved
@@ -68,11 +68,8 @@
         PROPERTY_FILE_PATH,
         INPUT_QUERY_FILE_PATH,
         SUMMARY_FILE,
-<<<<<<< HEAD
         SPLITTING_STRATEGY,
-=======
         QUERY_DUMP_FILE,
->>>>>>> 3b6ff800
     };
 
     /*
