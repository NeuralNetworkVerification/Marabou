/*********************                                                        */
/*! \file OptionParser.cpp
 ** \verbatim
 ** Top contributors (to current version):
 **   Guy Katz
 ** This file is part of the Marabou project.
 ** Copyright (c) 2017-2019 by the authors listed in the file AUTHORS
 ** in the top-level source directory) and their institutional affiliations.
 ** All rights reserved. See the file COPYING in the top-level source
 ** directory for licensing information.\endverbatim
 **
 ** [[ Add lengthier description here ]]

**/

#include "Debug.h"
#include "OptionParser.h"
#include "Options.h"

OptionParser::OptionParser()
{
    // This constructor should not be called
    ASSERT( false );
}

OptionParser::OptionParser( Map<unsigned, bool> *boolOptions,
                            Map<unsigned, int> *intOptions,
                            Map<unsigned, float> *floatOptions,
                            Map<unsigned, std::string> *stringOptions )
    : _optionDescription( "Supported options" )
    , _boolOptions( boolOptions )
    , _intOptions( intOptions )
    , _floatOptions( floatOptions )
    , _stringOptions( stringOptions )
{
}

void OptionParser::initialize()
{
    // Possible options
    _optionDescription.add_options()
        ( "pl-aux-eq",
          boost::program_options::bool_switch( &((*_boolOptions)[Options::PREPROCESSOR_PL_CONSTRAINTS_ADD_AUX_EQUATIONS]) ),
          "PL constraints generate auxiliary equations" )
        ( "dnc",
          boost::program_options::bool_switch( &((*_boolOptions)[Options::DNC_MODE]) ),
          "Use the divide-and-conquer solving mode" )
        ( "input",
          boost::program_options::value<std::string>( &((*_stringOptions)[Options::INPUT_FILE_PATH]) ),
          "Neural netowrk file" )
        ( "property",
          boost::program_options::value<std::string>( &((*_stringOptions)[Options::PROPERTY_FILE_PATH]) ),
          "Property file" )
        ( "summary-file",
          boost::program_options::value<std::string>( &((*_stringOptions)[Options::SUMMARY_FILE]) ),
          "Summary file" )
        ( "num-workers",
          boost::program_options::value<int>( &((*_intOptions)[Options::NUM_WORKERS]) ),
          "(DNC) Number of workers" )
        ( "initial-divides",
          boost::program_options::value<int>( &((*_intOptions)[Options::NUM_INITIAL_DIVIDES]) ),
          "(DNC) Number of times to initially bisect the input region" )
        ( "initial-timeout",
          boost::program_options::value<int>( &((*_intOptions)[Options::INITIAL_TIMEOUT]) ),
          "(DNC) The initial timeout" )
        ( "num-online-divides",
          boost::program_options::value<int>( &((*_intOptions)[Options::NUM_ONLINE_DIVIDES]) ),
          "(DNC) Number of times to further bisect a sub-region when a timeout occurs" )
        ( "timeout",
          boost::program_options::value<int>( &((*_intOptions)[Options::TIMEOUT]) ),
          "Global timeout" )
        ( "verbosity",
          boost::program_options::value<int>( &((*_intOptions)[Options::VERBOSITY]) ),
          "Verbosity of engine::solve(). 0: does not print anything (for DnC), 1: print"
          "out statistics in the beginning and end, 2: print out statistics during solving." )
        ( "timeout-factor",
          boost::program_options::value<float>( &((*_floatOptions)[Options::TIMEOUT_FACTOR]) ),
          "(DNC) The timeout factor" )
<<<<<<< HEAD
        ( "help", "Prints the help message")
        ( "version", "Prints the version")
=======
        ( "help",
          boost::program_options::bool_switch( &((*_boolOptions)[Options::HELP]) ),
          "Prints the help message")
        ( "version",
          boost::program_options::bool_switch( &((*_boolOptions)[Options::VERSION]) ),
          "Prints the version number")
>>>>>>> 6552cca0

        ;

    // Positional options, for the mandatory options
    _positionalOptions.add( "input", 1 );
    _positionalOptions.add( "property", 2 );
}

void OptionParser::parse( int argc, char **argv )
{
    boost::program_options::store
        ( boost::program_options::command_line_parser( argc, argv )
          .options( _optionDescription ).positional( _positionalOptions ).run(),
          _variableMap );
    boost::program_options::notify( _variableMap );
}

bool OptionParser::valueExists( const String &option )
{
    return _variableMap.count( option.ascii() ) != 0;
}

int OptionParser::extractIntValue( const String &option )
{
    ASSERT( valueExists( option ) );
    return _variableMap[option.ascii()].as<int>();
}

//
// Local Variables:
// compile-command: "make -C ../.. "
// tags-file-name: "../../TAGS"
// c-basic-offset: 4
// End:
//<|MERGE_RESOLUTION|>--- conflicted
+++ resolved
@@ -76,17 +76,12 @@
         ( "timeout-factor",
           boost::program_options::value<float>( &((*_floatOptions)[Options::TIMEOUT_FACTOR]) ),
           "(DNC) The timeout factor" )
-<<<<<<< HEAD
-        ( "help", "Prints the help message")
-        ( "version", "Prints the version")
-=======
         ( "help",
           boost::program_options::bool_switch( &((*_boolOptions)[Options::HELP]) ),
           "Prints the help message")
         ( "version",
           boost::program_options::bool_switch( &((*_boolOptions)[Options::VERSION]) ),
           "Prints the version number")
->>>>>>> 6552cca0
 
         ;
 
