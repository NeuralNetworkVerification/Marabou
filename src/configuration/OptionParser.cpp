/*********************                                                        */
/*! \file OptionParser.cpp
 ** \verbatim
 ** Top contributors (to current version):
 **   Guy Katz
 ** This file is part of the Marabou project.
 ** Copyright (c) 2017-2019 by the authors listed in the file AUTHORS
 ** in the top-level source directory) and their institutional affiliations.
 ** All rights reserved. See the file COPYING in the top-level source
 ** directory for licensing information.\endverbatim
 **
 ** [[ Add lengthier description here ]]

**/

#include "Debug.h"
#include "OptionParser.h"
#include "Options.h"

OptionParser::OptionParser()
{
    // This constructor should not be called
    ASSERT( false );
}

OptionParser::OptionParser( Map<unsigned, bool> *boolOptions,
                            Map<unsigned, int> *intOptions,
                            Map<unsigned, float> *floatOptions,
                            Map<unsigned, std::string> *stringOptions )
    : _optionDescription( "Supported options" )
    , _boolOptions( boolOptions )
    , _intOptions( intOptions )
    , _floatOptions( floatOptions )
    , _stringOptions( stringOptions )
{
}

void OptionParser::initialize()
{
    // Possible options
    _optionDescription.add_options()
        ( "pl-aux-eq",
          boost::program_options::bool_switch( &((*_boolOptions)[Options::PREPROCESSOR_PL_CONSTRAINTS_ADD_AUX_EQUATIONS]) ),
          "PL constraints generate auxiliary equations" )
        ( "snc",
          boost::program_options::bool_switch( &((*_boolOptions)[Options::DNC_MODE]) ),
          "Use the split-and-conquer solving mode" )
        ( "restore-tree-states",
          boost::program_options::bool_switch( &((*_boolOptions)[Options::RESTORE_TREE_STATES]) ),
          "Restore tree states in dnc mode" )
<<<<<<< HEAD
        ( "iter-prop",
          boost::program_options::bool_switch( &((*_boolOptions)[Options::ITERATIVE_PROPAGATION]) ),
          "Use iterative propagation" )
        ( "dump-bounds",
          boost::program_options::bool_switch( &((*_boolOptions)[Options::DUMP_BOUNDS]) ),
          "Dump the bounds after preprocessing" )
=======
>>>>>>> f36ffe07
        ( "input",
          boost::program_options::value<std::string>( &((*_stringOptions)[Options::INPUT_FILE_PATH]) ),
          "Neural netowrk file" )
        ( "property",
          boost::program_options::value<std::string>( &((*_stringOptions)[Options::PROPERTY_FILE_PATH]) ),
          "Property file" )
        ( "input-query",
          boost::program_options::value<std::string>( &((*_stringOptions)[Options::INPUT_QUERY_FILE_PATH]) ),
          "Input Query file" )
        ( "summary-file",
          boost::program_options::value<std::string>( &((*_stringOptions)[Options::SUMMARY_FILE]) ),
          "Summary file" )
        ( "query-dump-file",
          boost::program_options::value<std::string>( &((*_stringOptions)[Options::QUERY_DUMP_FILE]) ),
          "Query dump file" )
        ( "num-workers",
          boost::program_options::value<int>( &((*_intOptions)[Options::NUM_WORKERS]) ),
          "(DNC) Number of workers" )
        ( "split-strategy",
          boost::program_options::value<std::string>( &((*_stringOptions)[Options::SNC_SPLITTING_STRATEGY]) ),
          "The splitting strategy" )
        ( "initial-divides",
          boost::program_options::value<int>( &((*_intOptions)[Options::NUM_INITIAL_DIVIDES]) ),
          "(DNC) Number of times to initially bisect the input region" )
        ( "initial-timeout",
          boost::program_options::value<int>( &((*_intOptions)[Options::INITIAL_TIMEOUT]) ),
          "(DNC) The initial timeout" )
        ( "num-online-divides",
          boost::program_options::value<int>( &((*_intOptions)[Options::NUM_ONLINE_DIVIDES]) ),
          "(DNC) Number of times to further bisect a sub-region when a timeout occurs" )
        ( "timeout",
          boost::program_options::value<int>( &((*_intOptions)[Options::TIMEOUT]) ),
          "Global timeout" )
        ( "verbosity",
          boost::program_options::value<int>( &((*_intOptions)[Options::VERBOSITY]) ),
          "Verbosity of engine::solve(). 0: does not print anything (for DnC), 1: print"
          "out statistics in the beginning and end, 2: print out statistics during solving." )
        ( "split-threshold",
          boost::program_options::value<int>( &((*_intOptions)[Options::CONSTRAINT_VIOLATION_THRESHOLD]) ),
          "Max number of tries to repair a relu before splitting" )
        ( "timeout-factor",
          boost::program_options::value<float>( &((*_floatOptions)[Options::TIMEOUT_FACTOR]) ),
          "(DNC) The timeout factor" )
        ( "help",
          boost::program_options::bool_switch( &((*_boolOptions)[Options::HELP]) ),
          "Prints the help message")
        ( "version",
          boost::program_options::bool_switch( &((*_boolOptions)[Options::VERSION]) ),
          "Prints the version number")
         ( "preprocessor-bound-tolerance",
          boost::program_options::value<float>( &((*_floatOptions)[Options::PREPROCESSOR_BOUND_TOLERANCE]) ),
          "epsilon for preprocessor bound tightening comparisons" )
#ifdef ENABLE_GUROBI
        ( "milp",
          boost::program_options::bool_switch( &((*_boolOptions)[Options::SOLVE_WITH_MILP]) ),
          "Use a MILP solver to solve the input query" )
        ( "milp-tightening",
          boost::program_options::value<std::string>( &((*_stringOptions)[Options::MILP_SOLVER_BOUND_TIGHTENING_TYPE ]) ),
          "The MILP solver bound tightening type: lp/lp-inc/milp/milp-inc/iter-prop/none. default: lp" )
        ( "milp-timeout",
          boost::program_options::value<float>( &((*_floatOptions)[Options::MILP_SOLVER_TIMEOUT]) ),
          "Per-ReLU timeout for iterative propagation" )
#endif // ENABLE_GUROBI

        ;

    // Positional options, for the mandatory options
    _positionalOptions.add( "input", 1 );
    _positionalOptions.add( "property", 2 );
}

void OptionParser::parse( int argc, char **argv )
{
    boost::program_options::store
        ( boost::program_options::command_line_parser( argc, argv )
          .options( _optionDescription ).positional( _positionalOptions ).run(),
          _variableMap );
    boost::program_options::notify( _variableMap );
}

bool OptionParser::valueExists( const String &option )
{
    return _variableMap.count( option.ascii() ) != 0;
}

int OptionParser::extractIntValue( const String &option )
{
    ASSERT( valueExists( option ) );
    return _variableMap[option.ascii()].as<int>();
}

void OptionParser::printHelpMessage() const
{
    std::cerr << _optionDescription << std::endl;
};

//
// Local Variables:
// compile-command: "make -C ../.. "
// tags-file-name: "../../TAGS"
// c-basic-offset: 4
// End:
//<|MERGE_RESOLUTION|>--- conflicted
+++ resolved
@@ -48,15 +48,9 @@
         ( "restore-tree-states",
           boost::program_options::bool_switch( &((*_boolOptions)[Options::RESTORE_TREE_STATES]) ),
           "Restore tree states in dnc mode" )
-<<<<<<< HEAD
-        ( "iter-prop",
-          boost::program_options::bool_switch( &((*_boolOptions)[Options::ITERATIVE_PROPAGATION]) ),
-          "Use iterative propagation" )
         ( "dump-bounds",
           boost::program_options::bool_switch( &((*_boolOptions)[Options::DUMP_BOUNDS]) ),
           "Dump the bounds after preprocessing" )
-=======
->>>>>>> f36ffe07
         ( "input",
           boost::program_options::value<std::string>( &((*_stringOptions)[Options::INPUT_FILE_PATH]) ),
           "Neural netowrk file" )
