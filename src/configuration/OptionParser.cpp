/*********************                                                        */
/*! \file OptionParser.cpp
 ** \verbatim
 ** Top contributors (to current version):
 **   Guy Katz, Andrew Wu
 ** This file is part of the Marabou project.
 ** Copyright (c) 2017-2019 by the authors listed in the file AUTHORS
 ** in the top-level source directory) and their institutional affiliations.
 ** All rights reserved. See the file COPYING in the top-level source
 ** directory for licensing information.\endverbatim
 **
 ** [[ Add lengthier description here ]]

**/

#include "OptionParser.h"

#include "Debug.h"
#include "Options.h"

OptionParser::OptionParser()
{
    // This constructor should not be called
    ASSERT( false );
}

OptionParser::OptionParser( Map<unsigned, bool> *boolOptions,
                            Map<unsigned, int> *intOptions,
                            Map<unsigned, float> *floatOptions,
                            Map<unsigned, std::string> *stringOptions )
    : _positional( "" )
    , _common( "Common options" )
    , _other( "Less common options" )
    , _expert( "More advanced internal options" )
    , _boolOptions( boolOptions )
    , _intOptions( intOptions )
    , _floatOptions( floatOptions )
    , _stringOptions( stringOptions )
{
}

void OptionParser::initialize()
{
    _positional.add_options()(
        "input",
        boost::program_options::value<std::string>( &( *_stringOptions )[Options::INPUT_FILE_PATH] )
            ->default_value( ( *_stringOptions )[Options::INPUT_FILE_PATH] ),
        "Neural network file." )(
        "property",
        boost::program_options::value<std::string>(
            &( *_stringOptions )[Options::PROPERTY_FILE_PATH] )
            ->default_value( ( *_stringOptions )[Options::PROPERTY_FILE_PATH] ),
        "Property file." );

    // Most common options
    _common.add_options()( "help",
                           boost::program_options::bool_switch( &( *_boolOptions )[Options::HELP] )
                               ->default_value( ( *_boolOptions )[Options::HELP] ),
                           "Prints the help message." )(
        "version",
        boost::program_options::bool_switch( &( *_boolOptions )[Options::VERSION] )
            ->default_value( ( *_boolOptions )[Options::VERSION] ),
        "Prints the version number." )(
        "input-query",
        boost::program_options::value<std::string>(
            &( ( *_stringOptions )[Options::INPUT_QUERY_FILE_PATH] ) )
            ->default_value( ( *_stringOptions )[Options::INPUT_QUERY_FILE_PATH] ),
        "Input Query file. When specified, Marabou will solve this instead of the network and "
        "property pair." )(
        "num-workers",
        boost::program_options::value<int>( &( *_intOptions )[Options::NUM_WORKERS] )
            ->default_value( ( *_intOptions )[Options::NUM_WORKERS] ),
        "Number of threads to use." )(
        "timeout",
        boost::program_options::value<int>( &( *_intOptions )[Options::TIMEOUT] )
            ->default_value( ( *_intOptions )[Options::TIMEOUT] ),
        "Global timeout in seconds. 0 means no timeout." )
#ifdef ENABLE_GUROBI
        ( "milp",
<<<<<<< HEAD
          boost::program_options::bool_switch( &((*_boolOptions)[Options::SOLVE_WITH_MILP]) ),
          "Use a MILP solver to solve the input query" )
        ( "lp-solver",
          boost::program_options::value<std::string>( &((*_stringOptions)[Options::LP_SOLVER]) ),
          "Solver for the LPs during the complete analysis: native/gurobi. default: native" )
        ( "milp-tightening",
          boost::program_options::value<std::string>( &((*_stringOptions)[Options::MILP_SOLVER_BOUND_TIGHTENING_TYPE ]) ),
          "The MILP solver bound tightening type: lp/lp-inc/milp/milp-inc/iter-prop/none. default: lp" )
        ( "milp-timeout",
          boost::program_options::value<float>( &((*_floatOptions)[Options::MILP_SOLVER_TIMEOUT]) ),
          "Per-ReLU timeout for iterative propagation" )
        ( "num-simulations",
          boost::program_options::value<int>( &((*_intOptions)[Options::NUMBER_OF_SIMULATIONS]) ),
          "Number of simulations generated per neuron" )
        ( "lp-tightening-after-split",
          boost::program_options::bool_switch( &((*_boolOptions)[Options::PERFORM_LP_TIGHTENING_AFTER_SPLIT]) ),
          "Whether to skip a LP tightening after a case split" )
        ( "num-incremental-linearizations",
          boost::program_options::value<int>( &((*_intOptions)[Options::NUMBER_OF_INCREMENTAL_LINEARIZATIONS]) ),
          "Number of incremental linearizations" )
=======
          boost::program_options::bool_switch( &( *_boolOptions )[Options::SOLVE_WITH_MILP] )
              ->default_value( ( *_boolOptions )[Options::SOLVE_WITH_MILP] ),
          "Solve the input query with a MILP encoding in Gruobi." )
#endif
        ;

    // Less common options
    _other.add_options()(
        "verbosity",
        boost::program_options::value<int>( &( ( *_intOptions )[Options::VERBOSITY] ) )
            ->default_value( ( *_intOptions )[Options::VERBOSITY] ),
        "Verbosity of engine::solve(). 0: does not print anything, 1: print"
        "out statistics in the beginning and end, 2: print out statistics during solving." )(
        "snc",
        boost::program_options::bool_switch( &( ( *_boolOptions )[Options::DNC_MODE] ) )
            ->default_value( ( *_boolOptions )[Options::DNC_MODE] ),
        "Use the split-and-conquer solving mode." )(
        "seed",
        boost::program_options::value<int>( &( ( *_intOptions )[Options::SEED] ) )
            ->default_value( ( *_intOptions )[Options::SEED] ),
        "The random seed." )(
        "dump-bounds",
        boost::program_options::bool_switch( &( ( *_boolOptions )[Options::DUMP_BOUNDS] ) )
            ->default_value( ( *_boolOptions )[Options::DUMP_BOUNDS] ),
        "Dump the bounds after preprocessing." )(
        "dump-topology",
        boost::program_options::bool_switch( &( ( *_boolOptions )[Options::DUMP_TOPOLOGY] ) )
            ->default_value( ( *_boolOptions )[Options::DUMP_TOPOLOGY] ),
        "Dump the topology after the network level reasoning is initialized." )(
        "query-dump-file",
        boost::program_options::value<std::string>( &( *_stringOptions )[Options::QUERY_DUMP_FILE] )
            ->default_value( ( *_stringOptions )[Options::QUERY_DUMP_FILE] ),
        "Dump the verification query in Marabou's input query format." )(
        "summary-file",
        boost::program_options::value<std::string>(
            &( ( *_stringOptions )[Options::SUMMARY_FILE] ) )
            ->default_value( ( *_stringOptions )[Options::SUMMARY_FILE] ),
        "Produce a summary file of the run." )(
        "export-assignment",
        boost::program_options::bool_switch( &( ( *_boolOptions )[Options::EXPORT_ASSIGNMENT] ) )
            ->default_value( ( *_boolOptions )[Options::EXPORT_ASSIGNMENT] ),
        "Export a satisfying assignment if found." )(
        "export-assignment-file",
        boost::program_options::value<std::string>(
            &( *_stringOptions )[Options::EXPORT_ASSIGNMENT_FILE_PATH] )
            ->default_value( ( *_stringOptions )[Options::EXPORT_ASSIGNMENT_FILE_PATH] ),
        "Specifies a file to export the assignment." )(
        "debug-assignment",
        boost::program_options::bool_switch( &( ( *_boolOptions )[Options::DEBUG_ASSIGNMENT] ) )
            ->default_value( ( *_boolOptions )[Options::DEBUG_ASSIGNMENT] ),
        "Import an assignment for debugging." )(
        "debug-assignment-file",
        boost::program_options::value<std::string>(
            &( *_stringOptions )[Options::EXPORT_ASSIGNMENT_FILE_PATH] )
            ->default_value( ( *_stringOptions )[Options::EXPORT_ASSIGNMENT_FILE_PATH] ),
        "Specifies a file to import the assignment for debugging." )(
        "prove-unsat",
        boost::program_options::bool_switch( &( ( *_boolOptions )[Options::PRODUCE_PROOFS] ) )
            ->default_value( ( *_boolOptions )[Options::PRODUCE_PROOFS] ),
        "Produce proofs of UNSAT and check them" )
#ifdef ENABLE_GUROBI
>>>>>>> 727fba43
#endif // ENABLE_GUROBI
        ;

    _expert.add_options()(
        "tightening-strategy",
        boost::program_options::value<std::string>(
            &( ( *_stringOptions )[Options::SYMBOLIC_BOUND_TIGHTENING_TYPE] ) )
            ->default_value( ( *_stringOptions )[Options::SYMBOLIC_BOUND_TIGHTENING_TYPE] ),
        "type of bound tightening technique to use: sbt/deeppoly/none." )(
        "branch",
        boost::program_options::value<std::string>(
            &( ( *_stringOptions )[Options::SPLITTING_STRATEGY] ) )
            ->default_value( ( *_stringOptions )[Options::SPLITTING_STRATEGY] ),
        "The branching strategy "
        "(earliest-relu/pseudo-impact/largest-interval/relu-violation/polarity)."
        " pseudo-impact is specific to the DeepSoI (default) procedure and relu-violation is "
        "specific to the Reluplex procedure.\n" )(
        "soi-split-threshold",
        boost::program_options::value<int>(
            &( ( *_intOptions )[Options::DEEP_SOI_REJECTION_THRESHOLD] ) )
            ->default_value( ( *_intOptions )[Options::DEEP_SOI_REJECTION_THRESHOLD] ),
        "(DeepSoI) Max number of rejected phase pattern proposal before splitting." )(
        "soi-search-strategy",
        boost::program_options::value<std::string>(
            &( ( *_stringOptions )[Options::SOI_SEARCH_STRATEGY] ) )
            ->default_value( ( *_stringOptions )[Options::SOI_SEARCH_STRATEGY] ),
        "(DeepSoI) Strategy for stochastically minimizing the soi: mcmc/walksat." )(
        "soi-init-strategy",
        boost::program_options::value<std::string>(
            &( ( *_stringOptions )[Options::SOI_INITIALIZATION_STRATEGY] ) )
            ->default_value( ( *_stringOptions )[Options::SOI_INITIALIZATION_STRATEGY] ),
        "(DeepSoI) Strategy for initialize the soi function: input-assignment/current-assignment. "
        "default: input-assignment." )(
        "mcmc-beta",
        boost::program_options::value<float>(
            &( ( *_floatOptions )[Options::PROBABILITY_DENSITY_PARAMETER] ) )
            ->default_value( ( *_floatOptions )[Options::PROBABILITY_DENSITY_PARAMETER] ),
        "(DeepSoI) The beta parameter in MCMC search.\n" )(
        "split-strategy",
        boost::program_options::value<std::string>(
            &( ( *_stringOptions )[Options::SNC_SPLITTING_STRATEGY] ) )
            ->default_value( ( *_stringOptions )[Options::SNC_SPLITTING_STRATEGY] ),
        "(SnC) The splitting strategy." )(
        "initial-divides",
        boost::program_options::value<int>( &( ( *_intOptions )[Options::NUM_INITIAL_DIVIDES] ) )
            ->default_value( ( *_intOptions )[Options::NUM_INITIAL_DIVIDES] ),
        "(SnC) Number of times to initially bisect the input region." )(
        "initial-timeout",
        boost::program_options::value<int>( &( ( *_intOptions )[Options::INITIAL_TIMEOUT] ) )
            ->default_value( ( *_intOptions )[Options::INITIAL_TIMEOUT] ),
        "(SnC) The initial timeout." )(
        "num-online-divides",
        boost::program_options::value<int>( &( ( *_intOptions )[Options::NUM_ONLINE_DIVIDES] ) )
            ->default_value( ( *_intOptions )[Options::NUM_ONLINE_DIVIDES] ),
        "(SnC) Number of times to further bisect a sub-region when a timeout occurs." )(
        "timeout-factor",
        boost::program_options::value<float>( &( ( *_floatOptions )[Options::TIMEOUT_FACTOR] ) )
            ->default_value( ( *_floatOptions )[Options::TIMEOUT_FACTOR] ),
        "(SnC) The timeout factor." )(
        "restore-tree-states",
        boost::program_options::bool_switch( &( ( *_boolOptions )[Options::RESTORE_TREE_STATES] ) )
            ->default_value( ( *_boolOptions )[Options::RESTORE_TREE_STATES] ),
        "(SnC) Restore tree states in SnC mode.\n" )(
        "blas-threads",
        boost::program_options::value<int>( &( ( *_intOptions )[Options::NUM_BLAS_THREADS] ) )
            ->default_value( ( *_intOptions )[Options::NUM_BLAS_THREADS] ),
        "Number of threads to use for matrix multiplication with OpenBLAS." )(
        "reluplex-split-threshold",
        boost::program_options::value<int>(
            &( ( *_intOptions )[Options::CONSTRAINT_VIOLATION_THRESHOLD] ) )
            ->default_value( ( *_intOptions )[Options::CONSTRAINT_VIOLATION_THRESHOLD] ),
        "Max number of tries to repair a relu before splitting when the Reluplex procedure is "
        "used." )( "preprocessor-bound-tolerance",
                   boost::program_options::value<float>(
                       &( ( *_floatOptions )[Options::PREPROCESSOR_BOUND_TOLERANCE] ) )
                       ->default_value( ( *_floatOptions )[Options::PREPROCESSOR_BOUND_TOLERANCE] ),
                   "epsilon for preprocessor bound tightening comparisons." )(
        "softmax-bound-type",
        boost::program_options::value<std::string>(
            &( *_stringOptions )[Options::SOFTMAX_BOUND_TYPE] )
            ->default_value( ( *_stringOptions )[Options::SOFTMAX_BOUND_TYPE] ),
        "Type of softmax symbolic bound to use: er/lse, detailed in paper 'Convex Bounds on the "
        "Softmax Function with Applications to Robustness Verification'" )(
        "poi",
        boost::program_options::bool_switch( &( *_boolOptions )[Options::PARALLEL_DEEPSOI] )
            ->default_value( ( *_boolOptions )[Options::PARALLEL_DEEPSOI] ),
        "Use the parallel deep-soi solving mode." )(
        "no-merge-ws-layers",
        boost::program_options::bool_switch(
            &( *_boolOptions )[Options::DO_NOT_MERGE_CONSECUTIVE_WEIGHTED_SUM_LAYERS] )
            ->default_value(
                ( *_boolOptions )[Options::DO_NOT_MERGE_CONSECUTIVE_WEIGHTED_SUM_LAYERS] ),
        "Do no merge consecutive weighted-sum layers." )
#ifdef ENABLE_GUROBI
        ( "lp-solver",
          boost::program_options::value<std::string>( &( ( *_stringOptions )[Options::LP_SOLVER] ) )
              ->default_value( ( *_stringOptions )[Options::LP_SOLVER] ),
          "Solver for the LPs during the complete analysis: native/gurobi." )(
            "num-simulations",
            boost::program_options::value<int>(
                &( ( *_intOptions )[Options::NUMBER_OF_SIMULATIONS] ) )
                ->default_value( ( *_intOptions )[Options::NUMBER_OF_SIMULATIONS] ),
            "Number of simulations generated per neuron." )(
            "lp-tightening-after-split",
            boost::program_options::bool_switch(
                &( ( *_boolOptions )[Options::PERFORM_LP_TIGHTENING_AFTER_SPLIT] ) )
                ->default_value( ( *_boolOptions )[Options::PERFORM_LP_TIGHTENING_AFTER_SPLIT] ),
            "Whether to skip a LP tightening after a case split." )(
            "milp-timeout",
            boost::program_options::value<float>(
                &( ( *_floatOptions )[Options::MILP_SOLVER_TIMEOUT] ) )
                ->default_value( ( *_floatOptions )[Options::MILP_SOLVER_TIMEOUT] ),
            "Per-ReLU timeout for iterative propagation." )(
            "milp-tightening",
            boost::program_options::value<std::string>(
                &( ( *_stringOptions )[Options::MILP_SOLVER_BOUND_TIGHTENING_TYPE] ) )
                ->default_value( ( *_stringOptions )[Options::MILP_SOLVER_BOUND_TIGHTENING_TYPE] ),
            "The MILP solver bound tightening type: lp/lp-inc/milp/milp-inc/iter-prop/none." )
#endif
        ;

    _optionDescription.add( _positional ).add( _common ).add( _other ).add( _expert );

    // Positional options, for the mandatory options
    _positionalOptions.add( "input", 1 );
    _positionalOptions.add( "property", 2 );
}

void OptionParser::parse( int argc, char **argv )
{
    boost::program_options::store( boost::program_options::command_line_parser( argc, argv )
                                       .options( _optionDescription )
                                       .positional( _positionalOptions )
                                       .run(),
                                   _variableMap );
    boost::program_options::notify( _variableMap );
}

bool OptionParser::valueExists( const String &option )
{
    return _variableMap.count( option.ascii() ) != 0;
}

int OptionParser::extractIntValue( const String &option )
{
    ASSERT( valueExists( option ) );
    return _variableMap[option.ascii()].as<int>();
}

void OptionParser::printHelpMessage() const
{
    std::cerr << "\nusage: ./Marabou <network.nnet> <property> [<options>]\n" << std::endl;
    std::cerr << "OR     ./Marabou --input-query <input-query-file> [<options>]\n" << std::endl;

    std::cerr << "You might also consider using the ./resources/runMarabou.py "
              << "script, see README.md for more information." << std::endl;

    std::cerr << "\nBelow are the possible options:" << std::endl;

    std::cerr << "\n" << _common << std::endl;
    std::cerr << "\n" << _other << std::endl;
    std::cerr << "\n" << _expert << std::endl;
};<|MERGE_RESOLUTION|>--- conflicted
+++ resolved
@@ -77,28 +77,6 @@
         "Global timeout in seconds. 0 means no timeout." )
 #ifdef ENABLE_GUROBI
         ( "milp",
-<<<<<<< HEAD
-          boost::program_options::bool_switch( &((*_boolOptions)[Options::SOLVE_WITH_MILP]) ),
-          "Use a MILP solver to solve the input query" )
-        ( "lp-solver",
-          boost::program_options::value<std::string>( &((*_stringOptions)[Options::LP_SOLVER]) ),
-          "Solver for the LPs during the complete analysis: native/gurobi. default: native" )
-        ( "milp-tightening",
-          boost::program_options::value<std::string>( &((*_stringOptions)[Options::MILP_SOLVER_BOUND_TIGHTENING_TYPE ]) ),
-          "The MILP solver bound tightening type: lp/lp-inc/milp/milp-inc/iter-prop/none. default: lp" )
-        ( "milp-timeout",
-          boost::program_options::value<float>( &((*_floatOptions)[Options::MILP_SOLVER_TIMEOUT]) ),
-          "Per-ReLU timeout for iterative propagation" )
-        ( "num-simulations",
-          boost::program_options::value<int>( &((*_intOptions)[Options::NUMBER_OF_SIMULATIONS]) ),
-          "Number of simulations generated per neuron" )
-        ( "lp-tightening-after-split",
-          boost::program_options::bool_switch( &((*_boolOptions)[Options::PERFORM_LP_TIGHTENING_AFTER_SPLIT]) ),
-          "Whether to skip a LP tightening after a case split" )
-        ( "num-incremental-linearizations",
-          boost::program_options::value<int>( &((*_intOptions)[Options::NUMBER_OF_INCREMENTAL_LINEARIZATIONS]) ),
-          "Number of incremental linearizations" )
-=======
           boost::program_options::bool_switch( &( *_boolOptions )[Options::SOLVE_WITH_MILP] )
               ->default_value( ( *_boolOptions )[Options::SOLVE_WITH_MILP] ),
           "Solve the input query with a MILP encoding in Gruobi." )
@@ -160,7 +138,6 @@
             ->default_value( ( *_boolOptions )[Options::PRODUCE_PROOFS] ),
         "Produce proofs of UNSAT and check them" )
 #ifdef ENABLE_GUROBI
->>>>>>> 727fba43
 #endif // ENABLE_GUROBI
         ;
 
