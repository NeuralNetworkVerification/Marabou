/*********************                                                        */
/*! \file OptionParser.cpp
 ** \verbatim
 ** Top contributors (to current version):
 **   Guy Katz
 ** This file is part of the Marabou project.
 ** Copyright (c) 2017-2019 by the authors listed in the file AUTHORS
 ** in the top-level source directory) and their institutional affiliations.
 ** All rights reserved. See the file COPYING in the top-level source
 ** directory for licensing information.\endverbatim
 **
 ** [[ Add lengthier description here ]]

**/

#include "Debug.h"
#include "OptionParser.h"
#include "Options.h"

OptionParser::OptionParser()
{
    // This constructor should not be called
    ASSERT( false );
}

OptionParser::OptionParser( Map<unsigned, bool> *boolOptions,
                            Map<unsigned, int> *intOptions,
                            Map<unsigned, float> *floatOptions,
                            Map<unsigned, std::string> *stringOptions )
    : _positional( "" )
    , _common( "Common options" )
    , _other( "Less common options" )
    , _expert( "More advanced internal options" )
    , _boolOptions( boolOptions )
    , _intOptions( intOptions )
    , _floatOptions( floatOptions )
    , _stringOptions( stringOptions )
{
}

void OptionParser::initialize()
{
<<<<<<< HEAD
    _positional.add_options()
=======
    // Possible options
    _optionDescription.add_options()
        ( "pl-aux-eq",
          boost::program_options::bool_switch( &((*_boolOptions)[Options::PREPROCESSOR_PL_CONSTRAINTS_ADD_AUX_EQUATIONS]) ),
          "PL constraints generate auxiliary equations" )
        ( "snc",
          boost::program_options::bool_switch( &((*_boolOptions)[Options::DNC_MODE]) ),
          "Use the split-and-conquer solving mode: largest-interval/polarity/auto. default: auto" )
        ( "no-parallel-deepsoi",
          boost::program_options::bool_switch( &((*_boolOptions)[Options::NO_PARALLEL_DEEPSOI]) ),
          "Do not use the parallel deep-soi solving mode when multiple threads are allowed." )
        ( "restore-tree-states",
          boost::program_options::bool_switch( &((*_boolOptions)[Options::RESTORE_TREE_STATES]) ),
          "Restore tree states in SnC mode" )
        ( "dump-bounds",
          boost::program_options::bool_switch( &((*_boolOptions)[Options::DUMP_BOUNDS]) ),
          "Dump the bounds after preprocessing" )
>>>>>>> af0b7509
        ( "input",
          boost::program_options::value<std::string>( &(*_stringOptions)[Options::INPUT_FILE_PATH] )->default_value( (*_stringOptions)[Options::INPUT_FILE_PATH] ),
          "Neural netowrk file." )
        ( "property",
          boost::program_options::value<std::string>( &(*_stringOptions)[Options::PROPERTY_FILE_PATH] )->default_value( (*_stringOptions)[Options::PROPERTY_FILE_PATH] ),
          "Property file." )
        ;

    // Most common options
    _common.add_options()
        ( "help",
          boost::program_options::bool_switch( &(*_boolOptions)[Options::HELP] )->default_value( (*_boolOptions)[Options::HELP] ),
          "Prints the help message.")
        ( "version",
          boost::program_options::bool_switch( &(*_boolOptions)[Options::VERSION] )->default_value( (*_boolOptions)[Options::VERSION] ),
          "Prints the version number.")
        ( "input-query",
          boost::program_options::value<std::string>( &((*_stringOptions)[Options::INPUT_QUERY_FILE_PATH]) )->default_value( (*_stringOptions)[Options::INPUT_QUERY_FILE_PATH] ),
          "Input Query file. When specified, Marabou will solve this instead of the network and property pair." )
        ( "num-workers",
          boost::program_options::value<int>( &(*_intOptions)[Options::NUM_WORKERS] )->default_value( (*_intOptions)[Options::NUM_WORKERS] ),
          "Number of threads to use." )
        ( "timeout",
          boost::program_options::value<int>( &(*_intOptions)[Options::TIMEOUT] )->default_value( (*_intOptions)[Options::TIMEOUT] ),
          "Global timeout in seconds. 0 means no timeout." )
#ifdef ENABLE_GUROBI
        ( "milp",
          boost::program_options::bool_switch( &(*_boolOptions)[Options::SOLVE_WITH_MILP] )->default_value( (*_boolOptions)[Options::SOLVE_WITH_MILP] ),
          "Solve the input query with a MILP encoding in Gruobi." )
#endif
        ;

    // Less common options
    _other.add_options()
        ( "verbosity",
          boost::program_options::value<int>( &((*_intOptions)[Options::VERBOSITY]) )->default_value( (*_intOptions)[Options::VERBOSITY] ),
          "Verbosity of engine::solve(). 0: does not print anything, 1: print"
          "out statistics in the beginning and end, 2: print out statistics during solving." )
        ( "snc",
          boost::program_options::bool_switch( &((*_boolOptions)[Options::DNC_MODE]) )->default_value( (*_boolOptions)[Options::DNC_MODE] ),
          "Use the split-and-conquer solving mode." )
        ( "seed",
          boost::program_options::value<int>( &((*_intOptions)[Options::SEED]) )->default_value( (*_intOptions)[Options::SEED] ),
          "The random seed." )
        ( "dump-bounds",
          boost::program_options::bool_switch( &((*_boolOptions)[Options::DUMP_BOUNDS]) )->default_value( (*_boolOptions)[Options::DUMP_BOUNDS] ),
          "Dump the bounds after preprocessing." )
        ( "query-dump-file",
          boost::program_options::value<std::string>( &(*_stringOptions)[Options::QUERY_DUMP_FILE] )->default_value( (*_stringOptions)[Options::QUERY_DUMP_FILE] ),
          "Dump the verification query in Marabou's input query format." )
        ( "summary-file",
          boost::program_options::value<std::string>( &((*_stringOptions)[Options::SUMMARY_FILE]) )->default_value( (*_stringOptions)[Options::SUMMARY_FILE] ),
          "Produce a summary file of the run." )
#ifdef ENABLE_GUROBI
#endif // ENABLE_GUROBI
        ;

    _expert.add_options()
        ( "tightening-strategy",
          boost::program_options::value<std::string>( &((*_stringOptions)[Options::SYMBOLIC_BOUND_TIGHTENING_TYPE]) )->default_value( (*_stringOptions)[Options::SYMBOLIC_BOUND_TIGHTENING_TYPE] ),
          "type of bound tightening technique to use: sbt/deeppoly/none." )
        ( "branch",
          boost::program_options::value<std::string>( &((*_stringOptions)[Options::SPLITTING_STRATEGY]) )->default_value( (*_stringOptions)[Options::SPLITTING_STRATEGY] ),
          "The branching strategy (earliest-relu/pseudo-impact/largest-interval/relu-violation/polarity)."
          " pseudo-impact is specific to the DeepSoI (default) procedure and relu-violation is specific to the Reluplex procedure.\n" )
        ( "soi-split-threshold",
          boost::program_options::value<int>( &((*_intOptions)[Options::DEEP_SOI_REJECTION_THRESHOLD]) )->default_value( (*_intOptions)[Options::DEEP_SOI_REJECTION_THRESHOLD] ),
          "(DeepSoI) Max number of rejected phase pattern proposal before splitting." )
        ( "soi-search-strategy",
          boost::program_options::value<std::string>( &((*_stringOptions)[Options::SOI_SEARCH_STRATEGY]) )->default_value( (*_stringOptions)[Options::SOI_SEARCH_STRATEGY] ),
          "(DeepSoI) Strategy for stochastically minimizing the soi: mcmc/walksat." )
        ( "soi-init-strategy",
          boost::program_options::value<std::string>( &((*_stringOptions)[Options::SOI_INITIALIZATION_STRATEGY]) )->default_value( (*_stringOptions)[Options::SOI_INITIALIZATION_STRATEGY] ),
          "(DeepSoI) Strategy for initialize the soi function: input-assignment/current-assignment. default: input-assignment." )
        ( "mcmc-beta",
          boost::program_options::value<float>( &((*_floatOptions)[Options::PROBABILITY_DENSITY_PARAMETER]) )->default_value( (*_floatOptions)[Options::PROBABILITY_DENSITY_PARAMETER] ),
          "(DeepSoI) The beta parameter in MCMC search.\n" )
        ( "split-strategy",
          boost::program_options::value<std::string>( &((*_stringOptions)[Options::SNC_SPLITTING_STRATEGY]) )->default_value( (*_stringOptions)[Options::SNC_SPLITTING_STRATEGY] ),
          "(SnC) The splitting strategy." )
        ( "initial-divides",
          boost::program_options::value<int>( &((*_intOptions)[Options::NUM_INITIAL_DIVIDES]) )->default_value( (*_intOptions)[Options::NUM_INITIAL_DIVIDES] ),
          "(SnC) Number of times to initially bisect the input region." )
        ( "initial-timeout",
          boost::program_options::value<int>( &((*_intOptions)[Options::INITIAL_TIMEOUT]) )->default_value( (*_intOptions)[Options::INITIAL_TIMEOUT] ),
          "(SnC) The initial timeout." )
        ( "num-online-divides",
          boost::program_options::value<int>( &((*_intOptions)[Options::NUM_ONLINE_DIVIDES]) )->default_value( (*_intOptions)[Options::NUM_ONLINE_DIVIDES] ),
          "(SnC) Number of times to further bisect a sub-region when a timeout occurs." )
        ( "timeout-factor",
          boost::program_options::value<float>( &((*_floatOptions)[Options::TIMEOUT_FACTOR]) )->default_value( (*_floatOptions)[Options::TIMEOUT_FACTOR] ),
          "(SnC) The timeout factor." )
        ( "restore-tree-states",
          boost::program_options::bool_switch( &((*_boolOptions)[Options::RESTORE_TREE_STATES]) )->default_value( (*_boolOptions)[Options::RESTORE_TREE_STATES] ),
          "(SnC) Restore tree states in SnC mode.\n" )
        ( "blas-threads",
          boost::program_options::value<int>( &((*_intOptions)[Options::NUM_BLAS_THREADS]) )->default_value( (*_intOptions)[Options::NUM_BLAS_THREADS] ),
          "Number of threads to use for matrix multiplication with OpenBLAS." )
        ( "reluplex-split-threshold",
          boost::program_options::value<int>( &((*_intOptions)[Options::CONSTRAINT_VIOLATION_THRESHOLD]) )->default_value( (*_intOptions)[Options::CONSTRAINT_VIOLATION_THRESHOLD] ),
          "Max number of tries to repair a relu before splitting when the Reluplex procedure is used." )
        ( "preprocessor-bound-tolerance",
          boost::program_options::value<float>( &((*_floatOptions)[Options::PREPROCESSOR_BOUND_TOLERANCE]) )->default_value( (*_floatOptions)[Options::PREPROCESSOR_BOUND_TOLERANCE] ),
          "epsilon for preprocessor bound tightening comparisons." )
        ( "no-parallel-deepsoi",
          boost::program_options::bool_switch( &(*_boolOptions)[Options::PARALLEL_DEEPSOI] )->default_value( (*_boolOptions)[Options::PARALLEL_DEEPSOI] ),
          "Do not use the parallel deep-soi solving mode when multiple threads are allowed." )
#ifdef ENABLE_GUROBI
        ( "lp-solver",
          boost::program_options::value<std::string>( &((*_stringOptions)[Options::LP_SOLVER]) )->default_value( (*_stringOptions)[Options::LP_SOLVER] ),
          "Solver for the LPs during the complete analysis: native/gurobi." )
        ( "num-simulations",
          boost::program_options::value<int>( &((*_intOptions)[Options::NUMBER_OF_SIMULATIONS]) )->default_value( (*_intOptions)[Options::NUMBER_OF_SIMULATIONS] ),
          "Number of simulations generated per neuron." )
        ( "lp-tightening-after-split",
          boost::program_options::bool_switch( &((*_boolOptions)[Options::PERFORM_LP_TIGHTENING_AFTER_SPLIT]) )->default_value( (*_boolOptions)[Options::PERFORM_LP_TIGHTENING_AFTER_SPLIT] ),
          "Whether to skip a LP tightening after a case split." )
        ( "milp-timeout",
          boost::program_options::value<float>( &((*_floatOptions)[Options::MILP_SOLVER_TIMEOUT]) )->default_value( (*_floatOptions)[Options::MILP_SOLVER_TIMEOUT] ),
          "Per-ReLU timeout for iterative propagation." )
        ( "milp-tightening",
          boost::program_options::value<std::string>( &((*_stringOptions)[Options::MILP_SOLVER_BOUND_TIGHTENING_TYPE ]) )->default_value((*_stringOptions)[Options::MILP_SOLVER_BOUND_TIGHTENING_TYPE ]) ,
          "The MILP solver bound tightening type: lp/lp-inc/milp/milp-inc/iter-prop/none." )
#endif
        ;

    _optionDescription.add( _positional ).add( _common ).add( _other ).add( _expert );

    // Positional options, for the mandatory options
    _positionalOptions.add( "input", 1 );
    _positionalOptions.add( "property", 2 );
}

void OptionParser::parse( int argc, char **argv )
{
    boost::program_options::store
        ( boost::program_options::command_line_parser( argc, argv )
          .options( _optionDescription ).positional( _positionalOptions ).run(),
          _variableMap );
    boost::program_options::notify( _variableMap );
}

bool OptionParser::valueExists( const String &option )
{
    return _variableMap.count( option.ascii() ) != 0;
}

int OptionParser::extractIntValue( const String &option )
{
    ASSERT( valueExists( option ) );
    return _variableMap[option.ascii()].as<int>();
}

void OptionParser::printHelpMessage() const
{
    std::cerr << "\nusage: ./Marabou <network.nnet> <property> [<options>]\n" << std::endl;
    std::cerr <<  "OR     ./Marabou --input-query <input-query-file> [<options>]\n" << std::endl;

    std::cerr << "You might also consider using the ./resources/runMarabou.py "
              << "script, see README.md for more information." << std::endl;

    std::cerr << "\nBelow are the possible options:" << std::endl;

    std::cerr << "\n" << _common << std::endl;
    std::cerr << "\n" << _other << std::endl;
    std::cerr << "\n" << _expert << std::endl;
};

//
// Local Variables:
// compile-command: "make -C ../.. "
// tags-file-name: "../../TAGS"
// c-basic-offset: 4
// End:
//<|MERGE_RESOLUTION|>--- conflicted
+++ resolved
@@ -40,27 +40,7 @@
 
 void OptionParser::initialize()
 {
-<<<<<<< HEAD
     _positional.add_options()
-=======
-    // Possible options
-    _optionDescription.add_options()
-        ( "pl-aux-eq",
-          boost::program_options::bool_switch( &((*_boolOptions)[Options::PREPROCESSOR_PL_CONSTRAINTS_ADD_AUX_EQUATIONS]) ),
-          "PL constraints generate auxiliary equations" )
-        ( "snc",
-          boost::program_options::bool_switch( &((*_boolOptions)[Options::DNC_MODE]) ),
-          "Use the split-and-conquer solving mode: largest-interval/polarity/auto. default: auto" )
-        ( "no-parallel-deepsoi",
-          boost::program_options::bool_switch( &((*_boolOptions)[Options::NO_PARALLEL_DEEPSOI]) ),
-          "Do not use the parallel deep-soi solving mode when multiple threads are allowed." )
-        ( "restore-tree-states",
-          boost::program_options::bool_switch( &((*_boolOptions)[Options::RESTORE_TREE_STATES]) ),
-          "Restore tree states in SnC mode" )
-        ( "dump-bounds",
-          boost::program_options::bool_switch( &((*_boolOptions)[Options::DUMP_BOUNDS]) ),
-          "Dump the bounds after preprocessing" )
->>>>>>> af0b7509
         ( "input",
           boost::program_options::value<std::string>( &(*_stringOptions)[Options::INPUT_FILE_PATH] )->default_value( (*_stringOptions)[Options::INPUT_FILE_PATH] ),
           "Neural netowrk file." )
@@ -166,7 +146,7 @@
           boost::program_options::value<float>( &((*_floatOptions)[Options::PREPROCESSOR_BOUND_TOLERANCE]) )->default_value( (*_floatOptions)[Options::PREPROCESSOR_BOUND_TOLERANCE] ),
           "epsilon for preprocessor bound tightening comparisons." )
         ( "no-parallel-deepsoi",
-          boost::program_options::bool_switch( &(*_boolOptions)[Options::PARALLEL_DEEPSOI] )->default_value( (*_boolOptions)[Options::PARALLEL_DEEPSOI] ),
+          boost::program_options::bool_switch( &(*_boolOptions)[Options::NO_PARALLEL_DEEPSOI] )->default_value( (*_boolOptions)[Options::NO_PARALLEL_DEEPSOI] ),
           "Do not use the parallel deep-soi solving mode when multiple threads are allowed." )
 #ifdef ENABLE_GUROBI
         ( "lp-solver",
