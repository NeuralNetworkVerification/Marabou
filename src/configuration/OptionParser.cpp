/*********************                                                        */
/*! \file OptionParser.cpp
 ** \verbatim
 ** Top contributors (to current version):
 **   Guy Katz
 ** This file is part of the Marabou project.
 ** Copyright (c) 2017-2019 by the authors listed in the file AUTHORS
 ** in the top-level source directory) and their institutional affiliations.
 ** All rights reserved. See the file COPYING in the top-level source
 ** directory for licensing information.\endverbatim
 **
 ** [[ Add lengthier description here ]]

**/

#include "Debug.h"
#include "OptionParser.h"
#include "Options.h"

OptionParser::OptionParser()
{
    // This constructor should not be called
    ASSERT( false );
}

OptionParser::OptionParser( Map<unsigned, bool> *boolOptions,
                            Map<unsigned, int> *intOptions,
                            Map<unsigned, float> *floatOptions,
                            Map<unsigned, std::string> *stringOptions )
    : _optionDescription( "Supported options" )
    , _boolOptions( boolOptions )
    , _intOptions( intOptions )
    , _floatOptions( floatOptions )
    , _stringOptions( stringOptions )
{
}

void OptionParser::initialize()
{
    // Possible options
    _optionDescription.add_options()
        ( "pl-aux-eq",
          boost::program_options::bool_switch( &((*_boolOptions)[Options::PREPROCESSOR_PL_CONSTRAINTS_ADD_AUX_EQUATIONS]) ),
          "PL constraints generate auxiliary equations" )
        ( "dnc",
          boost::program_options::bool_switch( &((*_boolOptions)[Options::DNC_MODE]) ),
          "Use the divide-and-conquer solving mode" )
<<<<<<< HEAD
        ( "restore-tree-states",
          boost::program_options::bool_switch( &((*_boolOptions)[Options::RESTORE_TREE_STATES]) ),
          "Restore tree states in dnc mode" )
=======
        ( "look-ahead-preprocessing",
          boost::program_options::bool_switch( &((*_boolOptions)[Options::LOOK_AHEAD_PREPROCESSING]) ),
          "Look ahead preprocessing" )
>>>>>>> 4e80aa84
        ( "input",
          boost::program_options::value<std::string>( &((*_stringOptions)[Options::INPUT_FILE_PATH]) ),
          "Neural netowrk file" )
        ( "property",
          boost::program_options::value<std::string>( &((*_stringOptions)[Options::PROPERTY_FILE_PATH]) ),
          "Property file" )
        ( "summary-file",
          boost::program_options::value<std::string>( &((*_stringOptions)[Options::SUMMARY_FILE]) ),
          "Summary file" )
        ( "divide-strategy",
          boost::program_options::value<std::string>( &((*_stringOptions)[Options::DIVIDE_STRATEGY]) ),
          "(DNC) Strategy for dividing a query into subqueries (split-relu/largest-interval)" )
        ( "num-workers",
          boost::program_options::value<int>( &((*_intOptions)[Options::NUM_WORKERS]) ),
          "(DNC) Number of workers" )
        ( "initial-divides",
          boost::program_options::value<int>( &((*_intOptions)[Options::NUM_INITIAL_DIVIDES]) ),
          "(DNC) Number of times to initially bisect the input region" )
        ( "initial-timeout",
          boost::program_options::value<int>( &((*_intOptions)[Options::INITIAL_TIMEOUT]) ),
          "(DNC) The initial timeout" )
        ( "num-online-divides",
          boost::program_options::value<int>( &((*_intOptions)[Options::NUM_ONLINE_DIVIDES]) ),
          "(DNC) Number of times to further bisect a sub-region when a timeout occurs" )
        ( "timeout",
          boost::program_options::value<int>( &((*_intOptions)[Options::TIMEOUT]) ),
          "Global timeout" )
        ( "verbosity",
          boost::program_options::value<int>( &((*_intOptions)[Options::VERBOSITY]) ),
          "Verbosity of engine::solve(). 0: does not print anything (for DnC), 1: print"
          "out statistics in the beginning and end, 2: print out statistics during solving." )
        ( "timeout-factor",
          boost::program_options::value<float>( &((*_floatOptions)[Options::TIMEOUT_FACTOR]) ),
          "(DNC) The timeout factor" )
        ( "help",
          boost::program_options::bool_switch( &((*_boolOptions)[Options::HELP]) ),
          "Prints the help message")
        ( "version",
          boost::program_options::bool_switch( &((*_boolOptions)[Options::VERSION]) ),
          "Prints the version number")

        ;

    // Positional options, for the mandatory options
    _positionalOptions.add( "input", 1 );
    _positionalOptions.add( "property", 2 );
}

void OptionParser::parse( int argc, char **argv )
{
    boost::program_options::store
        ( boost::program_options::command_line_parser( argc, argv )
          .options( _optionDescription ).positional( _positionalOptions ).run(),
          _variableMap );
    boost::program_options::notify( _variableMap );
}

bool OptionParser::valueExists( const String &option )
{
    return _variableMap.count( option.ascii() ) != 0;
}

int OptionParser::extractIntValue( const String &option )
{
    ASSERT( valueExists( option ) );
    return _variableMap[option.ascii()].as<int>();
}

//
// Local Variables:
// compile-command: "make -C ../.. "
// tags-file-name: "../../TAGS"
// c-basic-offset: 4
// End:
//<|MERGE_RESOLUTION|>--- conflicted
+++ resolved
@@ -45,15 +45,12 @@
         ( "dnc",
           boost::program_options::bool_switch( &((*_boolOptions)[Options::DNC_MODE]) ),
           "Use the divide-and-conquer solving mode" )
-<<<<<<< HEAD
         ( "restore-tree-states",
           boost::program_options::bool_switch( &((*_boolOptions)[Options::RESTORE_TREE_STATES]) ),
           "Restore tree states in dnc mode" )
-=======
         ( "look-ahead-preprocessing",
           boost::program_options::bool_switch( &((*_boolOptions)[Options::LOOK_AHEAD_PREPROCESSING]) ),
           "Look ahead preprocessing" )
->>>>>>> 4e80aa84
         ( "input",
           boost::program_options::value<std::string>( &((*_stringOptions)[Options::INPUT_FILE_PATH]) ),
           "Neural netowrk file" )
