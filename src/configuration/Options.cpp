--- conflicted
+++ resolved
@@ -61,13 +61,9 @@
     _intOptions[CONSTRAINT_VIOLATION_THRESHOLD] = 20;
     _intOptions[DEEP_SOI_REJECTION_THRESHOLD] = 2;
     _intOptions[NUMBER_OF_SIMULATIONS] = 100;
-<<<<<<< HEAD
-    _intOptions[SEED] = 217;
-    _intOptions[NUMBER_OF_INCREMENTAL_LINEARIZATIONS] = 1;
-=======
     _intOptions[SEED] = 1;
     _intOptions[NUM_BLAS_THREADS] = 1;
->>>>>>> 4ea15521
+    _intOptions[NUMBER_OF_INCREMENTAL_LINEARIZATIONS] = 1;
 
     /*
       Float options
