--- conflicted
+++ resolved
@@ -46,11 +46,8 @@
     _boolOptions[PREPROCESSOR_PL_CONSTRAINTS_ADD_AUX_EQUATIONS] = false;
     _boolOptions[RESTORE_TREE_STATES] = false;
     _boolOptions[ITERATIVE_PROPAGATION] = false;
-<<<<<<< HEAD
     _boolOptions[DUMP_BOUNDS] = false;
-=======
     _boolOptions[SOLVE_WITH_MILP] = false;
->>>>>>> f36ffe07
 
     /*
       Int options
