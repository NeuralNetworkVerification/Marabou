/*********************                                                        */
/*! \file Options.cpp
 ** \verbatim
 ** Top contributors (to current version):
 **   Guy Katz
 ** This file is part of the Marabou project.
 ** Copyright (c) 2017-2019 by the authors listed in the file AUTHORS
 ** in the top-level source directory) and their institutional affiliations.
 ** All rights reserved. See the file COPYING in the top-level source
 ** directory for licensing information.\endverbatim
 **
 ** [[ Add lengthier description here ]]

**/

#include "ConfigurationError.h"
#include "Debug.h"
#include "Options.h"

Options *Options::get()
{
    static Options singleton;
    return &singleton;
}

Options::Options()
    : _optionParser( &_boolOptions, &_intOptions, &_floatOptions, &_stringOptions )
{
    initializeDefaultValues();
    _optionParser.initialize();
}

Options::Options( const Options & )
{
    // This constructor should never be called
    ASSERT( false );
}

void Options::initializeDefaultValues()
{
    /*
      Bool options
    */
    _boolOptions[DNC_MODE] = false;
    _boolOptions[PREPROCESSOR_PL_CONSTRAINTS_ADD_AUX_EQUATIONS] = false;
    _boolOptions[RESTORE_TREE_STATES] = false;
    _boolOptions[ITERATIVE_PROPAGATION] = false;

    /*
      Int options
    */
    _intOptions[NUM_WORKERS] = 1;
    _intOptions[NUM_INITIAL_DIVIDES] = 0;
    _intOptions[NUM_ONLINE_DIVIDES] = 2;
    _intOptions[INITIAL_TIMEOUT] = 5;
    _intOptions[VERBOSITY] = 2;
    _intOptions[TIMEOUT] = 0;
    _intOptions[CONSTRAINT_VIOLATION_THRESHOLD] = 20;

    /*
      Float options
    */
    _floatOptions[TIMEOUT_FACTOR] = 1.5;
    _floatOptions[MILP_SOLVER_TIMEOUT] = 1.0;

    /*
      String options
    */
    _stringOptions[INPUT_FILE_PATH] = "";
    _stringOptions[PROPERTY_FILE_PATH] = "";
    _stringOptions[INPUT_QUERY_FILE_PATH] = "";
    _stringOptions[SUMMARY_FILE] = "";
<<<<<<< HEAD
    _stringOptions[SNC_SPLITTING_STRATEGY] = "largest-interval";
=======
    _stringOptions[SPLITTING_STRATEGY] = "";
    _stringOptions[SNC_SPLITTING_STRATEGY] = "";
>>>>>>> 616909cb
    _stringOptions[QUERY_DUMP_FILE] = "";
}

void Options::parseOptions( int argc, char **argv )
{
    _optionParser.parse( argc, argv );
}

void Options::printHelpMessage() const
{
    _optionParser.printHelpMessage();
}

bool Options::getBool( unsigned option ) const
{
    return _boolOptions.get( option );
}

int Options::getInt( unsigned option ) const
{
    return _intOptions.get( option );
}

float Options::getFloat( unsigned option ) const
{
    return _floatOptions.get( option );
}

String Options::getString( unsigned option ) const
{
    return String( _stringOptions.get( option ) );
}

void Options::setBool( unsigned option, bool value )
{
    _boolOptions[option] = value;
}

void Options::setInt( unsigned option, int value )
{
    _intOptions[option] = value;
}

void Options::setFloat( unsigned option, float value )
{
    _floatOptions[option] = value;
}

void Options::setString( unsigned option, std::string value )
{
    _stringOptions[option] = value;
}

DivideStrategy Options::getDivideStrategy() const
{
    String strategyString = String( _stringOptions.get
                                    ( Options::SPLITTING_STRATEGY ) );
    if ( strategyString == "polarity" )
        return DivideStrategy::Polarity;
    if ( strategyString == "earliest-relu" )
        return DivideStrategy::EarliestReLU;
    if ( strategyString == "relu-violation" )
        return DivideStrategy::ReLUViolation;
    else if ( strategyString == "largest-interval" )
        return DivideStrategy::LargestInterval;
    else
        return DivideStrategy::Auto;
}

SnCDivideStrategy Options::getSnCDivideStrategy() const
{
    String strategyString = String( _stringOptions.get( Options::SNC_SPLITTING_STRATEGY ) );
    if ( strategyString == "polarity" )
        return SnCDivideStrategy::Polarity;
    else if ( strategyString == "largest-interval" )
        return SnCDivideStrategy::LargestInterval;
    else
        return SnCDivideStrategy::Auto;
}

//
// Local Variables:
// compile-command: "make -C ../.. "
// tags-file-name: "../../TAGS"
// c-basic-offset: 4
// End:
//<|MERGE_RESOLUTION|>--- conflicted
+++ resolved
@@ -70,12 +70,7 @@
     _stringOptions[PROPERTY_FILE_PATH] = "";
     _stringOptions[INPUT_QUERY_FILE_PATH] = "";
     _stringOptions[SUMMARY_FILE] = "";
-<<<<<<< HEAD
-    _stringOptions[SNC_SPLITTING_STRATEGY] = "largest-interval";
-=======
-    _stringOptions[SPLITTING_STRATEGY] = "";
     _stringOptions[SNC_SPLITTING_STRATEGY] = "";
->>>>>>> 616909cb
     _stringOptions[QUERY_DUMP_FILE] = "";
 }
 
