<<<<<<< HEAD
cmake_minimum_required (VERSION 3.12)

macro(marabou_add_test test_name test_dir add_common_real add_engine_real labels) 
=======
macro(marabou_add_test test_name test_dir add_common_real labels) 
>>>>>>> 39ccdad0
    get_filename_component(name ${test_name} NAME_WE)
    set(test_src ${name}.cc)

    set(test_header ${test_name}.h)
    set(test_bin_dir ${TEST_DIR}/${test_dir})
    if(NOT EXISTS ${test_bin_dir})
        file(MAKE_DIRECTORY ${test_bin_dir})
    endif()
    find_package(CxxTest)

    add_custom_command(
        OUTPUT  ${test_src}
        DEPENDS ${test_header}
        COMMAND
        ${CXXTEST_TESTGEN_INTERPRETER}
        ${CXXTEST_TESTGEN_EXECUTABLE}
        ${CXXTEST_TESTGEN_ARGS} -o ${test_src} ${test_header}
    )
    set_source_files_properties(${test_src} PROPERTIES GENERATED true)

    if (${add_common_real})
        set(test_src ${test_src} ${SRCS_COMMON_REAL})
    else()
        set(test_src ${test_src} ${SRCS_COMMON_MOCK})
    endif()
    if (${add_engine_real})
        set(test_src ${test_src} ${SRCS_ENGINE_REAL})
    else()
        set(test_src ${test_src} ${SRCS_ENGINE_MOCK})
    endif()
    add_executable(${name} ${test_src} ${test_header})
    target_compile_options(${name} PRIVATE ${CXXTEST_FLAGS})
    add_dependencies(build-tests ${name})
    target_include_directories(${name}  PRIVATE ${LIBS_INCLUDES} 
        )
    target_link_libraries(${name}  ${MARABOU_TEST_LIB} ${CXXTEST_FLAGS})
    add_custom_command(TARGET ${name} POST_BUILD
        COMMAND ${CMAKE_COMMAND} -E copy $<TARGET_FILE:${name}> "${test_bin_dir}/${name}")
    add_test(${name} "${test_bin_dir}/${name}")
    set_tests_properties(${name} PROPERTIES LABELS "${test_dir} ${labels}")
endmacro()

add_subdirectory(configuration)
add_subdirectory(engine)
add_subdirectory(basis_factorization)
add_subdirectory(common)
add_subdirectory(system_tests)
add_subdirectory(${INPUT_PARSERS_DIR})
add_subdirectory(query_loader)<|MERGE_RESOLUTION|>--- conflicted
+++ resolved
@@ -1,10 +1,7 @@
-<<<<<<< HEAD
-cmake_minimum_required (VERSION 3.12)
+add_custom_target(build-unit-tests ALL)
+add_dependencies(build-tests build-unit-tests)
 
 macro(marabou_add_test test_name test_dir add_common_real add_engine_real labels) 
-=======
-macro(marabou_add_test test_name test_dir add_common_real labels) 
->>>>>>> 39ccdad0
     get_filename_component(name ${test_name} NAME_WE)
     set(test_src ${name}.cc)
 
@@ -37,7 +34,6 @@
     endif()
     add_executable(${name} ${test_src} ${test_header})
     target_compile_options(${name} PRIVATE ${CXXTEST_FLAGS})
-    add_dependencies(build-tests ${name})
     target_include_directories(${name}  PRIVATE ${LIBS_INCLUDES} 
         )
     target_link_libraries(${name}  ${MARABOU_TEST_LIB} ${CXXTEST_FLAGS})
@@ -45,6 +41,7 @@
         COMMAND ${CMAKE_COMMAND} -E copy $<TARGET_FILE:${name}> "${test_bin_dir}/${name}")
     add_test(${name} "${test_bin_dir}/${name}")
     set_tests_properties(${name} PROPERTIES LABELS "${test_dir} ${labels}")
+    add_dependencies(build-tests ${name})
 endmacro()
 
 add_subdirectory(configuration)
