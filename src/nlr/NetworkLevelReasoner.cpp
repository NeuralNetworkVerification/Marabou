--- conflicted
+++ resolved
@@ -12,8 +12,6 @@
  ** [[ Add lengthier description here ]]
 
  **/
-
-#include "NetworkLevelReasoner.h"
 
 #include "AbsoluteValueConstraint.h"
 #include "Debug.h"
@@ -28,10 +26,10 @@
 #include "MatrixMultiplication.h"
 #include "MaxConstraint.h"
 #include "NLRError.h"
+#include "NetworkLevelReasoner.h"
 #include "Options.h"
 #include "ReluConstraint.h"
 #include "SignConstraint.h"
-
 #include <cstring>
 
 #define NLR_LOG( x, ... ) LOG( GlobalConfiguration::NETWORK_LEVEL_REASONER_LOGGING, "NLR: %s\n", x )
@@ -71,8 +69,7 @@
 
 void NetworkLevelReasoner::addLayerDependency( unsigned sourceLayer, unsigned targetLayer )
 {
-    _layerIndexToLayer[targetLayer]->addSourceLayer( sourceLayer,
-                                                     _layerIndexToLayer[sourceLayer]->getSize() );
+    _layerIndexToLayer[targetLayer]->addSourceLayer( sourceLayer, _layerIndexToLayer[sourceLayer]->getSize() );
 }
 
 void NetworkLevelReasoner::setWeight( unsigned sourceLayer,
@@ -81,7 +78,8 @@
                                       unsigned targetNeuron,
                                       double weight )
 {
-    _layerIndexToLayer[targetLayer]->setWeight( sourceLayer, sourceNeuron, targetNeuron, weight );
+    _layerIndexToLayer[targetLayer]->setWeight
+        ( sourceLayer, sourceNeuron, targetNeuron, weight );
 }
 
 void NetworkLevelReasoner::setBias( unsigned layer, unsigned neuron, double bias )
@@ -114,10 +112,13 @@
         _layerIndexToLayer[i]->computeAssignment();
 
     const Layer *outputLayer = _layerIndexToLayer[_layerIndexToLayer.size() - 1];
-    memcpy( output, outputLayer->getAssignment(), sizeof( double ) * outputLayer->getSize() );
-}
-
-void NetworkLevelReasoner::concretizeInputAssignment( Map<unsigned, double> &assignment )
+    memcpy( output,
+            outputLayer->getAssignment(),
+            sizeof(double) * outputLayer->getSize() );
+}
+
+void NetworkLevelReasoner::concretizeInputAssignment( Map<unsigned, double>
+                                                      &assignment )
 {
     Layer *inputLayer = _layerIndexToLayer[0];
     ASSERT( inputLayer->getLayerType() == Layer::INPUT );
@@ -196,7 +197,8 @@
 void NetworkLevelReasoner::deepPolyPropagation()
 {
     if ( _deepPolyAnalysis == nullptr )
-        _deepPolyAnalysis = std::unique_ptr<DeepPolyAnalysis>( new DeepPolyAnalysis( this ) );
+        _deepPolyAnalysis = std::unique_ptr<DeepPolyAnalysis>
+            ( new DeepPolyAnalysis( this ) );
     _deepPolyAnalysis->run();
 }
 
@@ -328,14 +330,11 @@
     printf( "Number of layers: %u. Sizes:\n", _layerIndexToLayer.size() );
     for ( unsigned i = 0; i < _layerIndexToLayer.size(); ++i )
     {
-        printf( "\tLayer %u: %u \t[%s]",
-                i,
-                _layerIndexToLayer[i]->getSize(),
-                Layer::typeToString( _layerIndexToLayer[i]->getLayerType() ).ascii() );
-        printf( "\tSource layers:" );
+        printf( "\tLayer %u: %u \t[%s]", i, _layerIndexToLayer[i]->getSize(), Layer::typeToString( _layerIndexToLayer[i]->getLayerType() ).ascii() );
+        printf("\tSource layers:");
         for ( const auto &sourceLayer : _layerIndexToLayer[i]->getSourceLayers() )
-            printf( " %u", sourceLayer.first );
-        printf( "\n" );
+            printf(" %u", sourceLayer.first );
+        printf("\n");
     }
     if ( dumpLayerDetails )
         for ( const auto &layer : _layerIndexToLayer )
@@ -357,8 +356,7 @@
     _constraintsInTopologicalOrder.append( constraint );
 }
 
-void NetworkLevelReasoner::removeConstraintFromTopologicalOrder(
-    PiecewiseLinearConstraint *constraint )
+void NetworkLevelReasoner::removeConstraintFromTopologicalOrder( PiecewiseLinearConstraint *constraint )
 {
     if ( _constraintsInTopologicalOrder.exists( constraint ) )
         _constraintsInTopologicalOrder.erase( constraint );
@@ -428,7 +426,8 @@
     }
 }
 
-void NetworkLevelReasoner::generateInputQueryForLayer( InputQuery &inputQuery, const Layer &layer )
+void NetworkLevelReasoner::generateInputQueryForLayer( InputQuery &inputQuery,
+                                                       const Layer &layer )
 {
     switch ( layer.getLayerType() )
     {
@@ -466,60 +465,51 @@
     }
 }
 
-void NetworkLevelReasoner::generateInputQueryForReluLayer( InputQuery &inputQuery,
-                                                           const Layer &layer )
+void NetworkLevelReasoner::generateInputQueryForReluLayer( InputQuery &inputQuery, const Layer &layer )
 {
     for ( unsigned i = 0; i < layer.getSize(); ++i )
     {
         NeuronIndex sourceIndex = *layer.getActivationSources( i ).begin();
         const Layer *sourceLayer = _layerIndexToLayer[sourceIndex._layer];
-        ReluConstraint *relu = new ReluConstraint(
-            sourceLayer->neuronToVariable( sourceIndex._neuron ), layer.neuronToVariable( i ) );
+        ReluConstraint *relu = new ReluConstraint( sourceLayer->neuronToVariable( sourceIndex._neuron ), layer.neuronToVariable( i ) );
         inputQuery.addPiecewiseLinearConstraint( relu );
     }
 }
 
-void NetworkLevelReasoner::generateInputQueryForSigmoidLayer( InputQuery &inputQuery,
-                                                              const Layer &layer )
+void NetworkLevelReasoner::generateInputQueryForSigmoidLayer( InputQuery &inputQuery, const Layer &layer )
 {
     for ( unsigned i = 0; i < layer.getSize(); ++i )
     {
         NeuronIndex sourceIndex = *layer.getActivationSources( i ).begin();
         const Layer *sourceLayer = _layerIndexToLayer[sourceIndex._layer];
-        SigmoidConstraint *sigmoid = new SigmoidConstraint(
-            sourceLayer->neuronToVariable( sourceIndex._neuron ), layer.neuronToVariable( i ) );
+        SigmoidConstraint *sigmoid = new SigmoidConstraint( sourceLayer->neuronToVariable( sourceIndex._neuron ), layer.neuronToVariable( i ) );
         inputQuery.addNonlinearConstraint( sigmoid );
     }
 }
 
-void NetworkLevelReasoner::generateInputQueryForSignLayer( InputQuery &inputQuery,
-                                                           const Layer &layer )
+void NetworkLevelReasoner::generateInputQueryForSignLayer( InputQuery &inputQuery, const Layer &layer )
 {
     for ( unsigned i = 0; i < layer.getSize(); ++i )
     {
         NeuronIndex sourceIndex = *layer.getActivationSources( i ).begin();
         const Layer *sourceLayer = _layerIndexToLayer[sourceIndex._layer];
-        SignConstraint *sign = new SignConstraint(
-            sourceLayer->neuronToVariable( sourceIndex._neuron ), layer.neuronToVariable( i ) );
+        SignConstraint *sign = new SignConstraint( sourceLayer->neuronToVariable( sourceIndex._neuron ), layer.neuronToVariable( i ) );
         inputQuery.addPiecewiseLinearConstraint( sign );
     }
 }
 
-void NetworkLevelReasoner::generateInputQueryForAbsoluteValueLayer( InputQuery &inputQuery,
-                                                                    const Layer &layer )
+void NetworkLevelReasoner::generateInputQueryForAbsoluteValueLayer( InputQuery &inputQuery, const Layer &layer )
 {
     for ( unsigned i = 0; i < layer.getSize(); ++i )
     {
         NeuronIndex sourceIndex = *layer.getActivationSources( i ).begin();
         const Layer *sourceLayer = _layerIndexToLayer[sourceIndex._layer];
-        AbsoluteValueConstraint *absoluteValue = new AbsoluteValueConstraint(
-            sourceLayer->neuronToVariable( sourceIndex._neuron ), layer.neuronToVariable( i ) );
+        AbsoluteValueConstraint *absoluteValue = new AbsoluteValueConstraint( sourceLayer->neuronToVariable( sourceIndex._neuron ), layer.neuronToVariable( i ) );
         inputQuery.addPiecewiseLinearConstraint( absoluteValue );
     }
 }
 
-void NetworkLevelReasoner::generateInputQueryForMaxLayer( InputQuery &inputQuery,
-                                                          const Layer &layer )
+void NetworkLevelReasoner::generateInputQueryForMaxLayer( InputQuery &inputQuery, const Layer &layer )
 {
     for ( unsigned i = 0; i < layer.getSize(); ++i )
     {
@@ -530,13 +520,13 @@
             elements.insert( sourceLayer->neuronToVariable( source._neuron ) );
         }
 
-        MaxConstraint *max = new MaxConstraint( layer.neuronToVariable( i ), elements );
+        MaxConstraint *max = new MaxConstraint( layer.neuronToVariable( i ),
+                                                elements );
         inputQuery.addPiecewiseLinearConstraint( max );
     }
 }
 
-void NetworkLevelReasoner::generateInputQueryForWeightedSumLayer( InputQuery &inputQuery,
-                                                                  const Layer &layer )
+void NetworkLevelReasoner::generateInputQueryForWeightedSumLayer( InputQuery &inputQuery, const Layer &layer )
 {
     for ( unsigned i = 0; i < layer.getSize(); ++i )
     {
@@ -559,15 +549,9 @@
     }
 }
 
-<<<<<<< HEAD
-void NetworkLevelReasoner::generateLinearExpressionForWeightedSumLayer(
-    Map<unsigned, LinearExpression> &variableToExpression,
-    const Layer &layer )
-=======
 void NetworkLevelReasoner::generateLinearExpressionForWeightedSumLayer( Map<unsigned, LinearExpression>
                                                                         &variableToExpression,
                                                                         const Layer &layer )
->>>>>>> 5fe8eab6
 {
     ASSERT( layer.getLayerType() == Layer::WEIGHTED_SUM );
     for ( unsigned i = 0; i < layer.getSize(); ++i )
@@ -579,10 +563,7 @@
             const Layer *sourceLayer = _layerIndexToLayer[it.first];
             for ( unsigned j = 0; j < sourceLayer->getSize(); ++j )
             {
-<<<<<<< HEAD
-=======
-
->>>>>>> 5fe8eab6
+
                 double coefficient = layer.getWeight( sourceLayer->getLayerIndex(), j, i );
                 if ( !FloatUtils::isZero( coefficient ) )
                 {
@@ -598,18 +579,10 @@
     }
 }
 
-<<<<<<< HEAD
-unsigned
-NetworkLevelReasoner::mergeConsecutiveWSLayers( const Map<unsigned, double> &lowerBounds,
-                                                const Map<unsigned, double> &upperBounds,
-                                                const Set<unsigned> &varsInUnhandledConstraints,
-                                                Map<unsigned, LinearExpression> &eliminatedNeurons )
-=======
 unsigned NetworkLevelReasoner::mergeConsecutiveWSLayers( const Map<unsigned, double> &lowerBounds,
                                                          const Map<unsigned, double> &upperBounds,
                                                          const Set<unsigned> &varsInUnhandledConstraints,
                                                          Map<unsigned, LinearExpression> &eliminatedNeurons )
->>>>>>> 5fe8eab6
 {
     // Iterate over all layers, except the input layer
     unsigned layer = 1;
@@ -630,16 +603,6 @@
     return numberOfMergedLayers;
 }
 
-<<<<<<< HEAD
-bool NetworkLevelReasoner::suitableForMerging(
-    unsigned secondLayerIndex,
-    const Map<unsigned, double> &lowerBounds,
-    const Map<unsigned, double> &upperBounds,
-    const Set<unsigned> &varsInConstraintsUnhandledByNLR )
-{
-    NLR_LOG( Stringf( "Checking whether layer %u is suitable for merging...", secondLayerIndex )
-                 .ascii() );
-=======
 bool NetworkLevelReasoner::suitableForMerging( unsigned secondLayerIndex,
                                                const Map<unsigned, double> &lowerBounds,
                                                const Map<unsigned, double> &upperBounds,
@@ -647,7 +610,6 @@
 {
     NLR_LOG( Stringf( "Checking whether layer %u is suitable for merging...",
                       secondLayerIndex ).ascii() );
->>>>>>> 5fe8eab6
 
     /*
       The given layer index is a candidate layer. We now check whether
@@ -691,15 +653,10 @@
     for ( unsigned i = 0; i < firstLayer->getSize(); ++i )
     {
         unsigned variable = firstLayer->neuronToVariable( i );
-<<<<<<< HEAD
-        if ( ( lowerBounds.exists( variable ) && FloatUtils::isFinite( lowerBounds[variable] ) ) ||
-             ( upperBounds.exists( variable ) && FloatUtils::isFinite( upperBounds[variable] ) ) ||
-=======
         if ( ( lowerBounds.exists( variable ) &&
                FloatUtils::isFinite( lowerBounds[variable] ) ) ||
              ( upperBounds.exists( variable ) &&
                FloatUtils::isFinite( upperBounds[variable] ) ) ||
->>>>>>> 5fe8eab6
              varsInConstraintsUnhandledByNLR.exists( variable ) )
             return false;
     }
@@ -727,17 +684,21 @@
         // Compute new weights
         const double *firstLayerMatrix = firstLayer->getWeightMatrix( previousToFirstLayerIndex );
         const double *secondLayerMatrix = secondLayer->getWeightMatrix( firstLayerIndex );
-        double *newWeightMatrix = multiplyWeights(
-            firstLayerMatrix, secondLayerMatrix, inputDimension, middleDimension, outputDimension );
+        double *newWeightMatrix = multiplyWeights( firstLayerMatrix,
+                                                   secondLayerMatrix,
+                                                   inputDimension,
+                                                   middleDimension,
+                                                   outputDimension );
         // Update bias for second layer
         for ( unsigned targetNeuron = 0; targetNeuron < secondLayer->getSize(); ++targetNeuron )
         {
             double newBias = secondLayer->getBias( targetNeuron );
-            for ( unsigned sourceNeuron = 0; sourceNeuron < firstLayer->getSize(); ++sourceNeuron )
+            for ( unsigned sourceNeuron = 0;
+                  sourceNeuron < firstLayer->getSize();
+                  ++sourceNeuron )
             {
-                newBias +=
-                    ( firstLayer->getBias( sourceNeuron ) *
-                      secondLayer->getWeight( firstLayerIndex, sourceNeuron, targetNeuron ) );
+                newBias += ( firstLayer->getBias( sourceNeuron ) *
+                             secondLayer->getWeight( firstLayerIndex, sourceNeuron, targetNeuron ) );
             }
 
             secondLayer->setBias( targetNeuron, newBias );
@@ -750,8 +711,10 @@
             for ( unsigned targetNeuron = 0; targetNeuron < outputDimension; ++targetNeuron )
             {
                 double weight = newWeightMatrix[sourceNeuron * outputDimension + targetNeuron];
-                secondLayer->setWeight(
-                    previousToFirstLayerIndex, sourceNeuron, targetNeuron, weight );
+                secondLayer->setWeight( previousToFirstLayerIndex,
+                                        sourceNeuron,
+                                        targetNeuron,
+                                        weight );
             }
         }
         delete[] newWeightMatrix;
@@ -780,8 +743,12 @@
 {
     double *newMatrix = new double[inputDimension * outputDimension];
     std::fill_n( newMatrix, inputDimension * outputDimension, 0 );
-    matrixMultiplication(
-        firstMatrix, secondMatrix, newMatrix, inputDimension, middleDimension, outputDimension );
+    matrixMultiplication( firstMatrix,
+                          secondMatrix,
+                          newMatrix,
+                          inputDimension,
+                          middleDimension,
+                          outputDimension );
     return newMatrix;
 }
 
