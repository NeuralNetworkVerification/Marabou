/*********************                                                        */
/*! \file Test_NetworkLevelReasoner.h
 ** \verbatim
 ** Top contributors (to current version):
 **   Guy Katz
 ** This file is part of the Marabou project.
 ** Copyright (c) 2017-2019 by the authors listed in the file AUTHORS
 ** in the top-level source directory) and their institutional affiliations.
 ** All rights reserved. See the file COPYING in the top-level source
 ** directory for licensing information.\endverbatim
 **
 ** [[ Add lengthier description here ]]

**/

#include "../../engine/tests/MockTableau.h" // TODO: fix this
#include "FloatUtils.h"
#include "InputQuery.h"
#include "Layer.h"
#include "NetworkLevelReasoner.h"
#include "Options.h"
#include "Tightening.h"
#include "Vector.h"

#include <cxxtest/TestSuite.h>

class MockForNetworkLevelReasoner
{
public:
};

class NetworkLevelReasonerTestSuite : public CxxTest::TestSuite
{
public:
    MockForNetworkLevelReasoner *mock;

    void setUp()
    {
        TS_ASSERT( mock = new MockForNetworkLevelReasoner );
    }

    void tearDown()
    {
        TS_ASSERT_THROWS_NOTHING( delete mock );
    }

    void populateNetwork( NLR::NetworkLevelReasoner &nlr )
    {
        /*
                a
          x           d    f
                b
          y           e    g
                c
        */

        // Create the layers
        nlr.addLayer( 0, NLR::Layer::INPUT, 2 );
        nlr.addLayer( 1, NLR::Layer::WEIGHTED_SUM, 3 );
        nlr.addLayer( 2, NLR::Layer::RELU, 3 );
        nlr.addLayer( 3, NLR::Layer::WEIGHTED_SUM, 2 );
        nlr.addLayer( 4, NLR::Layer::RELU, 2 );
        nlr.addLayer( 5, NLR::Layer::WEIGHTED_SUM, 2 );

        // Mark layer dependencies
        for ( unsigned i = 1; i <= 5; ++i )
            nlr.addLayerDependency( i - 1, i );

        // Set the weights and biases for the weighted sum layers
        nlr.setWeight( 0, 0, 1, 0, 1 );
        nlr.setWeight( 0, 0, 1, 1, 2 );
        nlr.setWeight( 0, 1, 1, 1, -3 );
        nlr.setWeight( 0, 1, 1, 2, 1 );

        nlr.setWeight( 2, 0, 3, 0, 1 );
        nlr.setWeight( 2, 0, 3, 1, -1 );
        nlr.setWeight( 2, 1, 3, 0, 1 );
        nlr.setWeight( 2, 1, 3, 1, 1 );
        nlr.setWeight( 2, 2, 3, 0, -1 );
        nlr.setWeight( 2, 2, 3, 1, -1 );

        nlr.setWeight( 4, 0, 5, 0, 1 );
        nlr.setWeight( 4, 0, 5, 1, 1 );
        nlr.setWeight( 4, 1, 5, 1, 3 );

        nlr.setBias( 1, 0, 1 );
        nlr.setBias( 3, 1, 2 );

        // Mark the ReLU sources
        nlr.addActivationSource( 1, 0, 2, 0 );
        nlr.addActivationSource( 1, 1, 2, 1 );
        nlr.addActivationSource( 1, 2, 2, 2 );

        nlr.addActivationSource( 3, 0, 4, 0 );
        nlr.addActivationSource( 3, 1, 4, 1 );

        // Variable indexing
        nlr.setNeuronVariable( NLR::NeuronIndex( 0, 0 ), 0 );
        nlr.setNeuronVariable( NLR::NeuronIndex( 0, 1 ), 1 );

        nlr.setNeuronVariable( NLR::NeuronIndex( 1, 0 ), 2 );
        nlr.setNeuronVariable( NLR::NeuronIndex( 1, 1 ), 4 );
        nlr.setNeuronVariable( NLR::NeuronIndex( 1, 2 ), 6 );

        nlr.setNeuronVariable( NLR::NeuronIndex( 2, 0 ), 3 );
        nlr.setNeuronVariable( NLR::NeuronIndex( 2, 1 ), 5 );
        nlr.setNeuronVariable( NLR::NeuronIndex( 2, 2 ), 7 );

        nlr.setNeuronVariable( NLR::NeuronIndex( 3, 0 ), 8 );
        nlr.setNeuronVariable( NLR::NeuronIndex( 3, 1 ), 10 );

        nlr.setNeuronVariable( NLR::NeuronIndex( 4, 0 ), 9 );
        nlr.setNeuronVariable( NLR::NeuronIndex( 4, 1 ), 11 );

        nlr.setNeuronVariable( NLR::NeuronIndex( 5, 0 ), 12 );
        nlr.setNeuronVariable( NLR::NeuronIndex( 5, 1 ), 13 );
    }

    void populateNetworkWithSigmoids( NLR::NetworkLevelReasoner &nlr )
    {
        /*
                a
          x           d    f
                b
          y           e    g
                c
        */

        // Create the layers
        nlr.addLayer( 0, NLR::Layer::INPUT, 2 );
        nlr.addLayer( 1, NLR::Layer::WEIGHTED_SUM, 3 );
        nlr.addLayer( 2, NLR::Layer::SIGMOID, 3 );
        nlr.addLayer( 3, NLR::Layer::WEIGHTED_SUM, 2 );
        nlr.addLayer( 4, NLR::Layer::SIGMOID, 2 );
        nlr.addLayer( 5, NLR::Layer::WEIGHTED_SUM, 2 );

        // Mark layer dependencies
        for ( unsigned i = 1; i <= 5; ++i )
            nlr.addLayerDependency( i - 1, i );

        // Set the weights and biases for the weighted sum layers
        nlr.setWeight( 0, 0, 1, 0, 1 );
        nlr.setWeight( 0, 0, 1, 1, 2 );
        nlr.setWeight( 0, 1, 1, 1, -3 );
        nlr.setWeight( 0, 1, 1, 2, 1 );

        nlr.setWeight( 2, 0, 3, 0, 1 );
        nlr.setWeight( 2, 0, 3, 1, -1 );
        nlr.setWeight( 2, 1, 3, 0, 1 );
        nlr.setWeight( 2, 1, 3, 1, 1 );
        nlr.setWeight( 2, 2, 3, 0, -1 );
        nlr.setWeight( 2, 2, 3, 1, -1 );

        nlr.setWeight( 4, 0, 5, 0, 1 );
        nlr.setWeight( 4, 0, 5, 1, 1 );
        nlr.setWeight( 4, 1, 5, 1, 3 );

        nlr.setBias( 1, 0, 1 );
        nlr.setBias( 3, 1, 2 );

        // Mark the ReLU sources
        nlr.addActivationSource( 1, 0, 2, 0 );
        nlr.addActivationSource( 1, 1, 2, 1 );
        nlr.addActivationSource( 1, 2, 2, 2 );

        nlr.addActivationSource( 3, 0, 4, 0 );
        nlr.addActivationSource( 3, 1, 4, 1 );

        // Variable indexing
        nlr.setNeuronVariable( NLR::NeuronIndex( 0, 0 ), 0 );
        nlr.setNeuronVariable( NLR::NeuronIndex( 0, 1 ), 1 );

        nlr.setNeuronVariable( NLR::NeuronIndex( 1, 0 ), 2 );
        nlr.setNeuronVariable( NLR::NeuronIndex( 1, 1 ), 4 );
        nlr.setNeuronVariable( NLR::NeuronIndex( 1, 2 ), 6 );

        nlr.setNeuronVariable( NLR::NeuronIndex( 2, 0 ), 3 );
        nlr.setNeuronVariable( NLR::NeuronIndex( 2, 1 ), 5 );
        nlr.setNeuronVariable( NLR::NeuronIndex( 2, 2 ), 7 );

        nlr.setNeuronVariable( NLR::NeuronIndex( 3, 0 ), 8 );
        nlr.setNeuronVariable( NLR::NeuronIndex( 3, 1 ), 10 );

        nlr.setNeuronVariable( NLR::NeuronIndex( 4, 0 ), 9 );
        nlr.setNeuronVariable( NLR::NeuronIndex( 4, 1 ), 11 );

        nlr.setNeuronVariable( NLR::NeuronIndex( 5, 0 ), 12 );
        nlr.setNeuronVariable( NLR::NeuronIndex( 5, 1 ), 13 );
    }

    void test_evaluate_relus()
    {
        NLR::NetworkLevelReasoner nlr;

        populateNetwork( nlr );

        double input[2];
        double output[2];

        // With ReLUs, Inputs are zeros, only biases count
        input[0] = 0;
        input[1] = 0;

        TS_ASSERT_THROWS_NOTHING( nlr.evaluate( input, output ) );

        TS_ASSERT( FloatUtils::areEqual( output[0], 1 ) );
        TS_ASSERT( FloatUtils::areEqual( output[1], 4 ) );

        // With ReLUs, case 1
        input[0] = 1;
        input[1] = 1;

        TS_ASSERT_THROWS_NOTHING( nlr.evaluate( input, output ) );

        TS_ASSERT( FloatUtils::areEqual( output[0], 1 ) );
        TS_ASSERT( FloatUtils::areEqual( output[1], 1 ) );

        // With ReLUs, case 2
        input[0] = 1;
        input[1] = 2;

        TS_ASSERT_THROWS_NOTHING( nlr.evaluate( input, output ) );

        TS_ASSERT( FloatUtils::areEqual( output[0], 0 ) );
        TS_ASSERT( FloatUtils::areEqual( output[1], 0 ) );
    }

    void test_evaluate_sigmoids()
    {
        NLR::NetworkLevelReasoner nlr;

        populateNetworkWithSigmoids( nlr );

        double input[2];
        double output[2];

        // case 1
        input[0] = 0;
        input[1] = 0;

        TS_ASSERT_THROWS_NOTHING( nlr.evaluate( input, output ) );

        TS_ASSERT( FloatUtils::areEqual( output[0], 0.6750, 0.0001 ) );
        TS_ASSERT( FloatUtils::areEqual( output[1], 3.0167, 0.0001 ) );

        // case 2
        input[0] = 1;
        input[1] = 1;

        TS_ASSERT_THROWS_NOTHING( nlr.evaluate( input, output ) );

        TS_ASSERT( FloatUtils::areEqual( output[0], 0.6032, 0.0001 ) );
        TS_ASSERT( FloatUtils::areEqual( output[1], 2.5790, 0.0001 ) );

        // case 3
        input[0] = 1;
        input[1] = 2;

        TS_ASSERT_THROWS_NOTHING( nlr.evaluate( input, output ) );

        TS_ASSERT( FloatUtils::areEqual( output[0], 0.5045, 0.0001 ) );
        TS_ASSERT( FloatUtils::areEqual( output[1], 2.1957, 0.0001 ) );
    }

    void test_evaluate_non_consecutive_layers()
    {
        NLR::NetworkLevelReasoner nlr;

        // Create the layers
        nlr.addLayer( 0, NLR::Layer::INPUT, 2 );
        nlr.addLayer( 1, NLR::Layer::WEIGHTED_SUM, 3 );
        nlr.addLayer( 2, NLR::Layer::RELU, 3 );
        nlr.addLayer( 3, NLR::Layer::WEIGHTED_SUM, 2 );
        nlr.addLayer( 4, NLR::Layer::RELU, 3 );
        nlr.addLayer( 5, NLR::Layer::WEIGHTED_SUM, 1 );

        // Mark layer dependencies
        nlr.addLayerDependency( 0, 1 );
        nlr.addLayerDependency( 1, 2 );
        nlr.addLayerDependency( 2, 3 );
        nlr.addLayerDependency( 0, 3 );
        nlr.addLayerDependency( 3, 4 );
        nlr.addLayerDependency( 0, 4 );
        nlr.addLayerDependency( 4, 5 );

        // Set the weights and relus
        nlr.setWeight( 0, 0, 1, 0, 1 );
        nlr.setWeight( 0, 0, 1, 1, 2 );
        nlr.setWeight( 0, 1, 1, 1, -3 );
        nlr.setWeight( 0, 1, 1, 2, 1 );

        nlr.addActivationSource( 1, 0, 2, 0 );
        nlr.addActivationSource( 1, 1, 2, 1 );
        nlr.addActivationSource( 1, 2, 2, 2 );

        nlr.setWeight( 2, 0, 3, 0, 1 );
        nlr.setWeight( 2, 1, 3, 0, 2 );
        nlr.setWeight( 2, 2, 3, 1, -2 );
        nlr.setWeight( 0, 1, 3, 1, 1 );

        nlr.addActivationSource( 3, 0, 4, 0 );
        nlr.addActivationSource( 3, 1, 4, 1 );
        nlr.addActivationSource( 0, 0, 4, 2 );

        nlr.setWeight( 4, 0, 5, 0, 1 );
        nlr.setWeight( 4, 1, 5, 0, 1 );
        nlr.setWeight( 4, 2, 5, 0, 1 );

        // Evaluate
        double input[2];
        double output;

        input[0] = 1;
        input[1] = 1;

        TS_ASSERT_THROWS_NOTHING( nlr.evaluate( input, &output ) );
        TS_ASSERT( FloatUtils::areEqual( output, 2 ) );

        input[0] = -1;
        input[1] = 2;

        TS_ASSERT_THROWS_NOTHING( nlr.evaluate( input, &output ) );
        TS_ASSERT( FloatUtils::areEqual( output, 0 ) );
    }

    void test_evaluate_relus_and_abs()
    {
        NLR::NetworkLevelReasoner nlr;

        // Create the layers
        nlr.addLayer( 0, NLR::Layer::INPUT, 2 );
        nlr.addLayer( 1, NLR::Layer::WEIGHTED_SUM, 3 );
        nlr.addLayer( 2, NLR::Layer::ABSOLUTE_VALUE, 3 );
        nlr.addLayer( 3, NLR::Layer::WEIGHTED_SUM, 2 );
        nlr.addLayer( 4, NLR::Layer::RELU, 2 );
        nlr.addLayer( 5, NLR::Layer::WEIGHTED_SUM, 2 );

        // Mark layer dependencies
        for ( unsigned i = 1; i <= 5; ++i )
            nlr.addLayerDependency( i - 1, i );

        // Set the weights and biases for the weighted sum layers
        nlr.setWeight( 0, 0, 1, 0, 1 );
        nlr.setWeight( 0, 0, 1, 1, 2 );
        nlr.setWeight( 0, 1, 1, 1, -3 );
        nlr.setWeight( 0, 1, 1, 2, 1 );

        nlr.setWeight( 2, 0, 3, 0, 1 );
        nlr.setWeight( 2, 0, 3, 1, -1 );
        nlr.setWeight( 2, 1, 3, 0, 1 );
        nlr.setWeight( 2, 1, 3, 1, 1 );
        nlr.setWeight( 2, 2, 3, 0, -1 );
        nlr.setWeight( 2, 2, 3, 1, -5 );

        nlr.setWeight( 4, 0, 5, 0, 1 );
        nlr.setWeight( 4, 0, 5, 1, 1 );
        nlr.setWeight( 4, 1, 5, 1, 3 );

        nlr.setBias( 1, 0, 1 );
        nlr.setBias( 3, 1, 2 );

        // Mark the ReLU/Abs sources
        nlr.addActivationSource( 1, 0, 2, 0 );
        nlr.addActivationSource( 1, 1, 2, 1 );
        nlr.addActivationSource( 1, 2, 2, 2 );

        nlr.addActivationSource( 3, 0, 4, 0 );
        nlr.addActivationSource( 3, 1, 4, 1 );

        double input[2];
        double output[2];

        input[0] = 1;
        input[1] = 1;

        TS_ASSERT_THROWS_NOTHING( nlr.evaluate( input, output ) );

        TS_ASSERT( FloatUtils::areEqual( output[0], 2 ) );
        TS_ASSERT( FloatUtils::areEqual( output[1], 2 ) );

        input[0] = 1;
        input[1] = 2;

        TS_ASSERT_THROWS_NOTHING( nlr.evaluate( input, output ) );

        TS_ASSERT( FloatUtils::areEqual( output[0], 4 ) );
        TS_ASSERT( FloatUtils::areEqual( output[1], 4 ) );
    }

    void test_store_into_other()
    {
        NLR::NetworkLevelReasoner nlr;

        populateNetwork( nlr );

        NLR::NetworkLevelReasoner nlr2;

        TS_ASSERT_THROWS_NOTHING( nlr.storeIntoOther( nlr2 ) );

        double input[2];
        double output1[2];
        double output2[2];

        // Inputs are zeros, only biases count
        input[0] = 0;
        input[1] = 0;

        TS_ASSERT_THROWS_NOTHING( nlr.evaluate( input, output1 ) );
        TS_ASSERT_THROWS_NOTHING( nlr2.evaluate( input, output2 ) );

        TS_ASSERT( FloatUtils::areEqual( output1[0], output2[0] ) );
        TS_ASSERT( FloatUtils::areEqual( output1[1], output2[1] ) );

        TS_ASSERT_THROWS_NOTHING( nlr.storeIntoOther( nlr2 ) );

        // With ReLUs, Inputs are zeros, only biases count
        input[0] = 0;
        input[1] = 0;

        TS_ASSERT_THROWS_NOTHING( nlr.evaluate( input, output1 ) );
        TS_ASSERT_THROWS_NOTHING( nlr2.evaluate( input, output2 ) );

        TS_ASSERT( FloatUtils::areEqual( output1[0], output2[0] ) );
        TS_ASSERT( FloatUtils::areEqual( output1[1], output2[1] ) );

        // With ReLUs, case 1
        input[0] = 1;
        input[1] = 1;

        TS_ASSERT_THROWS_NOTHING( nlr.evaluate( input, output1 ) );
        TS_ASSERT_THROWS_NOTHING( nlr2.evaluate( input, output2 ) );

        TS_ASSERT( FloatUtils::areEqual( output1[0], output2[0] ) );
        TS_ASSERT( FloatUtils::areEqual( output1[1], output2[1] ) );
    }

    void test_store_into_other_with_sigmoids()
    {
        NLR::NetworkLevelReasoner nlr;

        populateNetworkWithSigmoids( nlr );

        NLR::NetworkLevelReasoner nlr2;

        TS_ASSERT_THROWS_NOTHING( nlr.storeIntoOther( nlr2 ) );

        double input[2];
        double output1[2];
        double output2[2];

        // case 1
        input[0] = 0;
        input[1] = 0;

        TS_ASSERT_THROWS_NOTHING( nlr.evaluate( input, output1 ) );
        TS_ASSERT_THROWS_NOTHING( nlr2.evaluate( input, output2 ) );

        TS_ASSERT( FloatUtils::areEqual( output1[0], output2[0] ) );
        TS_ASSERT( FloatUtils::areEqual( output1[1], output2[1] ) );

        // case 2
        input[0] = 1;
        input[1] = 1;

        TS_ASSERT_THROWS_NOTHING( nlr.evaluate( input, output1 ) );
        TS_ASSERT_THROWS_NOTHING( nlr2.evaluate( input, output2 ) );

        TS_ASSERT( FloatUtils::areEqual( output1[0], output2[0] ) );
        TS_ASSERT( FloatUtils::areEqual( output1[1], output2[1] ) );
    }

    void test_interval_arithmetic_bound_propagation_relu_constraints()
    {
        NLR::NetworkLevelReasoner nlr;
        populateNetwork( nlr );

        MockTableau tableau;
        tableau.getBoundManager().initialize( 14 );

        // Initialize the bounds
        tableau.setLowerBound( 0, -1 );
        tableau.setUpperBound( 0, 1 );
        tableau.setLowerBound( 1, -1 );
        tableau.setUpperBound( 1, 1 );

        double large = 1000;
        tableau.setLowerBound( 2, -large );
        tableau.setUpperBound( 2, large );
        tableau.setLowerBound( 3, -large );
        tableau.setUpperBound( 3, large );
        tableau.setLowerBound( 4, -large );
        tableau.setUpperBound( 4, large );
        tableau.setLowerBound( 5, -large );
        tableau.setUpperBound( 5, large );
        tableau.setLowerBound( 6, -large );
        tableau.setUpperBound( 6, large );
        tableau.setLowerBound( 7, -large );
        tableau.setUpperBound( 7, large );
        tableau.setLowerBound( 8, -large );
        tableau.setUpperBound( 8, large );
        tableau.setLowerBound( 9, -large );
        tableau.setUpperBound( 9, large );
        tableau.setLowerBound( 10, -large );
        tableau.setUpperBound( 10, large );
        tableau.setLowerBound( 11, -large );
        tableau.setUpperBound( 11, large );
        tableau.setLowerBound( 12, -large );
        tableau.setUpperBound( 12, large );
        tableau.setLowerBound( 13, -large );
        tableau.setUpperBound( 13, large );

        nlr.setTableau( &tableau );

        // Initialize
        TS_ASSERT_THROWS_NOTHING( nlr.obtainCurrentBounds() );

        // Perform the tightening pass
        TS_ASSERT_THROWS_NOTHING( nlr.intervalArithmeticBoundPropagation() );

        List<Tightening> expectedBounds( {
            Tightening( 2, 0, Tightening::LB ),   Tightening( 2, 2, Tightening::UB ),
            Tightening( 3, 0, Tightening::LB ),   Tightening( 3, 2, Tightening::UB ),

            Tightening( 4, -5, Tightening::LB ),  Tightening( 4, 5, Tightening::UB ),
            Tightening( 5, 0, Tightening::LB ),   Tightening( 5, 5, Tightening::UB ),

            Tightening( 6, -1, Tightening::LB ),  Tightening( 6, 1, Tightening::UB ),
            Tightening( 7, 0, Tightening::LB ),   Tightening( 7, 1, Tightening::UB ),

            Tightening( 8, -1, Tightening::LB ),  Tightening( 8, 7, Tightening::UB ),
            Tightening( 9, 0, Tightening::LB ),   Tightening( 9, 7, Tightening::UB ),

            Tightening( 10, -1, Tightening::LB ), Tightening( 10, 7, Tightening::UB ),
            Tightening( 11, 0, Tightening::LB ),  Tightening( 11, 7, Tightening::UB ),

            Tightening( 12, 0, Tightening::LB ),  Tightening( 12, 7, Tightening::UB ),
            Tightening( 13, 0, Tightening::LB ),  Tightening( 13, 28, Tightening::UB ),
        } );

        List<Tightening> bounds;
        TS_ASSERT_THROWS_NOTHING( nlr.getConstraintTightenings( bounds ) );

        TS_ASSERT_EQUALS( expectedBounds.size(), bounds.size() );
        for ( const auto &bound : expectedBounds )
            TS_ASSERT( bounds.exists( bound ) );

        // Change the current bounds
        tableau.setLowerBound( 0, -3 );
        tableau.setUpperBound( 0, 1 );
        tableau.setLowerBound( 1, -1 );
        tableau.setUpperBound( 1, 2 );

        tableau.setLowerBound( 2, -large );
        tableau.setUpperBound( 2, large );
        tableau.setLowerBound( 3, -large );
        tableau.setUpperBound( 3, large );
        tableau.setLowerBound( 4, -large );
        tableau.setUpperBound( 4, large );
        tableau.setLowerBound( 5, -large );
        tableau.setUpperBound( 5, large );
        tableau.setLowerBound( 6, -large );
        tableau.setUpperBound( 6, large );
        tableau.setLowerBound( 7, -large );
        tableau.setUpperBound( 7, large );
        tableau.setLowerBound( 8, -large );
        tableau.setUpperBound( 8, large );
        tableau.setLowerBound( 9, -large );
        tableau.setUpperBound( 9, large );
        tableau.setLowerBound( 10, -large );
        tableau.setUpperBound( 10, large );
        tableau.setLowerBound( 11, -large );
        tableau.setUpperBound( 11, large );
        tableau.setLowerBound( 12, -large );
        tableau.setUpperBound( 12, large );
        tableau.setLowerBound( 13, -large );
        tableau.setUpperBound( 13, large );

        // Initialize
        TS_ASSERT_THROWS_NOTHING( nlr.obtainCurrentBounds() );

        // Perform the tightening pass
        TS_ASSERT_THROWS_NOTHING( nlr.intervalArithmeticBoundPropagation() );

        List<Tightening> expectedBounds2( {
            Tightening( 2, -2, Tightening::LB ),  Tightening( 2, 2, Tightening::UB ),
            Tightening( 3, 0, Tightening::LB ),   Tightening( 3, 2, Tightening::UB ),

            Tightening( 4, -12, Tightening::LB ), Tightening( 4, 5, Tightening::UB ),
            Tightening( 5, 0, Tightening::LB ),   Tightening( 5, 5, Tightening::UB ),

            Tightening( 6, -1, Tightening::LB ),  Tightening( 6, 2, Tightening::UB ),
            Tightening( 7, 0, Tightening::LB ),   Tightening( 7, 2, Tightening::UB ),

            Tightening( 8, -2, Tightening::LB ),  Tightening( 8, 7, Tightening::UB ),
            Tightening( 9, 0, Tightening::LB ),   Tightening( 9, 7, Tightening::UB ),

            Tightening( 10, -2, Tightening::LB ), Tightening( 10, 7, Tightening::UB ),
            Tightening( 11, 0, Tightening::LB ),  Tightening( 11, 7, Tightening::UB ),

            Tightening( 12, 0, Tightening::LB ),  Tightening( 12, 7, Tightening::UB ),
            Tightening( 13, 0, Tightening::LB ),  Tightening( 13, 28, Tightening::UB ),
        } );

        TS_ASSERT_THROWS_NOTHING( nlr.getConstraintTightenings( bounds ) );

        TS_ASSERT_EQUALS( expectedBounds2.size(), bounds.size() );
        for ( const auto &bound : expectedBounds2 )
            TS_ASSERT( bounds.exists( bound ) );
    }

    void test_interval_arithmetic_bound_propagation_abs_constraints()
    {
        NLR::NetworkLevelReasoner nlr;

        // Create the layers
        nlr.addLayer( 0, NLR::Layer::INPUT, 2 );
        nlr.addLayer( 1, NLR::Layer::WEIGHTED_SUM, 3 );
        nlr.addLayer( 2, NLR::Layer::ABSOLUTE_VALUE, 3 );
        nlr.addLayer( 3, NLR::Layer::WEIGHTED_SUM, 2 );
        nlr.addLayer( 4, NLR::Layer::ABSOLUTE_VALUE, 2 );
        nlr.addLayer( 5, NLR::Layer::WEIGHTED_SUM, 2 );

        // Mark layer dependencies
        for ( unsigned i = 1; i <= 5; ++i )
            nlr.addLayerDependency( i - 1, i );

        // Set the weights and biases for the weighted sum layers
        nlr.setWeight( 0, 0, 1, 0, 1 );
        nlr.setWeight( 0, 0, 1, 1, 2 );
        nlr.setWeight( 0, 1, 1, 1, -3 );
        nlr.setWeight( 0, 1, 1, 2, 1 );

        nlr.setWeight( 2, 0, 3, 0, 1 );
        nlr.setWeight( 2, 0, 3, 1, -1 );
        nlr.setWeight( 2, 1, 3, 0, 1 );
        nlr.setWeight( 2, 1, 3, 1, 1 );
        nlr.setWeight( 2, 2, 3, 0, -1 );
        nlr.setWeight( 2, 2, 3, 1, -1 );

        nlr.setWeight( 4, 0, 5, 0, 1 );
        nlr.setWeight( 4, 0, 5, 1, 1 );
        nlr.setWeight( 4, 1, 5, 1, 3 );

        nlr.setBias( 1, 0, 1 );
        nlr.setBias( 3, 1, 2 );

        // Mark the ReLU sources
        nlr.addActivationSource( 1, 0, 2, 0 );
        nlr.addActivationSource( 1, 1, 2, 1 );
        nlr.addActivationSource( 1, 2, 2, 2 );

        nlr.addActivationSource( 3, 0, 4, 0 );
        nlr.addActivationSource( 3, 1, 4, 1 );

        // Layer dependenices
        nlr.addLayerDependency( 0, 1 );
        nlr.addLayerDependency( 1, 2 );
        nlr.addLayerDependency( 2, 3 );
        nlr.addLayerDependency( 3, 4 );
        nlr.addLayerDependency( 4, 5 );

        // Variable indexing
        nlr.setNeuronVariable( NLR::NeuronIndex( 0, 0 ), 0 );
        nlr.setNeuronVariable( NLR::NeuronIndex( 0, 1 ), 1 );

        nlr.setNeuronVariable( NLR::NeuronIndex( 1, 0 ), 2 );
        nlr.setNeuronVariable( NLR::NeuronIndex( 1, 1 ), 4 );
        nlr.setNeuronVariable( NLR::NeuronIndex( 1, 2 ), 6 );

        nlr.setNeuronVariable( NLR::NeuronIndex( 2, 0 ), 3 );
        nlr.setNeuronVariable( NLR::NeuronIndex( 2, 1 ), 5 );
        nlr.setNeuronVariable( NLR::NeuronIndex( 2, 2 ), 7 );

        nlr.setNeuronVariable( NLR::NeuronIndex( 3, 0 ), 8 );
        nlr.setNeuronVariable( NLR::NeuronIndex( 3, 1 ), 10 );

        nlr.setNeuronVariable( NLR::NeuronIndex( 4, 0 ), 9 );
        nlr.setNeuronVariable( NLR::NeuronIndex( 4, 1 ), 11 );

        nlr.setNeuronVariable( NLR::NeuronIndex( 5, 0 ), 12 );
        nlr.setNeuronVariable( NLR::NeuronIndex( 5, 1 ), 13 );

        MockTableau tableau;
        tableau.getBoundManager().initialize( 14 );

        // Initialize the bounds
        tableau.setLowerBound( 0, -1 );
        tableau.setUpperBound( 0, 2 );
        tableau.setLowerBound( 1, -1 );
        tableau.setUpperBound( 1, 2 );

        double large = 1000;
        tableau.setLowerBound( 2, -large );
        tableau.setUpperBound( 2, large );
        tableau.setLowerBound( 3, -large );
        tableau.setUpperBound( 3, large );
        tableau.setLowerBound( 4, -large );
        tableau.setUpperBound( 4, large );
        tableau.setLowerBound( 5, -large );
        tableau.setUpperBound( 5, large );
        tableau.setLowerBound( 6, -large );
        tableau.setUpperBound( 6, large );
        tableau.setLowerBound( 7, -large );
        tableau.setUpperBound( 7, large );
        tableau.setLowerBound( 8, -large );
        tableau.setUpperBound( 8, large );
        tableau.setLowerBound( 9, -large );
        tableau.setUpperBound( 9, large );
        tableau.setLowerBound( 10, -large );
        tableau.setUpperBound( 10, large );
        tableau.setLowerBound( 11, -large );
        tableau.setUpperBound( 11, large );
        tableau.setLowerBound( 12, -large );
        tableau.setUpperBound( 12, large );
        tableau.setLowerBound( 13, -large );
        tableau.setUpperBound( 13, large );

        nlr.setTableau( &tableau );

        // Initialize
        TS_ASSERT_THROWS_NOTHING( nlr.obtainCurrentBounds() );

        // Perform the tightening pass
        TS_ASSERT_THROWS_NOTHING( nlr.intervalArithmeticBoundPropagation() );

        List<Tightening> expectedBounds( {
            Tightening( 2, 0, Tightening::LB ),   Tightening( 2, 3, Tightening::UB ),
            Tightening( 3, 0, Tightening::LB ),   Tightening( 3, 3, Tightening::UB ),

            Tightening( 4, -8, Tightening::LB ),  Tightening( 4, 7, Tightening::UB ),
            Tightening( 5, 0, Tightening::LB ),   Tightening( 5, 8, Tightening::UB ),

            Tightening( 6, -1, Tightening::LB ),  Tightening( 6, 2, Tightening::UB ),
            Tightening( 7, 0, Tightening::LB ),   Tightening( 7, 2, Tightening::UB ),

            Tightening( 8, -2, Tightening::LB ),  Tightening( 8, 11, Tightening::UB ),
            Tightening( 9, 0, Tightening::LB ),   Tightening( 9, 11, Tightening::UB ),

            Tightening( 10, -3, Tightening::LB ), Tightening( 10, 10, Tightening::UB ),
            Tightening( 11, 0, Tightening::LB ),  Tightening( 11, 10, Tightening::UB ),

            Tightening( 12, 0, Tightening::LB ),  Tightening( 12, 11, Tightening::UB ),
            Tightening( 13, 0, Tightening::LB ),  Tightening( 13, 41, Tightening::UB ),
        } );

        List<Tightening> bounds;
        TS_ASSERT_THROWS_NOTHING( nlr.getConstraintTightenings( bounds ) );
        TS_ASSERT_EQUALS( expectedBounds.size(), bounds.size() );
        for ( const auto &bound : expectedBounds )
            TS_ASSERT( bounds.exists( bound ) );

        // Change the current bounds
        tableau.setLowerBound( 0, -3 );
        tableau.setUpperBound( 0, 1 );
        tableau.setLowerBound( 1, -1 );
        tableau.setUpperBound( 1, 2 );

        tableau.setLowerBound( 2, -large );
        tableau.setUpperBound( 2, large );
        tableau.setLowerBound( 3, -large );
        tableau.setUpperBound( 3, large );
        tableau.setLowerBound( 4, -large );
        tableau.setUpperBound( 4, large );
        tableau.setLowerBound( 5, -large );
        tableau.setUpperBound( 5, large );
        tableau.setLowerBound( 6, -large );
        tableau.setUpperBound( 6, large );
        tableau.setLowerBound( 7, -large );
        tableau.setUpperBound( 7, large );
        tableau.setLowerBound( 8, -large );
        tableau.setUpperBound( 8, large );
        tableau.setLowerBound( 9, -large );
        tableau.setUpperBound( 9, large );
        tableau.setLowerBound( 10, -large );
        tableau.setUpperBound( 10, large );
        tableau.setLowerBound( 11, -large );
        tableau.setUpperBound( 11, large );
        tableau.setLowerBound( 12, -large );
        tableau.setUpperBound( 12, large );
        tableau.setLowerBound( 13, -large );
        tableau.setUpperBound( 13, large );

        // Initialize
        TS_ASSERT_THROWS_NOTHING( nlr.obtainCurrentBounds() );

        // Perform the tightening pass
        TS_ASSERT_THROWS_NOTHING( nlr.intervalArithmeticBoundPropagation() );

        List<Tightening> expectedBounds2( {
            Tightening( 2, -2, Tightening::LB ),  Tightening( 2, 2, Tightening::UB ),
            Tightening( 3, 0, Tightening::LB ),   Tightening( 3, 2, Tightening::UB ),

            Tightening( 4, -12, Tightening::LB ), Tightening( 4, 5, Tightening::UB ),
            Tightening( 5, 0, Tightening::LB ),   Tightening( 5, 12, Tightening::UB ),

            Tightening( 6, -1, Tightening::LB ),  Tightening( 6, 2, Tightening::UB ),
            Tightening( 7, 0, Tightening::LB ),   Tightening( 7, 2, Tightening::UB ),

            Tightening( 8, -2, Tightening::LB ),  Tightening( 8, 14, Tightening::UB ),
            Tightening( 9, 0, Tightening::LB ),   Tightening( 9, 14, Tightening::UB ),

            Tightening( 10, -2, Tightening::LB ), Tightening( 10, 14, Tightening::UB ),
            Tightening( 11, 0, Tightening::LB ),  Tightening( 11, 14, Tightening::UB ),

            Tightening( 12, 0, Tightening::LB ),  Tightening( 12, 14, Tightening::UB ),
            Tightening( 13, 0, Tightening::LB ),  Tightening( 13, 56, Tightening::UB ),
        } );

        TS_ASSERT_THROWS_NOTHING( nlr.getConstraintTightenings( bounds ) );
        TS_ASSERT_EQUALS( expectedBounds2.size(), bounds.size() );
        for ( const auto &bound : expectedBounds2 )
            TS_ASSERT( bounds.exists( bound ) );
    }

    void populateNetworkSBT( NLR::NetworkLevelReasoner &nlr, MockTableau &tableau )
    {
        /*
              2      R       1
          x0 --- x2 ---> x4 --- x6
            \    /              /
           1 \  /              /
              \/           -1 /
              /\             /
           3 /  \           /
            /    \   R     /
          x1 --- x3 ---> x5
              1
        */

        // Create the layers
        nlr.addLayer( 0, NLR::Layer::INPUT, 2 );
        nlr.addLayer( 1, NLR::Layer::WEIGHTED_SUM, 2 );
        nlr.addLayer( 2, NLR::Layer::RELU, 2 );
        nlr.addLayer( 3, NLR::Layer::WEIGHTED_SUM, 1 );

        // Mark layer dependencies
        for ( unsigned i = 1; i <= 3; ++i )
            nlr.addLayerDependency( i - 1, i );

        // Weights
        nlr.setWeight( 0, 0, 1, 0, 2 );
        nlr.setWeight( 0, 0, 1, 1, 1 );
        nlr.setWeight( 0, 1, 1, 0, 3 );
        nlr.setWeight( 0, 1, 1, 1, 1 );
        nlr.setWeight( 2, 0, 3, 0, 1 );
        nlr.setWeight( 2, 1, 3, 0, -1 );

        // Mark the ReLU sources
        nlr.addActivationSource( 1, 0, 2, 0 );
        nlr.addActivationSource( 1, 1, 2, 1 );

        // Variable indexing
        nlr.setNeuronVariable( NLR::NeuronIndex( 0, 0 ), 0 );
        nlr.setNeuronVariable( NLR::NeuronIndex( 0, 1 ), 1 );

        nlr.setNeuronVariable( NLR::NeuronIndex( 1, 0 ), 2 );
        nlr.setNeuronVariable( NLR::NeuronIndex( 1, 1 ), 3 );

        nlr.setNeuronVariable( NLR::NeuronIndex( 2, 0 ), 4 );
        nlr.setNeuronVariable( NLR::NeuronIndex( 2, 1 ), 5 );

        nlr.setNeuronVariable( NLR::NeuronIndex( 3, 0 ), 6 );

        // Very loose bounds for neurons except inputs
        double large = 1000000;

        tableau.getBoundManager().initialize( 7 );
        tableau.setLowerBound( 2, -large );
        tableau.setUpperBound( 2, large );
        tableau.setLowerBound( 3, -large );
        tableau.setUpperBound( 3, large );
        tableau.setLowerBound( 4, -large );
        tableau.setUpperBound( 4, large );
        tableau.setLowerBound( 5, -large );
        tableau.setUpperBound( 5, large );
        tableau.setLowerBound( 6, -large );
        tableau.setUpperBound( 6, large );
    }

    void test_sbt_relus_all_active()
    {
        Options::get()->setString( Options::SYMBOLIC_BOUND_TIGHTENING_TYPE, "sbt" );

        NLR::NetworkLevelReasoner nlr;
        MockTableau tableau;
        nlr.setTableau( &tableau );
        populateNetworkSBT( nlr, tableau );

        tableau.setLowerBound( 0, 4 );
        tableau.setUpperBound( 0, 6 );
        tableau.setLowerBound( 1, 1 );
        tableau.setUpperBound( 1, 5 );

        // Invoke SBT
        TS_ASSERT_THROWS_NOTHING( nlr.obtainCurrentBounds() );
        TS_ASSERT_THROWS_NOTHING( nlr.symbolicBoundPropagation() );

        /*
          Input ranges:

          x0: [4, 6]
          x1: [1, 5]

          Layer 1:

          x2.lb = 2x0 + 3x1   : [11, 27]
          x2.ub = 2x0 + 3x1   : [11, 27]

          x3.lb =  x0 +  x1   : [5, 11]
          x3.ub =  x0 +  x1   : [5, 11]

          Both ReLUs active, bound survive through activations:

          x4.lb = 2x0 + 3x1   : [11, 27]
          x4.ub = 2x0 + 3x1   : [11, 27]

          x5.lb =  x0 +  x1   : [5, 11]
          x5.ub =  x0 +  x1   : [5, 11]

          Layer 2:

          x6.lb =  x0 + 2x1   : [6, 16]
          x6.ub =  x0 + 2x1   : [6, 16]
        */

        List<Tightening> expectedBounds( {
            Tightening( 2, 11, Tightening::LB ),
            Tightening( 2, 27, Tightening::UB ),
            Tightening( 3, 5, Tightening::LB ),
            Tightening( 3, 11, Tightening::UB ),

            Tightening( 4, 11, Tightening::LB ),
            Tightening( 4, 27, Tightening::UB ),
            Tightening( 5, 5, Tightening::LB ),
            Tightening( 5, 11, Tightening::UB ),

            Tightening( 6, 6, Tightening::LB ),
            Tightening( 6, 16, Tightening::UB ),
        } );

        List<Tightening> bounds;
        TS_ASSERT_THROWS_NOTHING( nlr.getConstraintTightenings( bounds ) );

        TS_ASSERT_EQUALS( expectedBounds.size(), bounds.size() );
        for ( const auto &bound : expectedBounds )
            TS_ASSERT( bounds.exists( bound ) );
    }

    void test_sbt_relus_active_and_inactive()
    {
        Options::get()->setString( Options::SYMBOLIC_BOUND_TIGHTENING_TYPE, "sbt" );

        NLR::NetworkLevelReasoner nlr;
        MockTableau tableau;
        nlr.setTableau( &tableau );
        populateNetworkSBT( nlr, tableau );

        tableau.setLowerBound( 0, 4 );
        tableau.setUpperBound( 0, 6 );
        tableau.setLowerBound( 1, 1 );
        tableau.setUpperBound( 1, 5 );

        // Strong negative bias for x2, which is node (1,0)
        nlr.setBias( 1, 0, -30 );

        // Invoke SBT
        TS_ASSERT_THROWS_NOTHING( nlr.obtainCurrentBounds() );
        TS_ASSERT_THROWS_NOTHING( nlr.symbolicBoundPropagation() );

        /*
          Input ranges:

          x0: [4, 6]
          x1: [1, 5]

          Layer 1:

          x2.lb = 2x0 + 3x1 - 30   : [-19, -3]
          x2.ub = 2x0 + 3x1 - 30   : [-19, -3]

          x3.lb =  x0 +  x1   : [5, 11]
          x3.ub =  x0 +  x1   : [5, 11]

          First ReLU is inactive, bounds get zeroed
          Second ReLU is active, bounds surive the activation

          x4.lb = 0
          x4.ub = 0

          x5.lb =  x0 +  x1   : [5, 11]
          x5.ub =  x0 +  x1   : [5, 11]

          Layer 2:

          x6.lb =  - x0 - x1  : [-11, -5]
          x6.ub =  - x0 - x1  : [-11, -5]
        */

        List<Tightening> expectedBounds( {
            Tightening( 2, -19, Tightening::LB ),
            Tightening( 2, -3, Tightening::UB ),
            Tightening( 3, 5, Tightening::LB ),
            Tightening( 3, 11, Tightening::UB ),

            Tightening( 4, 0, Tightening::LB ),
            Tightening( 4, 0, Tightening::UB ),
            Tightening( 5, 5, Tightening::LB ),
            Tightening( 5, 11, Tightening::UB ),

            Tightening( 6, -11, Tightening::LB ),
            Tightening( 6, -5, Tightening::UB ),
        } );

        List<Tightening> bounds;
        TS_ASSERT_THROWS_NOTHING( nlr.getConstraintTightenings( bounds ) );

        TS_ASSERT_EQUALS( expectedBounds.size(), bounds.size() );
        for ( const auto &bound : bounds )
            TS_ASSERT( expectedBounds.exists( bound ) );
    }

    void test_sbt_relus_active_and_not_fixed()
    {
        Options::get()->setString( Options::SYMBOLIC_BOUND_TIGHTENING_TYPE, "sbt" );

        NLR::NetworkLevelReasoner nlr;
        MockTableau tableau;
        nlr.setTableau( &tableau );
        populateNetworkSBT( nlr, tableau );

        tableau.setLowerBound( 0, 4 );
        tableau.setUpperBound( 0, 6 );
        tableau.setLowerBound( 1, 1 );
        tableau.setUpperBound( 1, 5 );

        // Strong negative bias for x2, which is node (1,0)
        nlr.setBias( 1, 0, -15 );

        // Invoke SBT
        TS_ASSERT_THROWS_NOTHING( nlr.obtainCurrentBounds() );
        TS_ASSERT_THROWS_NOTHING( nlr.symbolicBoundPropagation() );

        /*
          Input ranges:

          x0: [4, 6]
          x1: [1, 5]

          Layer 1:

          x2.lb = 2x0 + 3x1 - 15   : [-4, 12]
          x2.ub = 2x0 + 3x1 - 15   : [-4, 12]

          x3.lb =  x0 +  x1   : [5, 11]
          x3.ub =  x0 +  x1   : [5, 11]

          First ReLU is undecided, bound is concretized.
            Coefficient: 12/(12--4) = 12/16 = 0.75
          Second ReLU is active, bounds surive the activation

          x4 range: [0, 12]
          x4.lb = 0.75( 2x0 + 3x1 ) - 0.75 * 15      = 1.5x0 + 2.25x1 - 11.25
          x4.ub = 0.75( 2x0 + 3x1 ) - 0.75 * 15 + 3  = 1.5x0 + 2.25x1 -  8.25

          x5.lb =  x0 +  x1   : [5, 11]
          x5.ub =  x0 +  x1   : [5, 11]

          Layer 2:

          x6.lb =  0.5x0 + 1.25x1 - 11.25
          x6.ub =  0.5x0 + 1.25x1 -  8.25

          x6 range: [2 + 1.25 - 11.25 = -8, 3 + 6.25 - 8.25 = 1] = [-8, 1]
        */

        List<Tightening> expectedBounds( {
            Tightening( 2, -4, Tightening::LB ),
            Tightening( 2, 12, Tightening::UB ),
            Tightening( 3, 5, Tightening::LB ),
            Tightening( 3, 11, Tightening::UB ),

            Tightening( 4, 0, Tightening::LB ),
            Tightening( 4, 12, Tightening::UB ),
            Tightening( 5, 5, Tightening::LB ),
            Tightening( 5, 11, Tightening::UB ),

            Tightening( 6, -8, Tightening::LB ),
            Tightening( 6, 1, Tightening::UB ),
        } );

        List<Tightening> bounds;
        TS_ASSERT_THROWS_NOTHING( nlr.getConstraintTightenings( bounds ) );

        TS_ASSERT_EQUALS( expectedBounds.size(), bounds.size() );
        for ( const auto &bound : bounds )
            TS_ASSERT( expectedBounds.exists( bound ) );
    }

    void test_sbt_relus_active_and_externally_fixed()
    {
        Options::get()->setString( Options::SYMBOLIC_BOUND_TIGHTENING_TYPE, "sbt" );

        NLR::NetworkLevelReasoner nlr;
        MockTableau tableau;
        nlr.setTableau( &tableau );
        populateNetworkSBT( nlr, tableau );

        tableau.setLowerBound( 0, 4 );
        tableau.setUpperBound( 0, 6 );
        tableau.setLowerBound( 1, 1 );
        tableau.setUpperBound( 1, 5 );

        // Strong negative bias for x2, which is node (1,0). Should make the node unfixed.
        nlr.setBias( 1, 0, -15 );

        // However, one of the ReLU's variables has been eliminated
        nlr.eliminateVariable( 2, -3 );

        // Invoke SBT
        TS_ASSERT_THROWS_NOTHING( nlr.obtainCurrentBounds() );
        TS_ASSERT_THROWS_NOTHING( nlr.symbolicBoundPropagation() );

        /*
          Input ranges:

          x0: [4, 6]
          x1: [1, 5]

          Layer 1:

          x2.lb = 2x0 + 3x1 - 15   : [-4, 12]
          x2.ub = 2x0 + 3x1 - 15   : [-4, 12]

          x3.lb =  x0 +  x1   : [5, 11]
          x3.ub =  x0 +  x1   : [5, 11]

          First ReLU is inactive (set externally), bounds get zeroed
          Second ReLU is active, bounds surive the activation

          x4.lb = 0
          x4.ub = 0

          x5.lb =  x0 +  x1   : [5, 11]
          x5.ub =  x0 +  x1   : [5, 11]

          Layer 2:

          x6.lb =  - x0 - x1  : [-11, -5]
          x6.ub =  - x0 - x1  : [-11, -5]
        */

        List<Tightening> expectedBounds( {
            // x2 does not appear, because it has been eliminated

            Tightening( 3, 5, Tightening::LB ),
            Tightening( 3, 11, Tightening::UB ),

            Tightening( 4, 0, Tightening::LB ),
            Tightening( 4, 0, Tightening::UB ),
            Tightening( 5, 5, Tightening::LB ),
            Tightening( 5, 11, Tightening::UB ),

            Tightening( 6, -11, Tightening::LB ),
            Tightening( 6, -5, Tightening::UB ),
        } );

        List<Tightening> bounds;
        TS_ASSERT_THROWS_NOTHING( nlr.getConstraintTightenings( bounds ) );

        TS_ASSERT_EQUALS( expectedBounds.size(), bounds.size() );
        for ( const auto &bound : bounds )
            TS_ASSERT( expectedBounds.exists( bound ) );
    }

    void test_sbt_abs_all_positive()
    {
        Options::get()->setString( Options::SYMBOLIC_BOUND_TIGHTENING_TYPE, "sbt" );

        NLR::NetworkLevelReasoner nlr;
        MockTableau tableau;
        tableau.getBoundManager().initialize( 7 );
        nlr.setTableau( &tableau );

        // Create the layers
        nlr.addLayer( 0, NLR::Layer::INPUT, 2 );
        nlr.addLayer( 1, NLR::Layer::WEIGHTED_SUM, 2 );
        nlr.addLayer( 2, NLR::Layer::ABSOLUTE_VALUE, 2 );
        nlr.addLayer( 3, NLR::Layer::WEIGHTED_SUM, 1 );

        // Mark layer dependencies
        for ( unsigned i = 1; i <= 3; ++i )
            nlr.addLayerDependency( i - 1, i );

        // Weights
        nlr.setWeight( 0, 0, 1, 0, 2 );
        nlr.setWeight( 0, 0, 1, 1, 1 );
        nlr.setWeight( 0, 1, 1, 0, 3 );
        nlr.setWeight( 0, 1, 1, 1, 1 );
        nlr.setWeight( 2, 0, 3, 0, 1 );
        nlr.setWeight( 2, 1, 3, 0, -1 );

        // Mark the ReLU sources
        nlr.addActivationSource( 1, 0, 2, 0 );
        nlr.addActivationSource( 1, 1, 2, 1 );

        // Variable indexing
        nlr.setNeuronVariable( NLR::NeuronIndex( 0, 0 ), 0 );
        nlr.setNeuronVariable( NLR::NeuronIndex( 0, 1 ), 1 );

        nlr.setNeuronVariable( NLR::NeuronIndex( 1, 0 ), 2 );
        nlr.setNeuronVariable( NLR::NeuronIndex( 1, 1 ), 3 );

        nlr.setNeuronVariable( NLR::NeuronIndex( 2, 0 ), 4 );
        nlr.setNeuronVariable( NLR::NeuronIndex( 2, 1 ), 5 );

        nlr.setNeuronVariable( NLR::NeuronIndex( 3, 0 ), 6 );

        // Very loose bounds for neurons except inputs
        double large = 1000000;

        tableau.setLowerBound( 2, -large );
        tableau.setUpperBound( 2, large );
        tableau.setLowerBound( 3, -large );
        tableau.setUpperBound( 3, large );
        tableau.setLowerBound( 4, -large );
        tableau.setUpperBound( 4, large );
        tableau.setLowerBound( 5, -large );
        tableau.setUpperBound( 5, large );
        tableau.setLowerBound( 6, -large );
        tableau.setUpperBound( 6, large );

        tableau.setLowerBound( 0, 4 );
        tableau.setUpperBound( 0, 6 );
        tableau.setLowerBound( 1, 1 );
        tableau.setUpperBound( 1, 5 );

        // Invoke SBT
        TS_ASSERT_THROWS_NOTHING( nlr.obtainCurrentBounds() );
        TS_ASSERT_THROWS_NOTHING( nlr.symbolicBoundPropagation() );

        /*
          Input ranges:

          x0: [4, 6]
          x1: [1, 5]

          Layer 1:

          x2.lb = 2x0 + 3x1   : [11, 27]
          x2.ub = 2x0 + 3x1   : [11, 27]

          x3.lb =  x0 +  x1   : [5, 11]
          x3.ub =  x0 +  x1   : [5, 11]

          Both absolute values positive, bound survive through activations:

          x4.lb = 2x0 + 3x1   : [11, 27]
          x4.ub = 2x0 + 3x1   : [11, 27]

          x5.lb =  x0 +  x1   : [5, 11]
          x5.ub =  x0 +  x1   : [5, 11]

          Layer 2:

          x6.lb =  x0 + 2x1   : [6, 16]
          x6.ub =  x0 + 2x1   : [6, 16]
        */

        List<Tightening> expectedBounds( {
            Tightening( 2, 11, Tightening::LB ),
            Tightening( 2, 27, Tightening::UB ),
            Tightening( 3, 5, Tightening::LB ),
            Tightening( 3, 11, Tightening::UB ),

            Tightening( 4, 11, Tightening::LB ),
            Tightening( 4, 27, Tightening::UB ),
            Tightening( 5, 5, Tightening::LB ),
            Tightening( 5, 11, Tightening::UB ),

            Tightening( 6, 6, Tightening::LB ),
            Tightening( 6, 16, Tightening::UB ),
        } );

        List<Tightening> bounds;
        TS_ASSERT_THROWS_NOTHING( nlr.getConstraintTightenings( bounds ) );

        TS_ASSERT_EQUALS( expectedBounds.size(), bounds.size() );
        for ( const auto &bound : bounds )
            TS_ASSERT( expectedBounds.exists( bound ) );
    }

    void test_sbt_abs_positive_and_negative()
    {
        Options::get()->setString( Options::SYMBOLIC_BOUND_TIGHTENING_TYPE, "sbt" );

        NLR::NetworkLevelReasoner nlr;
        MockTableau tableau;
        tableau.getBoundManager().initialize( 7 );
        nlr.setTableau( &tableau );

        // Create the layers
        nlr.addLayer( 0, NLR::Layer::INPUT, 2 );
        nlr.addLayer( 1, NLR::Layer::WEIGHTED_SUM, 2 );
        nlr.addLayer( 2, NLR::Layer::ABSOLUTE_VALUE, 2 );
        nlr.addLayer( 3, NLR::Layer::WEIGHTED_SUM, 1 );

        // Mark layer dependencies
        for ( unsigned i = 1; i <= 3; ++i )
            nlr.addLayerDependency( i - 1, i );

        // Weights
        nlr.setWeight( 0, 0, 1, 0, 2 );
        nlr.setWeight( 0, 0, 1, 1, 1 );
        nlr.setWeight( 0, 1, 1, 0, 3 );
        nlr.setWeight( 0, 1, 1, 1, 1 );
        nlr.setWeight( 2, 0, 3, 0, 1 );
        nlr.setWeight( 2, 1, 3, 0, -1 );

        // Mark the ReLU sources
        nlr.addActivationSource( 1, 0, 2, 0 );
        nlr.addActivationSource( 1, 1, 2, 1 );

        // Variable indexing
        nlr.setNeuronVariable( NLR::NeuronIndex( 0, 0 ), 0 );
        nlr.setNeuronVariable( NLR::NeuronIndex( 0, 1 ), 1 );

        nlr.setNeuronVariable( NLR::NeuronIndex( 1, 0 ), 2 );
        nlr.setNeuronVariable( NLR::NeuronIndex( 1, 1 ), 3 );

        nlr.setNeuronVariable( NLR::NeuronIndex( 2, 0 ), 4 );
        nlr.setNeuronVariable( NLR::NeuronIndex( 2, 1 ), 5 );

        nlr.setNeuronVariable( NLR::NeuronIndex( 3, 0 ), 6 );

        // Very loose bounds for neurons except inputs
        double large = 1000000;

        tableau.setLowerBound( 2, -large );
        tableau.setUpperBound( 2, large );
        tableau.setLowerBound( 3, -large );
        tableau.setUpperBound( 3, large );
        tableau.setLowerBound( 4, -large );
        tableau.setUpperBound( 4, large );
        tableau.setLowerBound( 5, -large );
        tableau.setUpperBound( 5, large );
        tableau.setLowerBound( 6, -large );
        tableau.setUpperBound( 6, large );

        tableau.setLowerBound( 0, 4 );
        tableau.setUpperBound( 0, 6 );
        tableau.setLowerBound( 1, 1 );
        tableau.setUpperBound( 1, 5 );

        // Strong negative bias for x2, which is node (1,0)
        nlr.setBias( 1, 0, -30 );

        // Invoke SBT
        TS_ASSERT_THROWS_NOTHING( nlr.obtainCurrentBounds() );
        TS_ASSERT_THROWS_NOTHING( nlr.symbolicBoundPropagation() );

        /*
          Input ranges:

          x0: [4, 6]
          x1: [1, 5]

          Layer 1:

          x2.lb = 2x0 + 3x1 - 30   : [-19, -3]
          x2.ub = 2x0 + 3x1 - 30   : [-19, -3]

          x3.lb =  x0 +  x1   : [5, 11]
          x3.ub =  x0 +  x1   : [5, 11]

          First absolute value is negative, bounds get flipped
          Second absolute value is positive, bounds surive the activation

          x4.lb = -2x0 -3x1 + 30   : [3, 19]
          x4.ub = -2x0 -3x1 + 30   : [3, 19]

          x5.lb =  x0 +  x1   : [5, 11]
          x5.ub =  x0 +  x1   : [5, 11]

          Layer 2:

          x6.lb =  - 3x0 - 4x1 + 30  : [-8, 14]
          x6.ub =  - 3x0 - 4x1 + 30  : [-8, 14]
        */

        List<Tightening> expectedBounds( {
            Tightening( 2, -19, Tightening::LB ),
            Tightening( 2, -3, Tightening::UB ),
            Tightening( 3, 5, Tightening::LB ),
            Tightening( 3, 11, Tightening::UB ),

            Tightening( 4, 3, Tightening::LB ),
            Tightening( 4, 19, Tightening::UB ),
            Tightening( 5, 5, Tightening::LB ),
            Tightening( 5, 11, Tightening::UB ),

            Tightening( 6, -8, Tightening::LB ),
            Tightening( 6, 14, Tightening::UB ),
        } );

        List<Tightening> bounds;
        TS_ASSERT_THROWS_NOTHING( nlr.getConstraintTightenings( bounds ) );
        TS_ASSERT_EQUALS( expectedBounds.size(), bounds.size() );

        for ( const auto &bound : bounds )
            TS_ASSERT( expectedBounds.exists( bound ) );
    }

    void test_sbt_absolute_values_positive_and_not_fixed()
    {
        Options::get()->setString( Options::SYMBOLIC_BOUND_TIGHTENING_TYPE, "sbt" );

        NLR::NetworkLevelReasoner nlr;
        MockTableau tableau;
        tableau.getBoundManager().initialize( 7 );
        nlr.setTableau( &tableau );

        // Create the layers
        nlr.addLayer( 0, NLR::Layer::INPUT, 2 );
        nlr.addLayer( 1, NLR::Layer::WEIGHTED_SUM, 2 );
        nlr.addLayer( 2, NLR::Layer::ABSOLUTE_VALUE, 2 );
        nlr.addLayer( 3, NLR::Layer::WEIGHTED_SUM, 1 );

        // Mark layer dependencies
        for ( unsigned i = 1; i <= 3; ++i )
            nlr.addLayerDependency( i - 1, i );

        // Weights
        nlr.setWeight( 0, 0, 1, 0, 2 );
        nlr.setWeight( 0, 0, 1, 1, 1 );
        nlr.setWeight( 0, 1, 1, 0, 3 );
        nlr.setWeight( 0, 1, 1, 1, 1 );
        nlr.setWeight( 2, 0, 3, 0, 1 );
        nlr.setWeight( 2, 1, 3, 0, -1 );

        // Mark the ReLU sources
        nlr.addActivationSource( 1, 0, 2, 0 );
        nlr.addActivationSource( 1, 1, 2, 1 );

        // Variable indexing
        nlr.setNeuronVariable( NLR::NeuronIndex( 0, 0 ), 0 );
        nlr.setNeuronVariable( NLR::NeuronIndex( 0, 1 ), 1 );

        nlr.setNeuronVariable( NLR::NeuronIndex( 1, 0 ), 2 );
        nlr.setNeuronVariable( NLR::NeuronIndex( 1, 1 ), 3 );

        nlr.setNeuronVariable( NLR::NeuronIndex( 2, 0 ), 4 );
        nlr.setNeuronVariable( NLR::NeuronIndex( 2, 1 ), 5 );

        nlr.setNeuronVariable( NLR::NeuronIndex( 3, 0 ), 6 );

        // Very loose bounds for neurons except inputs
        double large = 1000000;

        tableau.setLowerBound( 2, -large );
        tableau.setUpperBound( 2, large );
        tableau.setLowerBound( 3, -large );
        tableau.setUpperBound( 3, large );
        tableau.setLowerBound( 4, -large );
        tableau.setUpperBound( 4, large );
        tableau.setLowerBound( 5, -large );
        tableau.setUpperBound( 5, large );
        tableau.setLowerBound( 6, -large );
        tableau.setUpperBound( 6, large );

        tableau.setLowerBound( 0, 4 );
        tableau.setUpperBound( 0, 6 );
        tableau.setLowerBound( 1, 1 );
        tableau.setUpperBound( 1, 5 );

        // Strong negative bias for x2, which is node (1,0)
        nlr.setBias( 1, 0, -15 );

        // Invoke SBT
        TS_ASSERT_THROWS_NOTHING( nlr.obtainCurrentBounds() );
        TS_ASSERT_THROWS_NOTHING( nlr.symbolicBoundPropagation() );

        /*
          Input ranges:

          x0: [4, 6]
          x1: [1, 5]

          Layer 1:

          x2.lb = 2x0 + 3x1 - 15   : [-4, 12]
          x2.ub = 2x0 + 3x1 - 15   : [-4, 12]

          x3.lb =  x0 +  x1   : [5, 11]
          x3.ub =  x0 +  x1   : [5, 11]

          First absolute value is undecided, bounds are concretized.
          Second ReLU is active, bounds surive the activation

          x4 range: [0, 12]
          x4.lb = 0
          x4.ub = 12

          x5.lb =  x0 +  x1   : [5, 11]
          x5.ub =  x0 +  x1   : [5, 11]

          Layer 2:

          x6.lb =  - x0 - x1       : [-11, -5]
          x6.ub =  - x0 - x1 + 12  : [  1,  7]

          x6 range: [-11, 7]
        */

        List<Tightening> expectedBounds( {
            Tightening( 2, -4, Tightening::LB ),
            Tightening( 2, 12, Tightening::UB ),
            Tightening( 3, 5, Tightening::LB ),
            Tightening( 3, 11, Tightening::UB ),

            Tightening( 4, 0, Tightening::LB ),
            Tightening( 4, 12, Tightening::UB ),
            Tightening( 5, 5, Tightening::LB ),
            Tightening( 5, 11, Tightening::UB ),

            Tightening( 6, -11, Tightening::LB ),
            Tightening( 6, 7, Tightening::UB ),
        } );

        List<Tightening> bounds;
        TS_ASSERT_THROWS_NOTHING( nlr.getConstraintTightenings( bounds ) );

        TS_ASSERT_EQUALS( expectedBounds.size(), bounds.size() );
        for ( const auto &bound : bounds )
            TS_ASSERT( expectedBounds.exists( bound ) );
    }

    void test_sbt_absolute_values_active_and_externally_fixed()
    {
        Options::get()->setString( Options::SYMBOLIC_BOUND_TIGHTENING_TYPE, "sbt" );

        NLR::NetworkLevelReasoner nlr;
        MockTableau tableau;
        tableau.getBoundManager().initialize( 7 );
        nlr.setTableau( &tableau );

        // Create the layers
        nlr.addLayer( 0, NLR::Layer::INPUT, 2 );
        nlr.addLayer( 1, NLR::Layer::WEIGHTED_SUM, 2 );
        nlr.addLayer( 2, NLR::Layer::ABSOLUTE_VALUE, 2 );
        nlr.addLayer( 3, NLR::Layer::WEIGHTED_SUM, 1 );

        // Mark layer dependencies
        for ( unsigned i = 1; i <= 3; ++i )
            nlr.addLayerDependency( i - 1, i );

        // Weights
        nlr.setWeight( 0, 0, 1, 0, 2 );
        nlr.setWeight( 0, 0, 1, 1, 1 );
        nlr.setWeight( 0, 1, 1, 0, 3 );
        nlr.setWeight( 0, 1, 1, 1, 1 );
        nlr.setWeight( 2, 0, 3, 0, 1 );
        nlr.setWeight( 2, 1, 3, 0, -1 );

        // Mark the ReLU sources
        nlr.addActivationSource( 1, 0, 2, 0 );
        nlr.addActivationSource( 1, 1, 2, 1 );

        // Variable indexing
        nlr.setNeuronVariable( NLR::NeuronIndex( 0, 0 ), 0 );
        nlr.setNeuronVariable( NLR::NeuronIndex( 0, 1 ), 1 );

        nlr.setNeuronVariable( NLR::NeuronIndex( 1, 0 ), 2 );
        nlr.setNeuronVariable( NLR::NeuronIndex( 1, 1 ), 3 );

        nlr.setNeuronVariable( NLR::NeuronIndex( 2, 0 ), 4 );
        nlr.setNeuronVariable( NLR::NeuronIndex( 2, 1 ), 5 );

        nlr.setNeuronVariable( NLR::NeuronIndex( 3, 0 ), 6 );

        // Very loose bounds for neurons except inputs
        double large = 1000000;

        tableau.setLowerBound( 2, -large );
        tableau.setUpperBound( 2, large );
        tableau.setLowerBound( 3, -large );
        tableau.setUpperBound( 3, large );
        tableau.setLowerBound( 4, -large );
        tableau.setUpperBound( 4, large );
        tableau.setLowerBound( 5, -large );
        tableau.setUpperBound( 5, large );
        tableau.setLowerBound( 6, -large );
        tableau.setUpperBound( 6, large );

        tableau.setLowerBound( 0, 4 );
        tableau.setUpperBound( 0, 6 );
        tableau.setLowerBound( 1, 1 );
        tableau.setUpperBound( 1, 5 );

        // Strong negative bias for x2, which is node (1,0). Should make the node unfixed.
        nlr.setBias( 1, 0, -15 );

        // However, the weighted sum variable has been eliminated
        nlr.eliminateVariable( 2, -3 );

        // Invoke SBT
        TS_ASSERT_THROWS_NOTHING( nlr.obtainCurrentBounds() );
        TS_ASSERT_THROWS_NOTHING( nlr.symbolicBoundPropagation() );

        /*
          Input ranges:

          x0: [4, 6]
          x1: [1, 5]

          Layer 1:

          x2 is eliminated, everything set to -3

          x3.lb =  x0 +  x1   : [5, 11]
          x3.ub =  x0 +  x1   : [5, 11]

          Second absolute value is positive, bounds surive the activation

          x4: all set to 3

          x5.lb =  x0 +  x1   : [5, 11]
          x5.ub =  x0 +  x1   : [5, 11]

          Layer 2:

          x6.lb =  - x0 - x1 + 3  : [-8, -2]
          x6.ub =  - x0 - x1 + 3  : [-8, -2]
        */

        List<Tightening> expectedBounds( {
            // x2 does not appear, because it has been eliminated

            Tightening( 3, 5, Tightening::LB ),
            Tightening( 3, 11, Tightening::UB ),

            Tightening( 4, 3, Tightening::LB ),
            Tightening( 4, 3, Tightening::UB ),
            Tightening( 5, 5, Tightening::LB ),
            Tightening( 5, 11, Tightening::UB ),

            Tightening( 6, -8, Tightening::LB ),
            Tightening( 6, -2, Tightening::UB ),
        } );

        List<Tightening> bounds;
        TS_ASSERT_THROWS_NOTHING( nlr.getConstraintTightenings( bounds ) );

        printf( "Dumpign discovered bounds:\n" );
        for ( const auto &bound : bounds )
            bound.dump();

        TS_ASSERT_EQUALS( expectedBounds.size(), bounds.size() );
        for ( const auto &bound : bounds )
            TS_ASSERT( expectedBounds.exists( bound ) );
    }

    void test_generate_input_query()
    {
        NLR::NetworkLevelReasoner nlr;

        // Create the layers
        nlr.addLayer( 0, NLR::Layer::INPUT, 2 );
        nlr.addLayer( 1, NLR::Layer::WEIGHTED_SUM, 3 );
        nlr.addLayer( 2, NLR::Layer::ABSOLUTE_VALUE, 3 );
        nlr.addLayer( 3, NLR::Layer::WEIGHTED_SUM, 2 );
        nlr.addLayer( 4, NLR::Layer::RELU, 2 );
        nlr.addLayer( 5, NLR::Layer::WEIGHTED_SUM, 2 );

        // Mark layer dependencies
        for ( unsigned i = 1; i <= 5; ++i )
            nlr.addLayerDependency( i - 1, i );

        // Variable indexing

        nlr.setNeuronVariable( NLR::NeuronIndex( 0, 0 ), 0 );
        nlr.setNeuronVariable( NLR::NeuronIndex( 0, 1 ), 1 );

        nlr.setNeuronVariable( NLR::NeuronIndex( 1, 0 ), 2 );
        nlr.setNeuronVariable( NLR::NeuronIndex( 1, 1 ), 3 );
        nlr.setNeuronVariable( NLR::NeuronIndex( 1, 2 ), 4 );

        nlr.setNeuronVariable( NLR::NeuronIndex( 2, 0 ), 5 );
        nlr.setNeuronVariable( NLR::NeuronIndex( 2, 1 ), 6 );
        nlr.setNeuronVariable( NLR::NeuronIndex( 2, 2 ), 7 );

        nlr.setNeuronVariable( NLR::NeuronIndex( 3, 0 ), 8 );
        nlr.setNeuronVariable( NLR::NeuronIndex( 3, 1 ), 9 );

        nlr.setNeuronVariable( NLR::NeuronIndex( 4, 0 ), 10 );
        nlr.setNeuronVariable( NLR::NeuronIndex( 4, 1 ), 11 );

        nlr.setNeuronVariable( NLR::NeuronIndex( 5, 0 ), 12 );
        nlr.setNeuronVariable( NLR::NeuronIndex( 5, 1 ), 13 );

        // Set the weights and biases for the weighted sum layers

        nlr.setWeight( 0, 0, 1, 0, 1 );
        nlr.setWeight( 0, 0, 1, 1, 2 );
        nlr.setWeight( 0, 1, 1, 1, -3 );
        nlr.setWeight( 0, 1, 1, 2, 1 );

        nlr.setWeight( 2, 0, 3, 0, 1 );
        nlr.setWeight( 2, 0, 3, 1, -1 );
        nlr.setWeight( 2, 1, 3, 0, 1 );
        nlr.setWeight( 2, 1, 3, 1, 1 );
        nlr.setWeight( 2, 2, 3, 0, -1 );
        nlr.setWeight( 2, 2, 3, 1, -5 );

        nlr.setWeight( 4, 0, 5, 0, 1 );
        nlr.setWeight( 4, 0, 5, 1, 1 );
        nlr.setWeight( 4, 1, 5, 1, 3 );

        nlr.setBias( 1, 0, 1 );
        nlr.setBias( 1, 1, 0 );
        nlr.setBias( 1, 2, 0 );

        nlr.setBias( 3, 0, 0 );
        nlr.setBias( 3, 1, 2 );

        nlr.setBias( 5, 0, 0 );
        nlr.setBias( 5, 1, 0 );

        // Mark the ReLU/Abs sources
        nlr.addActivationSource( 1, 0, 2, 0 );
        nlr.addActivationSource( 1, 1, 2, 1 );
        nlr.addActivationSource( 1, 2, 2, 2 );

        nlr.addActivationSource( 3, 0, 4, 0 );
        nlr.addActivationSource( 3, 1, 4, 1 );

        // Start the testing
        InputQuery ipq = nlr.generateInputQuery();
        List<Equation> unhandledEquations;
        Set<unsigned> varsInUnhandledConstraints;
<<<<<<< HEAD
        TS_ASSERT(
            ipq.constructNetworkLevelReasoner( unhandledEquations, varsInUnhandledConstraints ) );
=======
        TS_ASSERT( ipq.constructNetworkLevelReasoner( unhandledEquations,
                                                      varsInUnhandledConstraints ) );
>>>>>>> 5fe8eab6
        NLR::NetworkLevelReasoner *reconstructedNlr = ipq.getNetworkLevelReasoner();

        double input[2];
        double output[2];

        input[0] = 1;
        input[1] = 1;

        TS_ASSERT_THROWS_NOTHING( reconstructedNlr->evaluate( input, output ) );

        TS_ASSERT( FloatUtils::areEqual( output[0], 2 ) );
        TS_ASSERT( FloatUtils::areEqual( output[1], 2 ) );

        input[0] = 1;
        input[1] = 2;

        TS_ASSERT_THROWS_NOTHING( reconstructedNlr->evaluate( input, output ) );

        TS_ASSERT( FloatUtils::areEqual( output[0], 4 ) );
        TS_ASSERT( FloatUtils::areEqual( output[1], 4 ) );
    }

    void test_simulate_relus()
    {
        NLR::NetworkLevelReasoner nlr;

        populateNetwork( nlr );

        unsigned simulationSize = Options::get()->getInt( Options::NUMBER_OF_SIMULATIONS );

        // With ReLUs, Inputs are zeros, only biases count
        Vector<Vector<double>> simulations1;
        simulations1.append( Vector<double>( simulationSize, 0 ) );
        simulations1.append( Vector<double>( simulationSize, 0 ) );

        TS_ASSERT_THROWS_NOTHING( nlr.simulate( &simulations1 ) );

        for ( unsigned i = 0; i < simulationSize; ++i )
        {
            TS_ASSERT( FloatUtils::areEqual(
                ( *( nlr.getLayer( nlr.getNumberOfLayers() - 1 )->getSimulations() ) )
                    .get( 0 )
                    .get( i ),
                1 ) );
            TS_ASSERT( FloatUtils::areEqual(
                ( *( nlr.getLayer( nlr.getNumberOfLayers() - 1 )->getSimulations() ) )
                    .get( 1 )
                    .get( i ),
                4 ) );
        }

        // With ReLUs, case 1
        Vector<Vector<double>> simulations2;
        simulations2.append( Vector<double>( simulationSize, 1 ) );
        simulations2.append( Vector<double>( simulationSize, 1 ) );

        TS_ASSERT_THROWS_NOTHING( nlr.simulate( &simulations2 ) );

        for ( unsigned i = 0; i < simulationSize; ++i )
        {
            TS_ASSERT( FloatUtils::areEqual(
                ( *( nlr.getLayer( nlr.getNumberOfLayers() - 1 )->getSimulations() ) )
                    .get( 0 )
                    .get( i ),
                1 ) );
            TS_ASSERT( FloatUtils::areEqual(
                ( *( nlr.getLayer( nlr.getNumberOfLayers() - 1 )->getSimulations() ) )
                    .get( 1 )
                    .get( i ),
                1 ) );
        }

        // With ReLUs, case 1 and 2
        Vector<Vector<double>> simulations3;
        simulations3.append( Vector<double>( simulationSize, 1 ) );
        simulations3.append( Vector<double>( simulationSize, 2 ) );

        TS_ASSERT_THROWS_NOTHING( nlr.simulate( &simulations3 ) );

        for ( unsigned i = 0; i < simulationSize; ++i )
        {
            TS_ASSERT( FloatUtils::areEqual(
                ( *( nlr.getLayer( nlr.getNumberOfLayers() - 1 )->getSimulations() ) )
                    .get( 0 )
                    .get( i ),
                0 ) );
            TS_ASSERT( FloatUtils::areEqual(
                ( *( nlr.getLayer( nlr.getNumberOfLayers() - 1 )->getSimulations() ) )
                    .get( 1 )
                    .get( i ),
                0 ) );
        }
    }

    void test_simulate_sigmoids()
    {
        NLR::NetworkLevelReasoner nlr;

        populateNetworkWithSigmoids( nlr );

        unsigned simulationSize = Options::get()->getInt( Options::NUMBER_OF_SIMULATIONS );

        // case 1
        Vector<Vector<double>> simulations1;
        simulations1.append( Vector<double>( simulationSize, 0 ) );
        simulations1.append( Vector<double>( simulationSize, 0 ) );

        TS_ASSERT_THROWS_NOTHING( nlr.simulate( &simulations1 ) );

        for ( unsigned i = 0; i < simulationSize; ++i )
        {
            TS_ASSERT( FloatUtils::areEqual(
                ( *( nlr.getLayer( nlr.getNumberOfLayers() - 1 )->getSimulations() ) )
                    .get( 0 )
                    .get( i ),
                0.6750,
                0.0001 ) );
            TS_ASSERT( FloatUtils::areEqual(
                ( *( nlr.getLayer( nlr.getNumberOfLayers() - 1 )->getSimulations() ) )
                    .get( 1 )
                    .get( i ),
                3.0167,
                0.0001 ) );
        }

        // case 2
        Vector<Vector<double>> simulations2;
        simulations2.append( Vector<double>( simulationSize, 1 ) );
        simulations2.append( Vector<double>( simulationSize, 1 ) );

        TS_ASSERT_THROWS_NOTHING( nlr.simulate( &simulations2 ) );

        for ( unsigned i = 0; i < simulationSize; ++i )
        {
            TS_ASSERT( FloatUtils::areEqual(
                ( *( nlr.getLayer( nlr.getNumberOfLayers() - 1 )->getSimulations() ) )
                    .get( 0 )
                    .get( i ),
                0.6032,
                0.0001 ) );
            TS_ASSERT( FloatUtils::areEqual(
                ( *( nlr.getLayer( nlr.getNumberOfLayers() - 1 )->getSimulations() ) )
                    .get( 1 )
                    .get( i ),
                2.5790,
                0.0001 ) );
        }

        // case 3
        Vector<Vector<double>> simulations3;
        simulations3.append( Vector<double>( simulationSize, 1 ) );
        simulations3.append( Vector<double>( simulationSize, 2 ) );

        TS_ASSERT_THROWS_NOTHING( nlr.simulate( &simulations3 ) );

        for ( unsigned i = 0; i < simulationSize; ++i )
        {
            TS_ASSERT( FloatUtils::areEqual(
                ( *( nlr.getLayer( nlr.getNumberOfLayers() - 1 )->getSimulations() ) )
                    .get( 0 )
                    .get( i ),
                0.5045,
                0.0001 ) );
            TS_ASSERT( FloatUtils::areEqual(
                ( *( nlr.getLayer( nlr.getNumberOfLayers() - 1 )->getSimulations() ) )
                    .get( 1 )
                    .get( i ),
                2.1957,
                0.0001 ) );
        }
    }

    void test_simulate_non_consecutive_layers()
    {
        NLR::NetworkLevelReasoner nlr;

        // Create the layers
        nlr.addLayer( 0, NLR::Layer::INPUT, 2 );
        nlr.addLayer( 1, NLR::Layer::WEIGHTED_SUM, 3 );
        nlr.addLayer( 2, NLR::Layer::RELU, 3 );
        nlr.addLayer( 3, NLR::Layer::WEIGHTED_SUM, 2 );
        nlr.addLayer( 4, NLR::Layer::RELU, 3 );
        nlr.addLayer( 5, NLR::Layer::WEIGHTED_SUM, 1 );

        // Mark layer dependencies
        nlr.addLayerDependency( 0, 1 );
        nlr.addLayerDependency( 1, 2 );
        nlr.addLayerDependency( 2, 3 );
        nlr.addLayerDependency( 0, 3 );
        nlr.addLayerDependency( 3, 4 );
        nlr.addLayerDependency( 0, 4 );
        nlr.addLayerDependency( 4, 5 );

        // Set the weights and relus
        nlr.setWeight( 0, 0, 1, 0, 1 );
        nlr.setWeight( 0, 0, 1, 1, 2 );
        nlr.setWeight( 0, 1, 1, 1, -3 );
        nlr.setWeight( 0, 1, 1, 2, 1 );

        nlr.addActivationSource( 1, 0, 2, 0 );
        nlr.addActivationSource( 1, 1, 2, 1 );
        nlr.addActivationSource( 1, 2, 2, 2 );

        nlr.setWeight( 2, 0, 3, 0, 1 );
        nlr.setWeight( 2, 1, 3, 0, 2 );
        nlr.setWeight( 2, 2, 3, 1, -2 );
        nlr.setWeight( 0, 1, 3, 1, 1 );

        nlr.addActivationSource( 3, 0, 4, 0 );
        nlr.addActivationSource( 3, 1, 4, 1 );
        nlr.addActivationSource( 0, 0, 4, 2 );

        nlr.setWeight( 4, 0, 5, 0, 1 );
        nlr.setWeight( 4, 1, 5, 0, 1 );
        nlr.setWeight( 4, 2, 5, 0, 1 );

        unsigned simulationSize = Options::get()->getInt( Options::NUMBER_OF_SIMULATIONS );

        // Simulate1
        Vector<Vector<double>> simulations1;
        simulations1.append( Vector<double>( simulationSize, 1 ) );
        simulations1.append( Vector<double>( simulationSize, 1 ) );

        TS_ASSERT_THROWS_NOTHING( nlr.simulate( &simulations1 ) );

        for ( unsigned i = 0; i < simulationSize; ++i )
            TS_ASSERT( FloatUtils::areEqual(
                ( *( nlr.getLayer( nlr.getNumberOfLayers() - 1 )->getSimulations() ) )
                    .get( 0 )
                    .get( i ),
                2 ) );

        // Simulate2
        Vector<Vector<double>> simulations2;
        simulations2.append( Vector<double>( simulationSize, -1 ) );
        simulations2.append( Vector<double>( simulationSize, 2 ) );

        TS_ASSERT_THROWS_NOTHING( nlr.simulate( &simulations2 ) );

        for ( unsigned i = 0; i < simulationSize; ++i )
            TS_ASSERT( FloatUtils::areEqual(
                ( *( nlr.getLayer( nlr.getNumberOfLayers() - 1 )->getSimulations() ) )
                    .get( 0 )
                    .get( i ),
                0 ) );
    }

    void test_simulate_relus_and_abs()
    {
        NLR::NetworkLevelReasoner nlr;

        // Create the layers
        nlr.addLayer( 0, NLR::Layer::INPUT, 2 );
        nlr.addLayer( 1, NLR::Layer::WEIGHTED_SUM, 3 );
        nlr.addLayer( 2, NLR::Layer::ABSOLUTE_VALUE, 3 );
        nlr.addLayer( 3, NLR::Layer::WEIGHTED_SUM, 2 );
        nlr.addLayer( 4, NLR::Layer::RELU, 2 );
        nlr.addLayer( 5, NLR::Layer::WEIGHTED_SUM, 2 );

        // Mark layer dependencies
        for ( unsigned i = 1; i <= 5; ++i )
            nlr.addLayerDependency( i - 1, i );

        // Set the weights and biases for the weighted sum layers
        nlr.setWeight( 0, 0, 1, 0, 1 );
        nlr.setWeight( 0, 0, 1, 1, 2 );
        nlr.setWeight( 0, 1, 1, 1, -3 );
        nlr.setWeight( 0, 1, 1, 2, 1 );

        nlr.setWeight( 2, 0, 3, 0, 1 );
        nlr.setWeight( 2, 0, 3, 1, -1 );
        nlr.setWeight( 2, 1, 3, 0, 1 );
        nlr.setWeight( 2, 1, 3, 1, 1 );
        nlr.setWeight( 2, 2, 3, 0, -1 );
        nlr.setWeight( 2, 2, 3, 1, -5 );

        nlr.setWeight( 4, 0, 5, 0, 1 );
        nlr.setWeight( 4, 0, 5, 1, 1 );
        nlr.setWeight( 4, 1, 5, 1, 3 );

        nlr.setBias( 1, 0, 1 );
        nlr.setBias( 3, 1, 2 );

        // Mark the ReLU/Abs sources
        nlr.addActivationSource( 1, 0, 2, 0 );
        nlr.addActivationSource( 1, 1, 2, 1 );
        nlr.addActivationSource( 1, 2, 2, 2 );

        nlr.addActivationSource( 3, 0, 4, 0 );
        nlr.addActivationSource( 3, 1, 4, 1 );

        unsigned simulationSize = Options::get()->getInt( Options::NUMBER_OF_SIMULATIONS );

        // Simulate1
        Vector<Vector<double>> simulations1;
        simulations1.append( Vector<double>( simulationSize, 1 ) );
        simulations1.append( Vector<double>( simulationSize, 1 ) );

        TS_ASSERT_THROWS_NOTHING( nlr.simulate( &simulations1 ) );

        for ( unsigned i = 0; i < simulationSize; ++i )
        {
            TS_ASSERT( FloatUtils::areEqual(
                ( *( nlr.getLayer( nlr.getNumberOfLayers() - 1 )->getSimulations() ) )
                    .get( 0 )
                    .get( i ),
                2 ) );
            TS_ASSERT( FloatUtils::areEqual(
                ( *( nlr.getLayer( nlr.getNumberOfLayers() - 1 )->getSimulations() ) )
                    .get( 1 )
                    .get( i ),
                2 ) );
        }

        // Simulate2
        Vector<Vector<double>> simulations2;
        simulations2.append( Vector<double>( simulationSize, 1 ) );
        simulations2.append( Vector<double>( simulationSize, 2 ) );

        TS_ASSERT_THROWS_NOTHING( nlr.simulate( &simulations2 ) );

        for ( unsigned i = 0; i < simulationSize; ++i )
        {
            TS_ASSERT( FloatUtils::areEqual(
                ( *( nlr.getLayer( nlr.getNumberOfLayers() - 1 )->getSimulations() ) )
                    .get( 0 )
                    .get( i ),
                4 ) );
            TS_ASSERT( FloatUtils::areEqual(
                ( *( nlr.getLayer( nlr.getNumberOfLayers() - 1 )->getSimulations() ) )
                    .get( 1 )
                    .get( i ),
                4 ) );
        }
    }

    void test_concretize_input_assignment()
    {
        NLR::NetworkLevelReasoner nlr;
        MockTableau tableau;
        nlr.setTableau( &tableau );

        populateNetwork( nlr );

        // With ReLUs, Inputs are zeros, only biases count
        tableau.nextValues[0] = 0;
        tableau.nextValues[1] = 0;

        Map<unsigned, double> assignment;

        TS_ASSERT_THROWS_NOTHING( nlr.concretizeInputAssignment( assignment ) );

        TS_ASSERT( FloatUtils::areEqual( nlr.getLayer( 5 )->getAssignment( 0 ), 1 ) );
        TS_ASSERT( FloatUtils::areEqual( nlr.getLayer( 5 )->getAssignment( 1 ), 4 ) );

        TS_ASSERT( assignment.size() == 14 );
        TS_ASSERT( FloatUtils::areEqual( assignment[12], 1 ) );
        TS_ASSERT( FloatUtils::areEqual( assignment[13], 4 ) );

        // With ReLUs, case 1
        tableau.nextValues[0] = 1;
        tableau.nextValues[1] = 1;

        TS_ASSERT_THROWS_NOTHING( nlr.concretizeInputAssignment( assignment ) );

        TS_ASSERT( FloatUtils::areEqual( nlr.getLayer( 5 )->getAssignment( 0 ), 1 ) );
        TS_ASSERT( FloatUtils::areEqual( nlr.getLayer( 5 )->getAssignment( 1 ), 1 ) );

        TS_ASSERT( FloatUtils::areEqual( assignment[12], 1 ) );
        TS_ASSERT( FloatUtils::areEqual( assignment[13], 1 ) );

        // With ReLUs, case 2
        tableau.nextValues[0] = 1;
        tableau.nextValues[1] = 2;

        TS_ASSERT_THROWS_NOTHING( nlr.concretizeInputAssignment( assignment ) );

        TS_ASSERT( FloatUtils::areEqual( nlr.getLayer( 5 )->getAssignment( 0 ), 0 ) );
        TS_ASSERT( FloatUtils::areEqual( nlr.getLayer( 5 )->getAssignment( 1 ), 0 ) );

        TS_ASSERT( FloatUtils::areEqual( assignment[12], 0 ) );
        TS_ASSERT( FloatUtils::areEqual( assignment[13], 0 ) );
    }


    void test_obtain_bound_from_ipq()
    {
        NLR::NetworkLevelReasoner nlr;
        populateNetwork( nlr );

        InputQuery inputQuery;
        inputQuery.setNumberOfVariables( 14 );


        // Initialize the bounds
        inputQuery.setLowerBound( 0, -1 );
        inputQuery.setUpperBound( 0, 1 );
        inputQuery.setLowerBound( 1, -1 );
        inputQuery.setUpperBound( 1, 1 );

        double large = 1000;
        inputQuery.setLowerBound( 2, -large );
        inputQuery.setUpperBound( 2, large );
        inputQuery.setLowerBound( 3, -large );
        inputQuery.setUpperBound( 3, large );
        inputQuery.setLowerBound( 4, -large );
        inputQuery.setUpperBound( 4, large );
        inputQuery.setLowerBound( 5, -large );
        inputQuery.setUpperBound( 5, large );
        inputQuery.setLowerBound( 6, -large );
        inputQuery.setUpperBound( 6, large );
        inputQuery.setLowerBound( 7, -large );
        inputQuery.setUpperBound( 7, large );
        inputQuery.setLowerBound( 8, -large );
        inputQuery.setUpperBound( 8, large );
        inputQuery.setLowerBound( 9, -large );
        inputQuery.setUpperBound( 9, large );
        inputQuery.setLowerBound( 10, -large );
        inputQuery.setUpperBound( 10, large );
        inputQuery.setLowerBound( 11, -large );
        inputQuery.setUpperBound( 11, large );
        inputQuery.setLowerBound( 12, -large );
        inputQuery.setUpperBound( 12, large );
        inputQuery.setLowerBound( 13, -large );
        inputQuery.setUpperBound( 13, large );

        // Initialize
        TS_ASSERT_THROWS_NOTHING( nlr.obtainCurrentBounds( inputQuery ) );

        // Perform the tightening pass
        TS_ASSERT_THROWS_NOTHING( nlr.intervalArithmeticBoundPropagation() );

        List<Tightening> expectedBounds( {
            Tightening( 2, 0, Tightening::LB ),   Tightening( 2, 2, Tightening::UB ),
            Tightening( 3, 0, Tightening::LB ),   Tightening( 3, 2, Tightening::UB ),

            Tightening( 4, -5, Tightening::LB ),  Tightening( 4, 5, Tightening::UB ),
            Tightening( 5, 0, Tightening::LB ),   Tightening( 5, 5, Tightening::UB ),

            Tightening( 6, -1, Tightening::LB ),  Tightening( 6, 1, Tightening::UB ),
            Tightening( 7, 0, Tightening::LB ),   Tightening( 7, 1, Tightening::UB ),

            Tightening( 8, -1, Tightening::LB ),  Tightening( 8, 7, Tightening::UB ),
            Tightening( 9, 0, Tightening::LB ),   Tightening( 9, 7, Tightening::UB ),

            Tightening( 10, -1, Tightening::LB ), Tightening( 10, 7, Tightening::UB ),
            Tightening( 11, 0, Tightening::LB ),  Tightening( 11, 7, Tightening::UB ),

            Tightening( 12, 0, Tightening::LB ),  Tightening( 12, 7, Tightening::UB ),
            Tightening( 13, 0, Tightening::LB ),  Tightening( 13, 28, Tightening::UB ),
        } );

        List<Tightening> bounds;
        TS_ASSERT_THROWS_NOTHING( nlr.getConstraintTightenings( bounds ) );

        TS_ASSERT_EQUALS( expectedBounds.size(), bounds.size() );
        for ( const auto &bound : expectedBounds )
            TS_ASSERT( bounds.exists( bound ) );
    }
};<|MERGE_RESOLUTION|>--- conflicted
+++ resolved
@@ -13,6 +13,8 @@
 
 **/
 
+#include <cxxtest/TestSuite.h>
+
 #include "../../engine/tests/MockTableau.h" // TODO: fix this
 #include "FloatUtils.h"
 #include "InputQuery.h"
@@ -22,8 +24,6 @@
 #include "Tightening.h"
 #include "Vector.h"
 
-#include <cxxtest/TestSuite.h>
-
 class MockForNetworkLevelReasoner
 {
 public:
@@ -484,30 +484,18 @@
         tableau.setUpperBound( 1, 1 );
 
         double large = 1000;
-        tableau.setLowerBound( 2, -large );
-        tableau.setUpperBound( 2, large );
-        tableau.setLowerBound( 3, -large );
-        tableau.setUpperBound( 3, large );
-        tableau.setLowerBound( 4, -large );
-        tableau.setUpperBound( 4, large );
-        tableau.setLowerBound( 5, -large );
-        tableau.setUpperBound( 5, large );
-        tableau.setLowerBound( 6, -large );
-        tableau.setUpperBound( 6, large );
-        tableau.setLowerBound( 7, -large );
-        tableau.setUpperBound( 7, large );
-        tableau.setLowerBound( 8, -large );
-        tableau.setUpperBound( 8, large );
-        tableau.setLowerBound( 9, -large );
-        tableau.setUpperBound( 9, large );
-        tableau.setLowerBound( 10, -large );
-        tableau.setUpperBound( 10, large );
-        tableau.setLowerBound( 11, -large );
-        tableau.setUpperBound( 11, large );
-        tableau.setLowerBound( 12, -large );
-        tableau.setUpperBound( 12, large );
-        tableau.setLowerBound( 13, -large );
-        tableau.setUpperBound( 13, large );
+        tableau.setLowerBound( 2, -large ); tableau.setUpperBound( 2, large );
+        tableau.setLowerBound( 3, -large ); tableau.setUpperBound( 3, large );
+        tableau.setLowerBound( 4, -large ); tableau.setUpperBound( 4, large );
+        tableau.setLowerBound( 5, -large ); tableau.setUpperBound( 5, large );
+        tableau.setLowerBound( 6, -large ); tableau.setUpperBound( 6, large );
+        tableau.setLowerBound( 7, -large ); tableau.setUpperBound( 7, large );
+        tableau.setLowerBound( 8, -large ); tableau.setUpperBound( 8, large );
+        tableau.setLowerBound( 9, -large ); tableau.setUpperBound( 9, large );
+        tableau.setLowerBound( 10, -large ); tableau.setUpperBound( 10, large );
+        tableau.setLowerBound( 11, -large ); tableau.setUpperBound( 11, large );
+        tableau.setLowerBound( 12, -large ); tableau.setUpperBound( 12, large );
+        tableau.setLowerBound( 13, -large ); tableau.setUpperBound( 13, large );
 
         nlr.setTableau( &tableau );
 
@@ -517,25 +505,37 @@
         // Perform the tightening pass
         TS_ASSERT_THROWS_NOTHING( nlr.intervalArithmeticBoundPropagation() );
 
-        List<Tightening> expectedBounds( {
-            Tightening( 2, 0, Tightening::LB ),   Tightening( 2, 2, Tightening::UB ),
-            Tightening( 3, 0, Tightening::LB ),   Tightening( 3, 2, Tightening::UB ),
-
-            Tightening( 4, -5, Tightening::LB ),  Tightening( 4, 5, Tightening::UB ),
-            Tightening( 5, 0, Tightening::LB ),   Tightening( 5, 5, Tightening::UB ),
-
-            Tightening( 6, -1, Tightening::LB ),  Tightening( 6, 1, Tightening::UB ),
-            Tightening( 7, 0, Tightening::LB ),   Tightening( 7, 1, Tightening::UB ),
-
-            Tightening( 8, -1, Tightening::LB ),  Tightening( 8, 7, Tightening::UB ),
-            Tightening( 9, 0, Tightening::LB ),   Tightening( 9, 7, Tightening::UB ),
-
-            Tightening( 10, -1, Tightening::LB ), Tightening( 10, 7, Tightening::UB ),
-            Tightening( 11, 0, Tightening::LB ),  Tightening( 11, 7, Tightening::UB ),
-
-            Tightening( 12, 0, Tightening::LB ),  Tightening( 12, 7, Tightening::UB ),
-            Tightening( 13, 0, Tightening::LB ),  Tightening( 13, 28, Tightening::UB ),
-        } );
+        List<Tightening> expectedBounds({
+                Tightening( 2, 0, Tightening::LB ),
+                Tightening( 2, 2, Tightening::UB ),
+                Tightening( 3, 0, Tightening::LB ),
+                Tightening( 3, 2, Tightening::UB ),
+
+                Tightening( 4, -5, Tightening::LB ),
+                Tightening( 4, 5, Tightening::UB ),
+                Tightening( 5, 0, Tightening::LB ),
+                Tightening( 5, 5, Tightening::UB ),
+
+                Tightening( 6, -1, Tightening::LB ),
+                Tightening( 6, 1, Tightening::UB ),
+                Tightening( 7, 0, Tightening::LB ),
+                Tightening( 7, 1, Tightening::UB ),
+
+                Tightening( 8, -1, Tightening::LB ),
+                Tightening( 8, 7, Tightening::UB ),
+                Tightening( 9, 0, Tightening::LB ),
+                Tightening( 9, 7, Tightening::UB ),
+
+                Tightening( 10, -1, Tightening::LB ),
+                Tightening( 10, 7, Tightening::UB ),
+                Tightening( 11, 0, Tightening::LB ),
+                Tightening( 11, 7, Tightening::UB ),
+
+                Tightening( 12, 0, Tightening::LB ),
+                Tightening( 12, 7, Tightening::UB ),
+                Tightening( 13, 0, Tightening::LB ),
+                Tightening( 13, 28, Tightening::UB ),
+                    });
 
         List<Tightening> bounds;
         TS_ASSERT_THROWS_NOTHING( nlr.getConstraintTightenings( bounds ) );
@@ -550,30 +550,18 @@
         tableau.setLowerBound( 1, -1 );
         tableau.setUpperBound( 1, 2 );
 
-        tableau.setLowerBound( 2, -large );
-        tableau.setUpperBound( 2, large );
-        tableau.setLowerBound( 3, -large );
-        tableau.setUpperBound( 3, large );
-        tableau.setLowerBound( 4, -large );
-        tableau.setUpperBound( 4, large );
-        tableau.setLowerBound( 5, -large );
-        tableau.setUpperBound( 5, large );
-        tableau.setLowerBound( 6, -large );
-        tableau.setUpperBound( 6, large );
-        tableau.setLowerBound( 7, -large );
-        tableau.setUpperBound( 7, large );
-        tableau.setLowerBound( 8, -large );
-        tableau.setUpperBound( 8, large );
-        tableau.setLowerBound( 9, -large );
-        tableau.setUpperBound( 9, large );
-        tableau.setLowerBound( 10, -large );
-        tableau.setUpperBound( 10, large );
-        tableau.setLowerBound( 11, -large );
-        tableau.setUpperBound( 11, large );
-        tableau.setLowerBound( 12, -large );
-        tableau.setUpperBound( 12, large );
-        tableau.setLowerBound( 13, -large );
-        tableau.setUpperBound( 13, large );
+        tableau.setLowerBound( 2, -large ); tableau.setUpperBound( 2, large );
+        tableau.setLowerBound( 3, -large ); tableau.setUpperBound( 3, large );
+        tableau.setLowerBound( 4, -large ); tableau.setUpperBound( 4, large );
+        tableau.setLowerBound( 5, -large ); tableau.setUpperBound( 5, large );
+        tableau.setLowerBound( 6, -large ); tableau.setUpperBound( 6, large );
+        tableau.setLowerBound( 7, -large ); tableau.setUpperBound( 7, large );
+        tableau.setLowerBound( 8, -large ); tableau.setUpperBound( 8, large );
+        tableau.setLowerBound( 9, -large ); tableau.setUpperBound( 9, large );
+        tableau.setLowerBound( 10, -large ); tableau.setUpperBound( 10, large );
+        tableau.setLowerBound( 11, -large ); tableau.setUpperBound( 11, large );
+        tableau.setLowerBound( 12, -large ); tableau.setUpperBound( 12, large );
+        tableau.setLowerBound( 13, -large ); tableau.setUpperBound( 13, large );
 
         // Initialize
         TS_ASSERT_THROWS_NOTHING( nlr.obtainCurrentBounds() );
@@ -581,25 +569,37 @@
         // Perform the tightening pass
         TS_ASSERT_THROWS_NOTHING( nlr.intervalArithmeticBoundPropagation() );
 
-        List<Tightening> expectedBounds2( {
-            Tightening( 2, -2, Tightening::LB ),  Tightening( 2, 2, Tightening::UB ),
-            Tightening( 3, 0, Tightening::LB ),   Tightening( 3, 2, Tightening::UB ),
-
-            Tightening( 4, -12, Tightening::LB ), Tightening( 4, 5, Tightening::UB ),
-            Tightening( 5, 0, Tightening::LB ),   Tightening( 5, 5, Tightening::UB ),
-
-            Tightening( 6, -1, Tightening::LB ),  Tightening( 6, 2, Tightening::UB ),
-            Tightening( 7, 0, Tightening::LB ),   Tightening( 7, 2, Tightening::UB ),
-
-            Tightening( 8, -2, Tightening::LB ),  Tightening( 8, 7, Tightening::UB ),
-            Tightening( 9, 0, Tightening::LB ),   Tightening( 9, 7, Tightening::UB ),
-
-            Tightening( 10, -2, Tightening::LB ), Tightening( 10, 7, Tightening::UB ),
-            Tightening( 11, 0, Tightening::LB ),  Tightening( 11, 7, Tightening::UB ),
-
-            Tightening( 12, 0, Tightening::LB ),  Tightening( 12, 7, Tightening::UB ),
-            Tightening( 13, 0, Tightening::LB ),  Tightening( 13, 28, Tightening::UB ),
-        } );
+        List<Tightening> expectedBounds2({
+                Tightening( 2, -2, Tightening::LB ),
+                Tightening( 2, 2, Tightening::UB ),
+                Tightening( 3, 0, Tightening::LB ),
+                Tightening( 3, 2, Tightening::UB ),
+
+                Tightening( 4, -12, Tightening::LB ),
+                Tightening( 4, 5, Tightening::UB ),
+                Tightening( 5, 0, Tightening::LB ),
+                Tightening( 5, 5, Tightening::UB ),
+
+                Tightening( 6, -1, Tightening::LB ),
+                Tightening( 6, 2, Tightening::UB ),
+                Tightening( 7, 0, Tightening::LB ),
+                Tightening( 7, 2, Tightening::UB ),
+
+                Tightening( 8, -2, Tightening::LB ),
+                Tightening( 8, 7, Tightening::UB ),
+                Tightening( 9, 0, Tightening::LB ),
+                Tightening( 9, 7, Tightening::UB ),
+
+                Tightening( 10, -2, Tightening::LB ),
+                Tightening( 10, 7, Tightening::UB ),
+                Tightening( 11, 0, Tightening::LB ),
+                Tightening( 11, 7, Tightening::UB ),
+
+                Tightening( 12, 0, Tightening::LB ),
+                Tightening( 12, 7, Tightening::UB ),
+                Tightening( 13, 0, Tightening::LB ),
+                Tightening( 13, 28, Tightening::UB ),
+                    });
 
         TS_ASSERT_THROWS_NOTHING( nlr.getConstraintTightenings( bounds ) );
 
@@ -690,30 +690,18 @@
         tableau.setUpperBound( 1, 2 );
 
         double large = 1000;
-        tableau.setLowerBound( 2, -large );
-        tableau.setUpperBound( 2, large );
-        tableau.setLowerBound( 3, -large );
-        tableau.setUpperBound( 3, large );
-        tableau.setLowerBound( 4, -large );
-        tableau.setUpperBound( 4, large );
-        tableau.setLowerBound( 5, -large );
-        tableau.setUpperBound( 5, large );
-        tableau.setLowerBound( 6, -large );
-        tableau.setUpperBound( 6, large );
-        tableau.setLowerBound( 7, -large );
-        tableau.setUpperBound( 7, large );
-        tableau.setLowerBound( 8, -large );
-        tableau.setUpperBound( 8, large );
-        tableau.setLowerBound( 9, -large );
-        tableau.setUpperBound( 9, large );
-        tableau.setLowerBound( 10, -large );
-        tableau.setUpperBound( 10, large );
-        tableau.setLowerBound( 11, -large );
-        tableau.setUpperBound( 11, large );
-        tableau.setLowerBound( 12, -large );
-        tableau.setUpperBound( 12, large );
-        tableau.setLowerBound( 13, -large );
-        tableau.setUpperBound( 13, large );
+        tableau.setLowerBound( 2, -large ); tableau.setUpperBound( 2, large );
+        tableau.setLowerBound( 3, -large ); tableau.setUpperBound( 3, large );
+        tableau.setLowerBound( 4, -large ); tableau.setUpperBound( 4, large );
+        tableau.setLowerBound( 5, -large ); tableau.setUpperBound( 5, large );
+        tableau.setLowerBound( 6, -large ); tableau.setUpperBound( 6, large );
+        tableau.setLowerBound( 7, -large ); tableau.setUpperBound( 7, large );
+        tableau.setLowerBound( 8, -large ); tableau.setUpperBound( 8, large );
+        tableau.setLowerBound( 9, -large ); tableau.setUpperBound( 9, large );
+        tableau.setLowerBound( 10, -large ); tableau.setUpperBound( 10, large );
+        tableau.setLowerBound( 11, -large ); tableau.setUpperBound( 11, large );
+        tableau.setLowerBound( 12, -large ); tableau.setUpperBound( 12, large );
+        tableau.setLowerBound( 13, -large ); tableau.setUpperBound( 13, large );
 
         nlr.setTableau( &tableau );
 
@@ -723,25 +711,37 @@
         // Perform the tightening pass
         TS_ASSERT_THROWS_NOTHING( nlr.intervalArithmeticBoundPropagation() );
 
-        List<Tightening> expectedBounds( {
-            Tightening( 2, 0, Tightening::LB ),   Tightening( 2, 3, Tightening::UB ),
-            Tightening( 3, 0, Tightening::LB ),   Tightening( 3, 3, Tightening::UB ),
-
-            Tightening( 4, -8, Tightening::LB ),  Tightening( 4, 7, Tightening::UB ),
-            Tightening( 5, 0, Tightening::LB ),   Tightening( 5, 8, Tightening::UB ),
-
-            Tightening( 6, -1, Tightening::LB ),  Tightening( 6, 2, Tightening::UB ),
-            Tightening( 7, 0, Tightening::LB ),   Tightening( 7, 2, Tightening::UB ),
-
-            Tightening( 8, -2, Tightening::LB ),  Tightening( 8, 11, Tightening::UB ),
-            Tightening( 9, 0, Tightening::LB ),   Tightening( 9, 11, Tightening::UB ),
-
-            Tightening( 10, -3, Tightening::LB ), Tightening( 10, 10, Tightening::UB ),
-            Tightening( 11, 0, Tightening::LB ),  Tightening( 11, 10, Tightening::UB ),
-
-            Tightening( 12, 0, Tightening::LB ),  Tightening( 12, 11, Tightening::UB ),
-            Tightening( 13, 0, Tightening::LB ),  Tightening( 13, 41, Tightening::UB ),
-        } );
+        List<Tightening> expectedBounds({
+                Tightening( 2, 0, Tightening::LB ),
+                Tightening( 2, 3, Tightening::UB ),
+                Tightening( 3, 0, Tightening::LB ),
+                Tightening( 3, 3, Tightening::UB ),
+
+                Tightening( 4, -8, Tightening::LB ),
+                Tightening( 4, 7, Tightening::UB ),
+                Tightening( 5, 0, Tightening::LB ),
+                Tightening( 5, 8, Tightening::UB ),
+
+                Tightening( 6, -1, Tightening::LB ),
+                Tightening( 6, 2, Tightening::UB ),
+                Tightening( 7, 0, Tightening::LB ),
+                Tightening( 7, 2, Tightening::UB ),
+
+                Tightening( 8, -2, Tightening::LB ),
+                Tightening( 8, 11, Tightening::UB ),
+                Tightening( 9, 0, Tightening::LB ),
+                Tightening( 9, 11, Tightening::UB ),
+
+                Tightening( 10, -3, Tightening::LB ),
+                Tightening( 10, 10, Tightening::UB ),
+                Tightening( 11, 0, Tightening::LB ),
+                Tightening( 11, 10, Tightening::UB ),
+
+                Tightening( 12, 0, Tightening::LB ),
+                Tightening( 12, 11, Tightening::UB ),
+                Tightening( 13, 0, Tightening::LB ),
+                Tightening( 13, 41, Tightening::UB ),
+                    });
 
         List<Tightening> bounds;
         TS_ASSERT_THROWS_NOTHING( nlr.getConstraintTightenings( bounds ) );
@@ -755,30 +755,18 @@
         tableau.setLowerBound( 1, -1 );
         tableau.setUpperBound( 1, 2 );
 
-        tableau.setLowerBound( 2, -large );
-        tableau.setUpperBound( 2, large );
-        tableau.setLowerBound( 3, -large );
-        tableau.setUpperBound( 3, large );
-        tableau.setLowerBound( 4, -large );
-        tableau.setUpperBound( 4, large );
-        tableau.setLowerBound( 5, -large );
-        tableau.setUpperBound( 5, large );
-        tableau.setLowerBound( 6, -large );
-        tableau.setUpperBound( 6, large );
-        tableau.setLowerBound( 7, -large );
-        tableau.setUpperBound( 7, large );
-        tableau.setLowerBound( 8, -large );
-        tableau.setUpperBound( 8, large );
-        tableau.setLowerBound( 9, -large );
-        tableau.setUpperBound( 9, large );
-        tableau.setLowerBound( 10, -large );
-        tableau.setUpperBound( 10, large );
-        tableau.setLowerBound( 11, -large );
-        tableau.setUpperBound( 11, large );
-        tableau.setLowerBound( 12, -large );
-        tableau.setUpperBound( 12, large );
-        tableau.setLowerBound( 13, -large );
-        tableau.setUpperBound( 13, large );
+        tableau.setLowerBound( 2, -large ); tableau.setUpperBound( 2, large );
+        tableau.setLowerBound( 3, -large ); tableau.setUpperBound( 3, large );
+        tableau.setLowerBound( 4, -large ); tableau.setUpperBound( 4, large );
+        tableau.setLowerBound( 5, -large ); tableau.setUpperBound( 5, large );
+        tableau.setLowerBound( 6, -large ); tableau.setUpperBound( 6, large );
+        tableau.setLowerBound( 7, -large ); tableau.setUpperBound( 7, large );
+        tableau.setLowerBound( 8, -large ); tableau.setUpperBound( 8, large );
+        tableau.setLowerBound( 9, -large ); tableau.setUpperBound( 9, large );
+        tableau.setLowerBound( 10, -large ); tableau.setUpperBound( 10, large );
+        tableau.setLowerBound( 11, -large ); tableau.setUpperBound( 11, large );
+        tableau.setLowerBound( 12, -large ); tableau.setUpperBound( 12, large );
+        tableau.setLowerBound( 13, -large ); tableau.setUpperBound( 13, large );
 
         // Initialize
         TS_ASSERT_THROWS_NOTHING( nlr.obtainCurrentBounds() );
@@ -786,30 +774,43 @@
         // Perform the tightening pass
         TS_ASSERT_THROWS_NOTHING( nlr.intervalArithmeticBoundPropagation() );
 
-        List<Tightening> expectedBounds2( {
-            Tightening( 2, -2, Tightening::LB ),  Tightening( 2, 2, Tightening::UB ),
-            Tightening( 3, 0, Tightening::LB ),   Tightening( 3, 2, Tightening::UB ),
-
-            Tightening( 4, -12, Tightening::LB ), Tightening( 4, 5, Tightening::UB ),
-            Tightening( 5, 0, Tightening::LB ),   Tightening( 5, 12, Tightening::UB ),
-
-            Tightening( 6, -1, Tightening::LB ),  Tightening( 6, 2, Tightening::UB ),
-            Tightening( 7, 0, Tightening::LB ),   Tightening( 7, 2, Tightening::UB ),
-
-            Tightening( 8, -2, Tightening::LB ),  Tightening( 8, 14, Tightening::UB ),
-            Tightening( 9, 0, Tightening::LB ),   Tightening( 9, 14, Tightening::UB ),
-
-            Tightening( 10, -2, Tightening::LB ), Tightening( 10, 14, Tightening::UB ),
-            Tightening( 11, 0, Tightening::LB ),  Tightening( 11, 14, Tightening::UB ),
-
-            Tightening( 12, 0, Tightening::LB ),  Tightening( 12, 14, Tightening::UB ),
-            Tightening( 13, 0, Tightening::LB ),  Tightening( 13, 56, Tightening::UB ),
-        } );
+        List<Tightening> expectedBounds2({
+                Tightening( 2, -2, Tightening::LB ),
+                Tightening( 2, 2, Tightening::UB ),
+                Tightening( 3, 0, Tightening::LB ),
+                Tightening( 3, 2, Tightening::UB ),
+
+                Tightening( 4, -12, Tightening::LB ),
+                Tightening( 4, 5, Tightening::UB ),
+                Tightening( 5, 0, Tightening::LB ),
+                Tightening( 5, 12, Tightening::UB ),
+
+                Tightening( 6, -1, Tightening::LB ),
+                Tightening( 6, 2, Tightening::UB ),
+                Tightening( 7, 0, Tightening::LB ),
+                Tightening( 7, 2, Tightening::UB ),
+
+                Tightening( 8, -2, Tightening::LB ),
+                Tightening( 8, 14, Tightening::UB ),
+                Tightening( 9, 0, Tightening::LB ),
+                Tightening( 9, 14, Tightening::UB ),
+
+                Tightening( 10, -2, Tightening::LB ),
+                Tightening( 10, 14, Tightening::UB ),
+                Tightening( 11, 0, Tightening::LB ),
+                Tightening( 11, 14, Tightening::UB ),
+
+                Tightening( 12, 0, Tightening::LB ),
+                Tightening( 12, 14, Tightening::UB ),
+                Tightening( 13, 0, Tightening::LB ),
+                Tightening( 13, 56, Tightening::UB ),
+                    });
 
         TS_ASSERT_THROWS_NOTHING( nlr.getConstraintTightenings( bounds ) );
         TS_ASSERT_EQUALS( expectedBounds2.size(), bounds.size() );
         for ( const auto &bound : expectedBounds2 )
             TS_ASSERT( bounds.exists( bound ) );
+
     }
 
     void populateNetworkSBT( NLR::NetworkLevelReasoner &nlr, MockTableau &tableau )
@@ -865,21 +866,17 @@
         double large = 1000000;
 
         tableau.getBoundManager().initialize( 7 );
-        tableau.setLowerBound( 2, -large );
-        tableau.setUpperBound( 2, large );
-        tableau.setLowerBound( 3, -large );
-        tableau.setUpperBound( 3, large );
-        tableau.setLowerBound( 4, -large );
-        tableau.setUpperBound( 4, large );
-        tableau.setLowerBound( 5, -large );
-        tableau.setUpperBound( 5, large );
-        tableau.setLowerBound( 6, -large );
-        tableau.setUpperBound( 6, large );
+        tableau.setLowerBound( 2, -large ); tableau.setUpperBound( 2, large );
+        tableau.setLowerBound( 3, -large ); tableau.setUpperBound( 3, large );
+        tableau.setLowerBound( 4, -large ); tableau.setUpperBound( 4, large );
+        tableau.setLowerBound( 5, -large ); tableau.setUpperBound( 5, large );
+        tableau.setLowerBound( 6, -large ); tableau.setUpperBound( 6, large );
     }
 
     void test_sbt_relus_all_active()
     {
-        Options::get()->setString( Options::SYMBOLIC_BOUND_TIGHTENING_TYPE, "sbt" );
+        Options::get()->setString( Options::SYMBOLIC_BOUND_TIGHTENING_TYPE,
+                                   "sbt" );
 
         NLR::NetworkLevelReasoner nlr;
         MockTableau tableau;
@@ -923,20 +920,20 @@
           x6.ub =  x0 + 2x1   : [6, 16]
         */
 
-        List<Tightening> expectedBounds( {
-            Tightening( 2, 11, Tightening::LB ),
-            Tightening( 2, 27, Tightening::UB ),
-            Tightening( 3, 5, Tightening::LB ),
-            Tightening( 3, 11, Tightening::UB ),
-
-            Tightening( 4, 11, Tightening::LB ),
-            Tightening( 4, 27, Tightening::UB ),
-            Tightening( 5, 5, Tightening::LB ),
-            Tightening( 5, 11, Tightening::UB ),
-
-            Tightening( 6, 6, Tightening::LB ),
-            Tightening( 6, 16, Tightening::UB ),
-        } );
+        List<Tightening> expectedBounds({
+                Tightening( 2, 11, Tightening::LB ),
+                Tightening( 2, 27, Tightening::UB ),
+                Tightening( 3, 5, Tightening::LB ),
+                Tightening( 3, 11, Tightening::UB ),
+
+                Tightening( 4, 11, Tightening::LB ),
+                Tightening( 4, 27, Tightening::UB ),
+                Tightening( 5, 5, Tightening::LB ),
+                Tightening( 5, 11, Tightening::UB ),
+
+                Tightening( 6, 6, Tightening::LB ),
+                Tightening( 6, 16, Tightening::UB ),
+                    });
 
         List<Tightening> bounds;
         TS_ASSERT_THROWS_NOTHING( nlr.getConstraintTightenings( bounds ) );
@@ -948,7 +945,8 @@
 
     void test_sbt_relus_active_and_inactive()
     {
-        Options::get()->setString( Options::SYMBOLIC_BOUND_TIGHTENING_TYPE, "sbt" );
+        Options::get()->setString( Options::SYMBOLIC_BOUND_TIGHTENING_TYPE,
+                                   "sbt" );
 
         NLR::NetworkLevelReasoner nlr;
         MockTableau tableau;
@@ -996,20 +994,20 @@
           x6.ub =  - x0 - x1  : [-11, -5]
         */
 
-        List<Tightening> expectedBounds( {
-            Tightening( 2, -19, Tightening::LB ),
-            Tightening( 2, -3, Tightening::UB ),
-            Tightening( 3, 5, Tightening::LB ),
-            Tightening( 3, 11, Tightening::UB ),
-
-            Tightening( 4, 0, Tightening::LB ),
-            Tightening( 4, 0, Tightening::UB ),
-            Tightening( 5, 5, Tightening::LB ),
-            Tightening( 5, 11, Tightening::UB ),
-
-            Tightening( 6, -11, Tightening::LB ),
-            Tightening( 6, -5, Tightening::UB ),
-        } );
+        List<Tightening> expectedBounds({
+                Tightening( 2, -19, Tightening::LB ),
+                Tightening( 2, -3, Tightening::UB ),
+                Tightening( 3, 5, Tightening::LB ),
+                Tightening( 3, 11, Tightening::UB ),
+
+                Tightening( 4, 0, Tightening::LB ),
+                Tightening( 4, 0, Tightening::UB ),
+                Tightening( 5, 5, Tightening::LB ),
+                Tightening( 5, 11, Tightening::UB ),
+
+                Tightening( 6, -11, Tightening::LB ),
+                Tightening( 6, -5, Tightening::UB ),
+                    });
 
         List<Tightening> bounds;
         TS_ASSERT_THROWS_NOTHING( nlr.getConstraintTightenings( bounds ) );
@@ -1021,7 +1019,8 @@
 
     void test_sbt_relus_active_and_not_fixed()
     {
-        Options::get()->setString( Options::SYMBOLIC_BOUND_TIGHTENING_TYPE, "sbt" );
+        Options::get()->setString( Options::SYMBOLIC_BOUND_TIGHTENING_TYPE,
+                                   "sbt" );
 
         NLR::NetworkLevelReasoner nlr;
         MockTableau tableau;
@@ -1073,20 +1072,20 @@
           x6 range: [2 + 1.25 - 11.25 = -8, 3 + 6.25 - 8.25 = 1] = [-8, 1]
         */
 
-        List<Tightening> expectedBounds( {
-            Tightening( 2, -4, Tightening::LB ),
-            Tightening( 2, 12, Tightening::UB ),
-            Tightening( 3, 5, Tightening::LB ),
-            Tightening( 3, 11, Tightening::UB ),
-
-            Tightening( 4, 0, Tightening::LB ),
-            Tightening( 4, 12, Tightening::UB ),
-            Tightening( 5, 5, Tightening::LB ),
-            Tightening( 5, 11, Tightening::UB ),
-
-            Tightening( 6, -8, Tightening::LB ),
-            Tightening( 6, 1, Tightening::UB ),
-        } );
+        List<Tightening> expectedBounds({
+                Tightening( 2, -4, Tightening::LB ),
+                Tightening( 2, 12, Tightening::UB ),
+                Tightening( 3, 5, Tightening::LB ),
+                Tightening( 3, 11, Tightening::UB ),
+
+                Tightening( 4, 0, Tightening::LB ),
+                Tightening( 4, 12, Tightening::UB ),
+                Tightening( 5, 5, Tightening::LB ),
+                Tightening( 5, 11, Tightening::UB ),
+
+                Tightening( 6, -8, Tightening::LB ),
+                Tightening( 6, 1, Tightening::UB ),
+                    });
 
         List<Tightening> bounds;
         TS_ASSERT_THROWS_NOTHING( nlr.getConstraintTightenings( bounds ) );
@@ -1098,7 +1097,8 @@
 
     void test_sbt_relus_active_and_externally_fixed()
     {
-        Options::get()->setString( Options::SYMBOLIC_BOUND_TIGHTENING_TYPE, "sbt" );
+        Options::get()->setString( Options::SYMBOLIC_BOUND_TIGHTENING_TYPE,
+                                   "sbt" );
 
         NLR::NetworkLevelReasoner nlr;
         MockTableau tableau;
@@ -1149,20 +1149,20 @@
           x6.ub =  - x0 - x1  : [-11, -5]
         */
 
-        List<Tightening> expectedBounds( {
-            // x2 does not appear, because it has been eliminated
-
-            Tightening( 3, 5, Tightening::LB ),
-            Tightening( 3, 11, Tightening::UB ),
-
-            Tightening( 4, 0, Tightening::LB ),
-            Tightening( 4, 0, Tightening::UB ),
-            Tightening( 5, 5, Tightening::LB ),
-            Tightening( 5, 11, Tightening::UB ),
-
-            Tightening( 6, -11, Tightening::LB ),
-            Tightening( 6, -5, Tightening::UB ),
-        } );
+        List<Tightening> expectedBounds({
+                // x2 does not appear, because it has been eliminated
+
+                Tightening( 3, 5, Tightening::LB ),
+                Tightening( 3, 11, Tightening::UB ),
+
+                Tightening( 4, 0, Tightening::LB ),
+                Tightening( 4, 0, Tightening::UB ),
+                Tightening( 5, 5, Tightening::LB ),
+                Tightening( 5, 11, Tightening::UB ),
+
+                Tightening( 6, -11, Tightening::LB ),
+                Tightening( 6, -5, Tightening::UB ),
+                    });
 
         List<Tightening> bounds;
         TS_ASSERT_THROWS_NOTHING( nlr.getConstraintTightenings( bounds ) );
@@ -1174,7 +1174,8 @@
 
     void test_sbt_abs_all_positive()
     {
-        Options::get()->setString( Options::SYMBOLIC_BOUND_TIGHTENING_TYPE, "sbt" );
+        Options::get()->setString( Options::SYMBOLIC_BOUND_TIGHTENING_TYPE,
+                                   "sbt" );
 
         NLR::NetworkLevelReasoner nlr;
         MockTableau tableau;
@@ -1218,16 +1219,11 @@
         // Very loose bounds for neurons except inputs
         double large = 1000000;
 
-        tableau.setLowerBound( 2, -large );
-        tableau.setUpperBound( 2, large );
-        tableau.setLowerBound( 3, -large );
-        tableau.setUpperBound( 3, large );
-        tableau.setLowerBound( 4, -large );
-        tableau.setUpperBound( 4, large );
-        tableau.setLowerBound( 5, -large );
-        tableau.setUpperBound( 5, large );
-        tableau.setLowerBound( 6, -large );
-        tableau.setUpperBound( 6, large );
+        tableau.setLowerBound( 2, -large ); tableau.setUpperBound( 2, large );
+        tableau.setLowerBound( 3, -large ); tableau.setUpperBound( 3, large );
+        tableau.setLowerBound( 4, -large ); tableau.setUpperBound( 4, large );
+        tableau.setLowerBound( 5, -large ); tableau.setUpperBound( 5, large );
+        tableau.setLowerBound( 6, -large ); tableau.setUpperBound( 6, large );
 
         tableau.setLowerBound( 0, 4 );
         tableau.setUpperBound( 0, 6 );
@@ -1266,20 +1262,20 @@
           x6.ub =  x0 + 2x1   : [6, 16]
         */
 
-        List<Tightening> expectedBounds( {
-            Tightening( 2, 11, Tightening::LB ),
-            Tightening( 2, 27, Tightening::UB ),
-            Tightening( 3, 5, Tightening::LB ),
-            Tightening( 3, 11, Tightening::UB ),
-
-            Tightening( 4, 11, Tightening::LB ),
-            Tightening( 4, 27, Tightening::UB ),
-            Tightening( 5, 5, Tightening::LB ),
-            Tightening( 5, 11, Tightening::UB ),
-
-            Tightening( 6, 6, Tightening::LB ),
-            Tightening( 6, 16, Tightening::UB ),
-        } );
+        List<Tightening> expectedBounds({
+                Tightening( 2, 11, Tightening::LB ),
+                Tightening( 2, 27, Tightening::UB ),
+                Tightening( 3, 5, Tightening::LB ),
+                Tightening( 3, 11, Tightening::UB ),
+
+                Tightening( 4, 11, Tightening::LB ),
+                Tightening( 4, 27, Tightening::UB ),
+                Tightening( 5, 5, Tightening::LB ),
+                Tightening( 5, 11, Tightening::UB ),
+
+                Tightening( 6, 6, Tightening::LB ),
+                Tightening( 6, 16, Tightening::UB ),
+                    });
 
         List<Tightening> bounds;
         TS_ASSERT_THROWS_NOTHING( nlr.getConstraintTightenings( bounds ) );
@@ -1291,7 +1287,8 @@
 
     void test_sbt_abs_positive_and_negative()
     {
-        Options::get()->setString( Options::SYMBOLIC_BOUND_TIGHTENING_TYPE, "sbt" );
+        Options::get()->setString( Options::SYMBOLIC_BOUND_TIGHTENING_TYPE,
+                                   "sbt" );
 
         NLR::NetworkLevelReasoner nlr;
         MockTableau tableau;
@@ -1335,16 +1332,11 @@
         // Very loose bounds for neurons except inputs
         double large = 1000000;
 
-        tableau.setLowerBound( 2, -large );
-        tableau.setUpperBound( 2, large );
-        tableau.setLowerBound( 3, -large );
-        tableau.setUpperBound( 3, large );
-        tableau.setLowerBound( 4, -large );
-        tableau.setUpperBound( 4, large );
-        tableau.setLowerBound( 5, -large );
-        tableau.setUpperBound( 5, large );
-        tableau.setLowerBound( 6, -large );
-        tableau.setUpperBound( 6, large );
+        tableau.setLowerBound( 2, -large ); tableau.setUpperBound( 2, large );
+        tableau.setLowerBound( 3, -large ); tableau.setUpperBound( 3, large );
+        tableau.setLowerBound( 4, -large ); tableau.setUpperBound( 4, large );
+        tableau.setLowerBound( 5, -large ); tableau.setUpperBound( 5, large );
+        tableau.setLowerBound( 6, -large ); tableau.setUpperBound( 6, large );
 
         tableau.setLowerBound( 0, 4 );
         tableau.setUpperBound( 0, 6 );
@@ -1387,20 +1379,20 @@
           x6.ub =  - 3x0 - 4x1 + 30  : [-8, 14]
         */
 
-        List<Tightening> expectedBounds( {
-            Tightening( 2, -19, Tightening::LB ),
-            Tightening( 2, -3, Tightening::UB ),
-            Tightening( 3, 5, Tightening::LB ),
-            Tightening( 3, 11, Tightening::UB ),
-
-            Tightening( 4, 3, Tightening::LB ),
-            Tightening( 4, 19, Tightening::UB ),
-            Tightening( 5, 5, Tightening::LB ),
-            Tightening( 5, 11, Tightening::UB ),
-
-            Tightening( 6, -8, Tightening::LB ),
-            Tightening( 6, 14, Tightening::UB ),
-        } );
+        List<Tightening> expectedBounds({
+                Tightening( 2, -19, Tightening::LB ),
+                Tightening( 2, -3, Tightening::UB ),
+                Tightening( 3, 5, Tightening::LB ),
+                Tightening( 3, 11, Tightening::UB ),
+
+                Tightening( 4, 3, Tightening::LB ),
+                Tightening( 4, 19, Tightening::UB ),
+                Tightening( 5, 5, Tightening::LB ),
+                Tightening( 5, 11, Tightening::UB ),
+
+                Tightening( 6, -8, Tightening::LB ),
+                Tightening( 6, 14, Tightening::UB ),
+                    });
 
         List<Tightening> bounds;
         TS_ASSERT_THROWS_NOTHING( nlr.getConstraintTightenings( bounds ) );
@@ -1412,7 +1404,8 @@
 
     void test_sbt_absolute_values_positive_and_not_fixed()
     {
-        Options::get()->setString( Options::SYMBOLIC_BOUND_TIGHTENING_TYPE, "sbt" );
+        Options::get()->setString( Options::SYMBOLIC_BOUND_TIGHTENING_TYPE,
+                                   "sbt" );
 
         NLR::NetworkLevelReasoner nlr;
         MockTableau tableau;
@@ -1456,16 +1449,11 @@
         // Very loose bounds for neurons except inputs
         double large = 1000000;
 
-        tableau.setLowerBound( 2, -large );
-        tableau.setUpperBound( 2, large );
-        tableau.setLowerBound( 3, -large );
-        tableau.setUpperBound( 3, large );
-        tableau.setLowerBound( 4, -large );
-        tableau.setUpperBound( 4, large );
-        tableau.setLowerBound( 5, -large );
-        tableau.setUpperBound( 5, large );
-        tableau.setLowerBound( 6, -large );
-        tableau.setUpperBound( 6, large );
+        tableau.setLowerBound( 2, -large ); tableau.setUpperBound( 2, large );
+        tableau.setLowerBound( 3, -large ); tableau.setUpperBound( 3, large );
+        tableau.setLowerBound( 4, -large ); tableau.setUpperBound( 4, large );
+        tableau.setLowerBound( 5, -large ); tableau.setUpperBound( 5, large );
+        tableau.setLowerBound( 6, -large ); tableau.setUpperBound( 6, large );
 
         tableau.setLowerBound( 0, 4 );
         tableau.setUpperBound( 0, 6 );
@@ -1511,20 +1499,20 @@
           x6 range: [-11, 7]
         */
 
-        List<Tightening> expectedBounds( {
-            Tightening( 2, -4, Tightening::LB ),
-            Tightening( 2, 12, Tightening::UB ),
-            Tightening( 3, 5, Tightening::LB ),
-            Tightening( 3, 11, Tightening::UB ),
-
-            Tightening( 4, 0, Tightening::LB ),
-            Tightening( 4, 12, Tightening::UB ),
-            Tightening( 5, 5, Tightening::LB ),
-            Tightening( 5, 11, Tightening::UB ),
-
-            Tightening( 6, -11, Tightening::LB ),
-            Tightening( 6, 7, Tightening::UB ),
-        } );
+        List<Tightening> expectedBounds({
+                Tightening( 2, -4, Tightening::LB ),
+                Tightening( 2, 12, Tightening::UB ),
+                Tightening( 3, 5, Tightening::LB ),
+                Tightening( 3, 11, Tightening::UB ),
+
+                Tightening( 4, 0, Tightening::LB ),
+                Tightening( 4, 12, Tightening::UB ),
+                Tightening( 5, 5, Tightening::LB ),
+                Tightening( 5, 11, Tightening::UB ),
+
+                Tightening( 6, -11, Tightening::LB ),
+                Tightening( 6, 7, Tightening::UB ),
+                    });
 
         List<Tightening> bounds;
         TS_ASSERT_THROWS_NOTHING( nlr.getConstraintTightenings( bounds ) );
@@ -1536,7 +1524,9 @@
 
     void test_sbt_absolute_values_active_and_externally_fixed()
     {
-        Options::get()->setString( Options::SYMBOLIC_BOUND_TIGHTENING_TYPE, "sbt" );
+
+        Options::get()->setString( Options::SYMBOLIC_BOUND_TIGHTENING_TYPE,
+                                   "sbt" );
 
         NLR::NetworkLevelReasoner nlr;
         MockTableau tableau;
@@ -1580,16 +1570,11 @@
         // Very loose bounds for neurons except inputs
         double large = 1000000;
 
-        tableau.setLowerBound( 2, -large );
-        tableau.setUpperBound( 2, large );
-        tableau.setLowerBound( 3, -large );
-        tableau.setUpperBound( 3, large );
-        tableau.setLowerBound( 4, -large );
-        tableau.setUpperBound( 4, large );
-        tableau.setLowerBound( 5, -large );
-        tableau.setUpperBound( 5, large );
-        tableau.setLowerBound( 6, -large );
-        tableau.setUpperBound( 6, large );
+        tableau.setLowerBound( 2, -large ); tableau.setUpperBound( 2, large );
+        tableau.setLowerBound( 3, -large ); tableau.setUpperBound( 3, large );
+        tableau.setLowerBound( 4, -large ); tableau.setUpperBound( 4, large );
+        tableau.setLowerBound( 5, -large ); tableau.setUpperBound( 5, large );
+        tableau.setLowerBound( 6, -large ); tableau.setUpperBound( 6, large );
 
         tableau.setLowerBound( 0, 4 );
         tableau.setUpperBound( 0, 6 );
@@ -1632,20 +1617,20 @@
           x6.ub =  - x0 - x1 + 3  : [-8, -2]
         */
 
-        List<Tightening> expectedBounds( {
-            // x2 does not appear, because it has been eliminated
-
-            Tightening( 3, 5, Tightening::LB ),
-            Tightening( 3, 11, Tightening::UB ),
-
-            Tightening( 4, 3, Tightening::LB ),
-            Tightening( 4, 3, Tightening::UB ),
-            Tightening( 5, 5, Tightening::LB ),
-            Tightening( 5, 11, Tightening::UB ),
-
-            Tightening( 6, -8, Tightening::LB ),
-            Tightening( 6, -2, Tightening::UB ),
-        } );
+        List<Tightening> expectedBounds({
+                // x2 does not appear, because it has been eliminated
+
+                Tightening( 3, 5, Tightening::LB ),
+                Tightening( 3, 11, Tightening::UB ),
+
+                Tightening( 4, 3, Tightening::LB ),
+                Tightening( 4, 3, Tightening::UB ),
+                Tightening( 5, 5, Tightening::LB ),
+                Tightening( 5, 11, Tightening::UB ),
+
+                Tightening( 6, -8, Tightening::LB ),
+                Tightening( 6, -2, Tightening::UB ),
+                    });
 
         List<Tightening> bounds;
         TS_ASSERT_THROWS_NOTHING( nlr.getConstraintTightenings( bounds ) );
@@ -1737,13 +1722,8 @@
         InputQuery ipq = nlr.generateInputQuery();
         List<Equation> unhandledEquations;
         Set<unsigned> varsInUnhandledConstraints;
-<<<<<<< HEAD
-        TS_ASSERT(
-            ipq.constructNetworkLevelReasoner( unhandledEquations, varsInUnhandledConstraints ) );
-=======
         TS_ASSERT( ipq.constructNetworkLevelReasoner( unhandledEquations,
                                                       varsInUnhandledConstraints ) );
->>>>>>> 5fe8eab6
         NLR::NetworkLevelReasoner *reconstructedNlr = ipq.getNetworkLevelReasoner();
 
         double input[2];
@@ -1783,16 +1763,8 @@
 
         for ( unsigned i = 0; i < simulationSize; ++i )
         {
-            TS_ASSERT( FloatUtils::areEqual(
-                ( *( nlr.getLayer( nlr.getNumberOfLayers() - 1 )->getSimulations() ) )
-                    .get( 0 )
-                    .get( i ),
-                1 ) );
-            TS_ASSERT( FloatUtils::areEqual(
-                ( *( nlr.getLayer( nlr.getNumberOfLayers() - 1 )->getSimulations() ) )
-                    .get( 1 )
-                    .get( i ),
-                4 ) );
+            TS_ASSERT( FloatUtils::areEqual( ( *( nlr.getLayer( nlr.getNumberOfLayers() - 1 )->getSimulations() ) ).get( 0 ).get( i ), 1 ) );
+            TS_ASSERT( FloatUtils::areEqual( ( *( nlr.getLayer( nlr.getNumberOfLayers() - 1 )->getSimulations() ) ).get( 1 ).get( i ), 4 ) );
         }
 
         // With ReLUs, case 1
@@ -1804,16 +1776,8 @@
 
         for ( unsigned i = 0; i < simulationSize; ++i )
         {
-            TS_ASSERT( FloatUtils::areEqual(
-                ( *( nlr.getLayer( nlr.getNumberOfLayers() - 1 )->getSimulations() ) )
-                    .get( 0 )
-                    .get( i ),
-                1 ) );
-            TS_ASSERT( FloatUtils::areEqual(
-                ( *( nlr.getLayer( nlr.getNumberOfLayers() - 1 )->getSimulations() ) )
-                    .get( 1 )
-                    .get( i ),
-                1 ) );
+            TS_ASSERT( FloatUtils::areEqual( ( *( nlr.getLayer( nlr.getNumberOfLayers() - 1 )->getSimulations() ) ).get( 0 ).get( i ), 1 ) );
+            TS_ASSERT( FloatUtils::areEqual( ( *( nlr.getLayer( nlr.getNumberOfLayers() - 1 )->getSimulations() ) ).get( 1 ).get( i ), 1 ) );
         }
 
         // With ReLUs, case 1 and 2
@@ -1825,16 +1789,8 @@
 
         for ( unsigned i = 0; i < simulationSize; ++i )
         {
-            TS_ASSERT( FloatUtils::areEqual(
-                ( *( nlr.getLayer( nlr.getNumberOfLayers() - 1 )->getSimulations() ) )
-                    .get( 0 )
-                    .get( i ),
-                0 ) );
-            TS_ASSERT( FloatUtils::areEqual(
-                ( *( nlr.getLayer( nlr.getNumberOfLayers() - 1 )->getSimulations() ) )
-                    .get( 1 )
-                    .get( i ),
-                0 ) );
+            TS_ASSERT( FloatUtils::areEqual( ( *( nlr.getLayer( nlr.getNumberOfLayers() - 1 )->getSimulations() ) ).get( 0 ).get( i ), 0 ) );
+            TS_ASSERT( FloatUtils::areEqual( ( *( nlr.getLayer( nlr.getNumberOfLayers() - 1 )->getSimulations() ) ).get( 1 ).get( i ), 0 ) );
         }
     }
 
@@ -1855,18 +1811,8 @@
 
         for ( unsigned i = 0; i < simulationSize; ++i )
         {
-            TS_ASSERT( FloatUtils::areEqual(
-                ( *( nlr.getLayer( nlr.getNumberOfLayers() - 1 )->getSimulations() ) )
-                    .get( 0 )
-                    .get( i ),
-                0.6750,
-                0.0001 ) );
-            TS_ASSERT( FloatUtils::areEqual(
-                ( *( nlr.getLayer( nlr.getNumberOfLayers() - 1 )->getSimulations() ) )
-                    .get( 1 )
-                    .get( i ),
-                3.0167,
-                0.0001 ) );
+            TS_ASSERT( FloatUtils::areEqual( ( *( nlr.getLayer( nlr.getNumberOfLayers() - 1 )->getSimulations() ) ).get( 0 ).get( i ), 0.6750, 0.0001 ) );
+            TS_ASSERT( FloatUtils::areEqual( ( *( nlr.getLayer( nlr.getNumberOfLayers() - 1 )->getSimulations() ) ).get( 1 ).get( i ), 3.0167, 0.0001 ) );
         }
 
         // case 2
@@ -1878,18 +1824,8 @@
 
         for ( unsigned i = 0; i < simulationSize; ++i )
         {
-            TS_ASSERT( FloatUtils::areEqual(
-                ( *( nlr.getLayer( nlr.getNumberOfLayers() - 1 )->getSimulations() ) )
-                    .get( 0 )
-                    .get( i ),
-                0.6032,
-                0.0001 ) );
-            TS_ASSERT( FloatUtils::areEqual(
-                ( *( nlr.getLayer( nlr.getNumberOfLayers() - 1 )->getSimulations() ) )
-                    .get( 1 )
-                    .get( i ),
-                2.5790,
-                0.0001 ) );
+            TS_ASSERT( FloatUtils::areEqual( ( *( nlr.getLayer( nlr.getNumberOfLayers() - 1 )->getSimulations() ) ).get( 0 ).get( i ), 0.6032, 0.0001 ) );
+            TS_ASSERT( FloatUtils::areEqual( ( *( nlr.getLayer( nlr.getNumberOfLayers() - 1 )->getSimulations() ) ).get( 1 ).get( i ), 2.5790, 0.0001 ) );
         }
 
         // case 3
@@ -1901,18 +1837,8 @@
 
         for ( unsigned i = 0; i < simulationSize; ++i )
         {
-            TS_ASSERT( FloatUtils::areEqual(
-                ( *( nlr.getLayer( nlr.getNumberOfLayers() - 1 )->getSimulations() ) )
-                    .get( 0 )
-                    .get( i ),
-                0.5045,
-                0.0001 ) );
-            TS_ASSERT( FloatUtils::areEqual(
-                ( *( nlr.getLayer( nlr.getNumberOfLayers() - 1 )->getSimulations() ) )
-                    .get( 1 )
-                    .get( i ),
-                2.1957,
-                0.0001 ) );
+            TS_ASSERT( FloatUtils::areEqual( ( *( nlr.getLayer( nlr.getNumberOfLayers() - 1 )->getSimulations() ) ).get( 0 ).get( i ), 0.5045, 0.0001 ) );
+            TS_ASSERT( FloatUtils::areEqual( ( *( nlr.getLayer( nlr.getNumberOfLayers() - 1 )->getSimulations() ) ).get( 1 ).get( i ), 2.1957, 0.0001 ) );
         }
     }
 
@@ -1970,11 +1896,7 @@
         TS_ASSERT_THROWS_NOTHING( nlr.simulate( &simulations1 ) );
 
         for ( unsigned i = 0; i < simulationSize; ++i )
-            TS_ASSERT( FloatUtils::areEqual(
-                ( *( nlr.getLayer( nlr.getNumberOfLayers() - 1 )->getSimulations() ) )
-                    .get( 0 )
-                    .get( i ),
-                2 ) );
+            TS_ASSERT( FloatUtils::areEqual( ( *( nlr.getLayer( nlr.getNumberOfLayers() - 1 )->getSimulations() ) ).get( 0 ).get( i ), 2 ) );
 
         // Simulate2
         Vector<Vector<double>> simulations2;
@@ -1984,11 +1906,7 @@
         TS_ASSERT_THROWS_NOTHING( nlr.simulate( &simulations2 ) );
 
         for ( unsigned i = 0; i < simulationSize; ++i )
-            TS_ASSERT( FloatUtils::areEqual(
-                ( *( nlr.getLayer( nlr.getNumberOfLayers() - 1 )->getSimulations() ) )
-                    .get( 0 )
-                    .get( i ),
-                0 ) );
+            TS_ASSERT( FloatUtils::areEqual( ( *( nlr.getLayer( nlr.getNumberOfLayers() - 1 )->getSimulations() ) ).get( 0 ).get( i ), 0 ) );
     }
 
     void test_simulate_relus_and_abs()
@@ -2046,16 +1964,8 @@
 
         for ( unsigned i = 0; i < simulationSize; ++i )
         {
-            TS_ASSERT( FloatUtils::areEqual(
-                ( *( nlr.getLayer( nlr.getNumberOfLayers() - 1 )->getSimulations() ) )
-                    .get( 0 )
-                    .get( i ),
-                2 ) );
-            TS_ASSERT( FloatUtils::areEqual(
-                ( *( nlr.getLayer( nlr.getNumberOfLayers() - 1 )->getSimulations() ) )
-                    .get( 1 )
-                    .get( i ),
-                2 ) );
+            TS_ASSERT( FloatUtils::areEqual( ( *( nlr.getLayer( nlr.getNumberOfLayers() - 1 )->getSimulations() ) ).get( 0 ).get( i ), 2 ) );
+            TS_ASSERT( FloatUtils::areEqual( ( *( nlr.getLayer( nlr.getNumberOfLayers() - 1 )->getSimulations() ) ).get( 1 ).get( i ), 2 ) );
         }
 
         // Simulate2
@@ -2067,16 +1977,8 @@
 
         for ( unsigned i = 0; i < simulationSize; ++i )
         {
-            TS_ASSERT( FloatUtils::areEqual(
-                ( *( nlr.getLayer( nlr.getNumberOfLayers() - 1 )->getSimulations() ) )
-                    .get( 0 )
-                    .get( i ),
-                4 ) );
-            TS_ASSERT( FloatUtils::areEqual(
-                ( *( nlr.getLayer( nlr.getNumberOfLayers() - 1 )->getSimulations() ) )
-                    .get( 1 )
-                    .get( i ),
-                4 ) );
+            TS_ASSERT( FloatUtils::areEqual( ( *( nlr.getLayer( nlr.getNumberOfLayers() - 1 )->getSimulations() ) ).get( 0 ).get( i ), 4 ) );
+            TS_ASSERT( FloatUtils::areEqual( ( *( nlr.getLayer( nlr.getNumberOfLayers() - 1 )->getSimulations() ) ).get( 1 ).get( i ), 4 ) );
         }
     }
 
@@ -2135,7 +2037,7 @@
         populateNetwork( nlr );
 
         InputQuery inputQuery;
-        inputQuery.setNumberOfVariables( 14 );
+        inputQuery.setNumberOfVariables(14);
 
 
         // Initialize the bounds
@@ -2145,30 +2047,18 @@
         inputQuery.setUpperBound( 1, 1 );
 
         double large = 1000;
-        inputQuery.setLowerBound( 2, -large );
-        inputQuery.setUpperBound( 2, large );
-        inputQuery.setLowerBound( 3, -large );
-        inputQuery.setUpperBound( 3, large );
-        inputQuery.setLowerBound( 4, -large );
-        inputQuery.setUpperBound( 4, large );
-        inputQuery.setLowerBound( 5, -large );
-        inputQuery.setUpperBound( 5, large );
-        inputQuery.setLowerBound( 6, -large );
-        inputQuery.setUpperBound( 6, large );
-        inputQuery.setLowerBound( 7, -large );
-        inputQuery.setUpperBound( 7, large );
-        inputQuery.setLowerBound( 8, -large );
-        inputQuery.setUpperBound( 8, large );
-        inputQuery.setLowerBound( 9, -large );
-        inputQuery.setUpperBound( 9, large );
-        inputQuery.setLowerBound( 10, -large );
-        inputQuery.setUpperBound( 10, large );
-        inputQuery.setLowerBound( 11, -large );
-        inputQuery.setUpperBound( 11, large );
-        inputQuery.setLowerBound( 12, -large );
-        inputQuery.setUpperBound( 12, large );
-        inputQuery.setLowerBound( 13, -large );
-        inputQuery.setUpperBound( 13, large );
+        inputQuery.setLowerBound( 2, -large ); inputQuery.setUpperBound( 2, large );
+        inputQuery.setLowerBound( 3, -large ); inputQuery.setUpperBound( 3, large );
+        inputQuery.setLowerBound( 4, -large ); inputQuery.setUpperBound( 4, large );
+        inputQuery.setLowerBound( 5, -large ); inputQuery.setUpperBound( 5, large );
+        inputQuery.setLowerBound( 6, -large ); inputQuery.setUpperBound( 6, large );
+        inputQuery.setLowerBound( 7, -large ); inputQuery.setUpperBound( 7, large );
+        inputQuery.setLowerBound( 8, -large ); inputQuery.setUpperBound( 8, large );
+        inputQuery.setLowerBound( 9, -large ); inputQuery.setUpperBound( 9, large );
+        inputQuery.setLowerBound( 10, -large ); inputQuery.setUpperBound( 10, large );
+        inputQuery.setLowerBound( 11, -large ); inputQuery.setUpperBound( 11, large );
+        inputQuery.setLowerBound( 12, -large ); inputQuery.setUpperBound( 12, large );
+        inputQuery.setLowerBound( 13, -large ); inputQuery.setUpperBound( 13, large );
 
         // Initialize
         TS_ASSERT_THROWS_NOTHING( nlr.obtainCurrentBounds( inputQuery ) );
@@ -2176,25 +2066,37 @@
         // Perform the tightening pass
         TS_ASSERT_THROWS_NOTHING( nlr.intervalArithmeticBoundPropagation() );
 
-        List<Tightening> expectedBounds( {
-            Tightening( 2, 0, Tightening::LB ),   Tightening( 2, 2, Tightening::UB ),
-            Tightening( 3, 0, Tightening::LB ),   Tightening( 3, 2, Tightening::UB ),
-
-            Tightening( 4, -5, Tightening::LB ),  Tightening( 4, 5, Tightening::UB ),
-            Tightening( 5, 0, Tightening::LB ),   Tightening( 5, 5, Tightening::UB ),
-
-            Tightening( 6, -1, Tightening::LB ),  Tightening( 6, 1, Tightening::UB ),
-            Tightening( 7, 0, Tightening::LB ),   Tightening( 7, 1, Tightening::UB ),
-
-            Tightening( 8, -1, Tightening::LB ),  Tightening( 8, 7, Tightening::UB ),
-            Tightening( 9, 0, Tightening::LB ),   Tightening( 9, 7, Tightening::UB ),
-
-            Tightening( 10, -1, Tightening::LB ), Tightening( 10, 7, Tightening::UB ),
-            Tightening( 11, 0, Tightening::LB ),  Tightening( 11, 7, Tightening::UB ),
-
-            Tightening( 12, 0, Tightening::LB ),  Tightening( 12, 7, Tightening::UB ),
-            Tightening( 13, 0, Tightening::LB ),  Tightening( 13, 28, Tightening::UB ),
-        } );
+        List<Tightening> expectedBounds({
+                Tightening( 2, 0, Tightening::LB ),
+                Tightening( 2, 2, Tightening::UB ),
+                Tightening( 3, 0, Tightening::LB ),
+                Tightening( 3, 2, Tightening::UB ),
+
+                Tightening( 4, -5, Tightening::LB ),
+                Tightening( 4, 5, Tightening::UB ),
+                Tightening( 5, 0, Tightening::LB ),
+                Tightening( 5, 5, Tightening::UB ),
+
+                Tightening( 6, -1, Tightening::LB ),
+                Tightening( 6, 1, Tightening::UB ),
+                Tightening( 7, 0, Tightening::LB ),
+                Tightening( 7, 1, Tightening::UB ),
+
+                Tightening( 8, -1, Tightening::LB ),
+                Tightening( 8, 7, Tightening::UB ),
+                Tightening( 9, 0, Tightening::LB ),
+                Tightening( 9, 7, Tightening::UB ),
+
+                Tightening( 10, -1, Tightening::LB ),
+                Tightening( 10, 7, Tightening::UB ),
+                Tightening( 11, 0, Tightening::LB ),
+                Tightening( 11, 7, Tightening::UB ),
+
+                Tightening( 12, 0, Tightening::LB ),
+                Tightening( 12, 7, Tightening::UB ),
+                Tightening( 13, 0, Tightening::LB ),
+                Tightening( 13, 28, Tightening::UB ),
+            });
 
         List<Tightening> bounds;
         TS_ASSERT_THROWS_NOTHING( nlr.getConstraintTightenings( bounds ) );
