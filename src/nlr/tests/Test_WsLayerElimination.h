/**********************/
/*! \file Test_WsLayerElimination.h
 ** \verbatim
 ** Top contributors (to current version):
 **   Guy Amir, Andrew Wu
 ** This file is part of the Marabou project.
 ** Copyright (c) 2017-2019 by the authors listed in the file AUTHORS
 ** in the top-level source directory) and their institutional affiliations.
 ** All rights reserved. See the file COPYING in the top-level source
 ** directory for licensing information.\endverbatim
 **
 ** [[ Add lengthier description here ]]

**/

#include "FloatUtils.h"
#include "InputQuery.h"
#include "Layer.h"
#include "Map.h"
#include "NetworkLevelReasoner.h"
#include "Tightening.h"

#include <cxxtest/TestSuite.h>

class MockForNetworkLevelReasoner
{
public:
};

class NetworkLevelReasonerTestSuite : public CxxTest::TestSuite
{
public:
    MockForNetworkLevelReasoner *mock;

    void setUp()
    {
        TS_ASSERT( mock = new MockForNetworkLevelReasoner );
    }

    void tearDown()
    {
        TS_ASSERT_THROWS_NOTHING( delete mock );
    }

    // A NN with no subsequent WS layers to merge
    void populateNetwork_CaseA( NLR::NetworkLevelReasoner &nlr )
    {
        /*
                a
          x           d    f
                b
          y           e    g
                c
        */

        // Create the layers
        nlr.addLayer( 0, NLR::Layer::INPUT, 2 );
        nlr.addLayer( 1, NLR::Layer::WEIGHTED_SUM, 3 );
        nlr.addLayer( 2, NLR::Layer::RELU, 3 );
        nlr.addLayer( 3, NLR::Layer::WEIGHTED_SUM, 2 );
        nlr.addLayer( 4, NLR::Layer::SIGN, 2 );
        nlr.addLayer( 5, NLR::Layer::WEIGHTED_SUM, 2 );

        // Mark layer dependencies
        for ( unsigned i = 1; i <= 5; ++i )
            nlr.addLayerDependency( i - 1, i );

        // Set the weights and biases for the weighted sum layers
        nlr.setWeight( 0, 0, 1, 0, 1 );
        nlr.setWeight( 0, 0, 1, 1, 2 );
        nlr.setWeight( 0, 1, 1, 1, -3 );
        nlr.setWeight( 0, 1, 1, 2, 1 );

        nlr.setWeight( 2, 0, 3, 0, 1 );
        nlr.setWeight( 2, 0, 3, 1, -1 );
        nlr.setWeight( 2, 1, 3, 0, 1 );
        nlr.setWeight( 2, 1, 3, 1, 1 );
        nlr.setWeight( 2, 2, 3, 0, -1 );
        nlr.setWeight( 2, 2, 3, 1, -1 );

        nlr.setWeight( 4, 0, 5, 0, 1 );
        nlr.setWeight( 4, 0, 5, 1, 1 );
        nlr.setWeight( 4, 1, 5, 1, 3 );

        nlr.setBias( 1, 0, 1 );
        nlr.setBias( 3, 1, 2 );

        // Mark the ReLU sources
        nlr.addActivationSource( 1, 0, 2, 0 );
        nlr.addActivationSource( 1, 1, 2, 1 );
        nlr.addActivationSource( 1, 2, 2, 2 );

        nlr.addActivationSource( 3, 0, 4, 0 );
        nlr.addActivationSource( 3, 1, 4, 1 );

        // Variable indexing
        nlr.setNeuronVariable( NLR::NeuronIndex( 0, 0 ), 0 );
        nlr.setNeuronVariable( NLR::NeuronIndex( 0, 1 ), 1 );

        nlr.setNeuronVariable( NLR::NeuronIndex( 1, 0 ), 2 );
        nlr.setNeuronVariable( NLR::NeuronIndex( 1, 1 ), 3 );
        nlr.setNeuronVariable( NLR::NeuronIndex( 1, 2 ), 4 );

        nlr.setNeuronVariable( NLR::NeuronIndex( 2, 0 ), 5 );
        nlr.setNeuronVariable( NLR::NeuronIndex( 2, 1 ), 6 );
        nlr.setNeuronVariable( NLR::NeuronIndex( 2, 2 ), 7 );

        nlr.setNeuronVariable( NLR::NeuronIndex( 3, 0 ), 8 );
        nlr.setNeuronVariable( NLR::NeuronIndex( 3, 1 ), 9 );

        nlr.setNeuronVariable( NLR::NeuronIndex( 4, 0 ), 10 );
        nlr.setNeuronVariable( NLR::NeuronIndex( 4, 1 ), 11 );

        nlr.setNeuronVariable( NLR::NeuronIndex( 5, 0 ), 12 );
        nlr.setNeuronVariable( NLR::NeuronIndex( 5, 1 ), 13 );
    }

    void test_no_elimination()
    {
        unsigned originalNumberOfLayer = 6;

        NLR::NetworkLevelReasoner nlr;
        populateNetwork_CaseA( nlr );
        TS_ASSERT_EQUALS( nlr.getNumberOfLayers(), originalNumberOfLayer );

        Map<unsigned, double> lowerBounds;
        Map<unsigned, double> upperBounds;
        Set<unsigned> varsInUnhandledConstraints;
        Map<unsigned, LinearExpression> eliminatedNeurons;
<<<<<<< HEAD
        nlr.mergeConsecutiveWSLayers(
            lowerBounds, upperBounds, varsInUnhandledConstraints, eliminatedNeurons );
=======
        nlr.mergeConsecutiveWSLayers( lowerBounds, upperBounds,
                                      varsInUnhandledConstraints, eliminatedNeurons );
>>>>>>> 5fe8eab6
        TS_ASSERT( eliminatedNeurons.empty() );
        TS_ASSERT_EQUALS( nlr.getNumberOfLayers(), originalNumberOfLayer );

        NLR::NetworkLevelReasoner expectedNlr;
        populateNetwork_CaseA( expectedNlr );

        // Check the layers are correct
        for ( unsigned layerNumber = 0; layerNumber < originalNumberOfLayer - 1; ++layerNumber )
        {
            TS_ASSERT( *nlr.getLayer( layerNumber ) == *expectedNlr.getLayer( layerNumber ) );
        }

        // Check the NN outputs are correct
        double *input = new double[2];
        double *output = new double[2];
        double *expectedOutput = new double[2];
        for ( int i = -250; i < 250; ++i )
        {
            input[0] = ( i + 4 ) / 2;
            input[1] = ( 2 * i ) / 3 - 3;

            nlr.evaluate( input, output );
            expectedNlr.evaluate( input, expectedOutput );

            TS_ASSERT_EQUALS( std::memcmp( output, expectedOutput, 2 ), 0 )
        }

        delete[] input;
        delete[] output;
        delete[] expectedOutput;
    }

    // A simple NN with one pair of subsequent WS layers
    void populateNetwork_CaseB( NLR::NetworkLevelReasoner &nlr )
    {
        // Create the layers
        nlr.addLayer( 0, NLR::Layer::INPUT, 2 );
        nlr.addLayer( 1, NLR::Layer::WEIGHTED_SUM, 3 );
        nlr.addLayer( 2, NLR::Layer::RELU, 3 );

        // Subsequent WS layers
        nlr.addLayer( 3, NLR::Layer::WEIGHTED_SUM, 2 );
        nlr.addLayer( 4, NLR::Layer::WEIGHTED_SUM, 2 );

        nlr.addLayer( 5, NLR::Layer::SIGN, 2 );
        nlr.addLayer( 6, NLR::Layer::WEIGHTED_SUM, 2 );

        // Mark layer dependencies
        for ( unsigned i = 1; i <= 6; ++i )
            nlr.addLayerDependency( i - 1, i );

        // Set the weights and biases for the WS layers
        // [WS] 0 -> [WS] 1
        nlr.setWeight( 0, 0, 1, 0, 1 );
        nlr.setWeight( 0, 0, 1, 1, 2 );
        nlr.setWeight( 0, 1, 1, 1, -3 );
        nlr.setWeight( 0, 1, 1, 2, 1 );

        // [WS] 2 -> [WS] 3
        nlr.setWeight( 2, 0, 3, 0, 1 );
        nlr.setWeight( 2, 0, 3, 1, -1 );
        nlr.setWeight( 2, 1, 3, 0, 1 );
        nlr.setWeight( 2, 1, 3, 1, 1 );
        nlr.setWeight( 2, 2, 3, 0, -1 );
        nlr.setWeight( 2, 2, 3, 1, -1 );

        // [WS] 3 -> [WS] 4  - 2nd WS layer
        nlr.setWeight( 3, 0, 4, 0, 1 );
        nlr.setWeight( 3, 0, 4, 1, 2 );
        nlr.setWeight( 3, 1, 4, 0, 3 );
        nlr.setWeight( 3, 1, 4, 1, 4 );

        // [WS] 5 -> [WS] 6
        nlr.setWeight( 5, 0, 6, 0, 1 );
        nlr.setWeight( 5, 0, 6, 1, 1 );
        nlr.setWeight( 5, 1, 6, 1, 3 );

        nlr.setBias( 1, 0, 1 );
        nlr.setBias( 3, 0, 2 );
        nlr.setBias( 3, 1, 6 );
        nlr.setBias( 4, 0, 5 );

        // Mark the ReLU sources
        nlr.addActivationSource( 1, 0, 2, 0 );
        nlr.addActivationSource( 1, 1, 2, 1 );
        nlr.addActivationSource( 1, 2, 2, 2 );

        // Mark the SIGN sources
        nlr.addActivationSource( 4, 0, 5, 0 );
        nlr.addActivationSource( 4, 1, 5, 1 );

        // Variable indexing
        nlr.setNeuronVariable( NLR::NeuronIndex( 0, 0 ), 0 );
        nlr.setNeuronVariable( NLR::NeuronIndex( 0, 1 ), 1 );

        nlr.setNeuronVariable( NLR::NeuronIndex( 1, 0 ), 2 );
        nlr.setNeuronVariable( NLR::NeuronIndex( 1, 1 ), 3 );
        nlr.setNeuronVariable( NLR::NeuronIndex( 1, 2 ), 4 );

        nlr.setNeuronVariable( NLR::NeuronIndex( 2, 0 ), 5 );
        nlr.setNeuronVariable( NLR::NeuronIndex( 2, 1 ), 6 );
        nlr.setNeuronVariable( NLR::NeuronIndex( 2, 2 ), 7 );

        nlr.setNeuronVariable( NLR::NeuronIndex( 3, 0 ), 8 );
        nlr.setNeuronVariable( NLR::NeuronIndex( 3, 1 ), 9 );

        // Variables of subsequent WS layer
        nlr.setNeuronVariable( NLR::NeuronIndex( 4, 0 ), 10 );
        nlr.setNeuronVariable( NLR::NeuronIndex( 4, 1 ), 11 );

        nlr.setNeuronVariable( NLR::NeuronIndex( 5, 0 ), 12 );
        nlr.setNeuronVariable( NLR::NeuronIndex( 5, 1 ), 13 );

        nlr.setNeuronVariable( NLR::NeuronIndex( 6, 0 ), 14 );
        nlr.setNeuronVariable( NLR::NeuronIndex( 6, 1 ), 15 );
    }

    void populateNetworkAfterMerge_CaseB( NLR::NetworkLevelReasoner &nlr )
    {
        // Create the layers
        nlr.addLayer( 0, NLR::Layer::INPUT, 2 );
        nlr.addLayer( 1, NLR::Layer::WEIGHTED_SUM, 3 );
        nlr.addLayer( 2, NLR::Layer::RELU, 3 );
        nlr.addLayer( 3, NLR::Layer::WEIGHTED_SUM, 2 );
        nlr.addLayer( 4, NLR::Layer::SIGN, 2 );
        nlr.addLayer( 5, NLR::Layer::WEIGHTED_SUM, 2 );

        // Mark layer dependencies
        for ( unsigned i = 1; i <= 5; ++i )
            nlr.addLayerDependency( i - 1, i );

        // Set the weights and biases for the WS layers
        // [WS] 0 -> [WS] 1
        nlr.setWeight( 0, 0, 1, 0, 1 );
        nlr.setWeight( 0, 0, 1, 1, 2 );
        nlr.setWeight( 0, 1, 1, 1, -3 );
        nlr.setWeight( 0, 1, 1, 2, 1 );

        // [WS] 2 -> [WS] : WS layer after merging
        nlr.setWeight( 2, 0, 3, 0, -2 );
        nlr.setWeight( 2, 0, 3, 1, -2 );
        nlr.setWeight( 2, 1, 3, 0, 4 );
        nlr.setWeight( 2, 1, 3, 1, 6 );
        nlr.setWeight( 2, 2, 3, 0, -4 );
        nlr.setWeight( 2, 2, 3, 1, -6 );

        // [WS] 4 -> [WS] 5
        nlr.setWeight( 4, 0, 5, 0, 1 );
        nlr.setWeight( 4, 0, 5, 1, 1 );
        nlr.setWeight( 4, 1, 5, 1, 3 );

        nlr.setBias( 1, 0, 1 );

        // Bias of 1st neuron of new merged WS layer: 25 = 5 + (2*1) +(3*6)
        nlr.setBias( 3, 0, 25 );

        // Bias of 2nd neuron of new merged WS layer: 28 = 0 + (2*2) +(4*6)
        nlr.setBias( 3, 1, 28 );

        // Mark the ReLU sources
        nlr.addActivationSource( 1, 0, 2, 0 );
        nlr.addActivationSource( 1, 1, 2, 1 );
        nlr.addActivationSource( 1, 2, 2, 2 );

        // Mark the SIGN sources
        nlr.addActivationSource( 3, 0, 4, 0 );
        nlr.addActivationSource( 3, 1, 4, 1 );

        // Variable indexing
        nlr.setNeuronVariable( NLR::NeuronIndex( 0, 0 ), 0 );
        nlr.setNeuronVariable( NLR::NeuronIndex( 0, 1 ), 1 );

        nlr.setNeuronVariable( NLR::NeuronIndex( 1, 0 ), 2 );
        nlr.setNeuronVariable( NLR::NeuronIndex( 1, 1 ), 3 );
        nlr.setNeuronVariable( NLR::NeuronIndex( 1, 2 ), 4 );

        nlr.setNeuronVariable( NLR::NeuronIndex( 2, 0 ), 5 );
        nlr.setNeuronVariable( NLR::NeuronIndex( 2, 1 ), 6 );
        nlr.setNeuronVariable( NLR::NeuronIndex( 2, 2 ), 7 );

        nlr.setNeuronVariable( NLR::NeuronIndex( 3, 0 ), 8 );
        nlr.setNeuronVariable( NLR::NeuronIndex( 3, 1 ), 9 );

        nlr.setNeuronVariable( NLR::NeuronIndex( 4, 0 ), 10 );
        nlr.setNeuronVariable( NLR::NeuronIndex( 4, 1 ), 11 );

        nlr.setNeuronVariable( NLR::NeuronIndex( 5, 0 ), 12 );
        nlr.setNeuronVariable( NLR::NeuronIndex( 5, 1 ), 13 );
    }

    void test_eliminate_one_pair()
    {
        unsigned originalNumberOfLayer = 7;

        NLR::NetworkLevelReasoner nlr;
        populateNetwork_CaseB( nlr );

        // Before merging the layers
        TS_ASSERT_EQUALS( nlr.getNumberOfLayers(), originalNumberOfLayer );

        // After merging layers [WS] 3 & [WS] 4
        Map<unsigned, double> lowerBounds;
        Map<unsigned, double> upperBounds;
        Set<unsigned> varsInUnhandledConstraints;
        Map<unsigned, LinearExpression> eliminatedNeurons;
<<<<<<< HEAD
        nlr.mergeConsecutiveWSLayers(
            lowerBounds, upperBounds, varsInUnhandledConstraints, eliminatedNeurons );
=======
        nlr.mergeConsecutiveWSLayers( lowerBounds, upperBounds,
                                      varsInUnhandledConstraints, eliminatedNeurons );
>>>>>>> 5fe8eab6
        TS_ASSERT_EQUALS( eliminatedNeurons.size(), 2u );
        TS_ASSERT( eliminatedNeurons.exists( 8 ) );
        Map<unsigned, double> expectedAddends;
        expectedAddends[5] = 1;
        expectedAddends[6] = 1;
        expectedAddends[7] = -1;
        TS_ASSERT_EQUALS( eliminatedNeurons[8], LinearExpression( expectedAddends, 2 ) );
        TS_ASSERT( eliminatedNeurons.exists( 9 ) );
        expectedAddends[5] = -1;
        expectedAddends[6] = 1;
        expectedAddends[7] = -1;
        TS_ASSERT_EQUALS( eliminatedNeurons[9], LinearExpression( expectedAddends, 6 ) );

        TS_ASSERT_EQUALS( nlr.getNumberOfLayers(), originalNumberOfLayer - 1 );

        NLR::NetworkLevelReasoner expectedNlr;
        populateNetworkAfterMerge_CaseB( expectedNlr );

        // Check the layers are correct
        for ( unsigned layerNumber = 0; layerNumber < originalNumberOfLayer - 1; ++layerNumber )
        {
            TS_ASSERT( *nlr.getLayer( layerNumber ) == *expectedNlr.getLayer( layerNumber ) );
        }

        // Check the NN outputs are correct
        double *input = new double[2];
        double *output = new double[2];
        double *expectedOutput = new double[2];
        for ( int i = -250; i < 250; ++i )
        {
            input[0] = ( i - 99 ) / 2 + 1;
            input[1] = ( 12 * i ) / 3 - 7;

            nlr.evaluate( input, output );
            expectedNlr.evaluate( input, expectedOutput );

            TS_ASSERT_EQUALS( std::memcmp( output, expectedOutput, 2 ), 0 )
        }

        delete[] input;
        delete[] output;
        delete[] expectedOutput;
    }

    // A NN with a single pair of subsequent WS layers, but 3 different activation
    // layers are input for the 1st WS out of the pair
    void populateNetwork_CaseC( NLR::NetworkLevelReasoner &nlr )
    {
        // Create the layers
        nlr.addLayer( 0, NLR::Layer::INPUT, 3 );
        nlr.addLayer( 1, NLR::Layer::WEIGHTED_SUM, 1 );
        nlr.addLayer( 4, NLR::Layer::SIGN, 1 );
        nlr.addLayer( 2, NLR::Layer::WEIGHTED_SUM, 1 );
        nlr.addLayer( 5, NLR::Layer::RELU, 1 );
        nlr.addLayer( 3, NLR::Layer::WEIGHTED_SUM, 1 );
        nlr.addLayer( 6, NLR::Layer::MAX, 1 );

        // subsequent WS layers
        nlr.addLayer( 7, NLR::Layer::WEIGHTED_SUM, 2 );
        nlr.addLayer( 8, NLR::Layer::WEIGHTED_SUM, 2 );

        nlr.addLayer( 9, NLR::Layer::SIGN, 2 );
        nlr.addLayer( 10, NLR::Layer::WEIGHTED_SUM, 2 );

        // Mark layer dependencies
        nlr.addLayerDependency( 0, 1 );
        nlr.addLayerDependency( 0, 2 );
        nlr.addLayerDependency( 0, 3 );

        nlr.addLayerDependency( 1, 4 );
        nlr.addLayerDependency( 2, 5 );
        nlr.addLayerDependency( 3, 6 );

        nlr.addLayerDependency( 4, 7 );
        nlr.addLayerDependency( 5, 7 );
        nlr.addLayerDependency( 6, 7 );

        for ( unsigned i = 8; i <= 10; ++i )
            nlr.addLayerDependency( i - 1, i );

        // Set the weights and biases for the WS layers
        // [Input] 0 -> [WS] 1
        nlr.setWeight( 0, 0, 1, 0, 1 );
        nlr.setWeight( 0, 1, 1, 0, 1 );
        nlr.setWeight( 0, 2, 1, 0, 1 );

        // [Input] 0 -> [WS] 2
        nlr.setWeight( 0, 1, 2, 0, -3 );

        // [Input] 0 -> [WS] 3
        nlr.setWeight( 0, 0, 3, 0, 2 );
        nlr.setWeight( 0, 1, 3, 0, 2 );
        nlr.setWeight( 0, 2, 3, 0, 2 );

        // [WS] 4,5,6 -> [WS] 7
        nlr.setWeight( 4, 0, 7, 0, 1 );
        nlr.setWeight( 4, 0, 7, 1, -1 );

        nlr.setWeight( 5, 0, 7, 0, 1 );
        nlr.setWeight( 5, 0, 7, 1, 1 );

        nlr.setWeight( 6, 0, 7, 0, -1 );
        nlr.setWeight( 6, 0, 7, 1, -1 );

        // [WS] 7 -> [WS] 8 : the 2nd second WS LAYER
        nlr.setWeight( 7, 0, 8, 0, 1 );
        nlr.setWeight( 7, 0, 8, 1, 2 );
        nlr.setWeight( 7, 1, 8, 0, 3 );
        nlr.setWeight( 7, 1, 8, 1, 4 );

        // 9 -> [WS] 10
        nlr.setWeight( 9, 0, 10, 0, 1 );
        nlr.setWeight( 9, 0, 10, 1, 1 );
        nlr.setWeight( 9, 1, 10, 1, 3 );

        nlr.setBias( 1, 0, 1 );
        nlr.setBias( 7, 0, 2 );
        nlr.setBias( 7, 1, 6 );

        // The bias of the 2nd subsequent WS layer
        nlr.setBias( 8, 0, 5 );

        // Mark the SIGN, ReLU, MAX sources, after the INPUT layer
        nlr.addActivationSource( 1, 0, 4, 0 );
        nlr.addActivationSource( 2, 0, 5, 0 );
        nlr.addActivationSource( 3, 0, 6, 0 );

        // Mark the SIGN sources
        nlr.addActivationSource( 8, 0, 9, 0 );
        nlr.addActivationSource( 8, 1, 9, 1 );

        // Variable indexing
        nlr.setNeuronVariable( NLR::NeuronIndex( 0, 0 ), 0 );
        nlr.setNeuronVariable( NLR::NeuronIndex( 0, 1 ), 1 );
        nlr.setNeuronVariable( NLR::NeuronIndex( 0, 2 ), 2 );

        nlr.setNeuronVariable( NLR::NeuronIndex( 1, 0 ), 3 );

        nlr.setNeuronVariable( NLR::NeuronIndex( 2, 0 ), 4 );

        nlr.setNeuronVariable( NLR::NeuronIndex( 3, 0 ), 5 );

        nlr.setNeuronVariable( NLR::NeuronIndex( 4, 0 ), 6 );

        nlr.setNeuronVariable( NLR::NeuronIndex( 5, 0 ), 7 );

        nlr.setNeuronVariable( NLR::NeuronIndex( 6, 0 ), 8 );

        nlr.setNeuronVariable( NLR::NeuronIndex( 7, 0 ), 9 );
        nlr.setNeuronVariable( NLR::NeuronIndex( 7, 1 ), 10 );

        nlr.setNeuronVariable( NLR::NeuronIndex( 8, 0 ), 11 );
        nlr.setNeuronVariable( NLR::NeuronIndex( 8, 1 ), 12 );

        nlr.setNeuronVariable( NLR::NeuronIndex( 9, 0 ), 13 );
        nlr.setNeuronVariable( NLR::NeuronIndex( 9, 1 ), 14 );

        nlr.setNeuronVariable( NLR::NeuronIndex( 10, 0 ), 15 );
        nlr.setNeuronVariable( NLR::NeuronIndex( 10, 1 ), 16 );
    }

    void populateNetworkAfterMerge_CaseC( NLR::NetworkLevelReasoner &nlr )
    {
        // Create the layers
        nlr.addLayer( 0, NLR::Layer::INPUT, 3 );
        nlr.addLayer( 1, NLR::Layer::WEIGHTED_SUM, 1 );
        nlr.addLayer( 4, NLR::Layer::SIGN, 1 );
        nlr.addLayer( 2, NLR::Layer::WEIGHTED_SUM, 1 );
        nlr.addLayer( 5, NLR::Layer::RELU, 1 );
        nlr.addLayer( 3, NLR::Layer::WEIGHTED_SUM, 1 );
        nlr.addLayer( 6, NLR::Layer::MAX, 1 );
        nlr.addLayer( 7, NLR::Layer::WEIGHTED_SUM, 2 );
        nlr.addLayer( 8, NLR::Layer::SIGN, 2 );
        nlr.addLayer( 9, NLR::Layer::WEIGHTED_SUM, 2 );

        // Mark layer dependencies
        nlr.addLayerDependency( 0, 1 );
        nlr.addLayerDependency( 0, 2 );
        nlr.addLayerDependency( 0, 3 );

        nlr.addLayerDependency( 1, 4 );
        nlr.addLayerDependency( 2, 5 );
        nlr.addLayerDependency( 3, 6 );

        nlr.addLayerDependency( 4, 7 );
        nlr.addLayerDependency( 5, 7 );
        nlr.addLayerDependency( 6, 7 );

        for ( unsigned i = 8; i <= 9; ++i )
            nlr.addLayerDependency( i - 1, i );

        // Set the weights and biases for the WS layers
        // [Input] 0 -> [WS] 1
        nlr.setWeight( 0, 0, 1, 0, 1 );
        nlr.setWeight( 0, 1, 1, 0, 1 );
        nlr.setWeight( 0, 2, 1, 0, 1 );

        // [Input] 0 -> [WS] 2
        nlr.setWeight( 0, 1, 2, 0, -3 );

        // [Input] 0 -> [WS] 3
        nlr.setWeight( 0, 0, 3, 0, 2 );
        nlr.setWeight( 0, 1, 3, 0, 2 );
        nlr.setWeight( 0, 2, 3, 0, 2 );

        // [WS] 4,5,6 -> [WS] 7 : the merged layer
        nlr.setWeight( 4, 0, 7, 0, -2 );
        nlr.setWeight( 4, 0, 7, 1, -2 );

        nlr.setWeight( 5, 0, 7, 0, 4 );
        nlr.setWeight( 5, 0, 7, 1, 6 );

        nlr.setWeight( 6, 0, 7, 0, -4 );
        nlr.setWeight( 6, 0, 7, 1, -6 );

        // 8 -> [WS] 9
        nlr.setWeight( 8, 0, 9, 0, 1 );
        nlr.setWeight( 8, 0, 9, 1, 1 );
        nlr.setWeight( 8, 1, 9, 1, 3 );

        nlr.setBias( 1, 0, 1 );

        // Bias of 1st neuron of new merged WS layer: 25 = 5 + (2*1) +(3*6)
        nlr.setBias( 7, 0, 25 );

        // Bias of 2nd neuron of new merged WS layer: 28 = 0 + (2*2) +(4*6)
        nlr.setBias( 7, 1, 28 );


        // Mark the SIGN, ReLU, MAX sources, after the INPUT layer
        nlr.addActivationSource( 1, 0, 4, 0 );
        nlr.addActivationSource( 2, 0, 5, 0 );
        nlr.addActivationSource( 3, 0, 6, 0 );

        // Mark the SIGN sources
        nlr.addActivationSource( 7, 0, 8, 0 );
        nlr.addActivationSource( 7, 1, 8, 1 );

        // Variable indexing
        nlr.setNeuronVariable( NLR::NeuronIndex( 0, 0 ), 0 );
        nlr.setNeuronVariable( NLR::NeuronIndex( 0, 1 ), 1 );
        nlr.setNeuronVariable( NLR::NeuronIndex( 0, 2 ), 2 );

        nlr.setNeuronVariable( NLR::NeuronIndex( 1, 0 ), 3 );

        nlr.setNeuronVariable( NLR::NeuronIndex( 2, 0 ), 4 );

        nlr.setNeuronVariable( NLR::NeuronIndex( 3, 0 ), 5 );

        nlr.setNeuronVariable( NLR::NeuronIndex( 4, 0 ), 6 );

        nlr.setNeuronVariable( NLR::NeuronIndex( 5, 0 ), 7 );

        nlr.setNeuronVariable( NLR::NeuronIndex( 6, 0 ), 8 );

        nlr.setNeuronVariable( NLR::NeuronIndex( 7, 0 ), 9 );
        nlr.setNeuronVariable( NLR::NeuronIndex( 7, 1 ), 10 );

        nlr.setNeuronVariable( NLR::NeuronIndex( 8, 0 ), 11 );
        nlr.setNeuronVariable( NLR::NeuronIndex( 8, 1 ), 12 );

        nlr.setNeuronVariable( NLR::NeuronIndex( 9, 0 ), 13 );
        nlr.setNeuronVariable( NLR::NeuronIndex( 9, 1 ), 14 );
    }

    void test_eliminate_one_pair_with_many_inputs()
    {
        unsigned originalNumberOfLayer = 11;

        NLR::NetworkLevelReasoner nlr;
        populateNetwork_CaseC( nlr );

        // Before merging the layers
        TS_ASSERT_EQUALS( nlr.getNumberOfLayers(), originalNumberOfLayer );

        // After merging layer [WS] 7 & [WS] 8
        Map<unsigned, double> lowerBounds;
        Map<unsigned, double> upperBounds;
        Set<unsigned> varsInUnhandledConstraints;
        Map<unsigned, LinearExpression> eliminatedNeurons;
<<<<<<< HEAD
        nlr.mergeConsecutiveWSLayers(
            lowerBounds, upperBounds, varsInUnhandledConstraints, eliminatedNeurons );
=======
        nlr.mergeConsecutiveWSLayers( lowerBounds, upperBounds,
                                      varsInUnhandledConstraints, eliminatedNeurons );
>>>>>>> 5fe8eab6
        TS_ASSERT_EQUALS( nlr.getNumberOfLayers(), originalNumberOfLayer - 1 );
        TS_ASSERT_EQUALS( eliminatedNeurons.size(), 2u );
        TS_ASSERT( eliminatedNeurons.exists( 9 ) );
        Map<unsigned, double> expectedAddends;
        expectedAddends[6] = 1;
        expectedAddends[7] = 1;
        expectedAddends[8] = -1;
        TS_ASSERT_EQUALS( eliminatedNeurons[9], LinearExpression( expectedAddends, 2 ) );
        TS_ASSERT( eliminatedNeurons.exists( 10 ) );
        expectedAddends[6] = -1;
        expectedAddends[7] = 1;
        expectedAddends[8] = -1;
        TS_ASSERT_EQUALS( eliminatedNeurons[10], LinearExpression( expectedAddends, 6 ) );

        NLR::NetworkLevelReasoner expectedNlr;
        populateNetworkAfterMerge_CaseC( expectedNlr );

        // Check the NN outputs are correct
        double *input = new double[3];
        double *output = new double[2];
        double *expectedOutput = new double[2];
        for ( int i = -250; i < 250; ++i )
        {
            input[0] = ( i + 4 ) / 2;
            input[1] = ( 2 * i ) / 3 - 3;
            input[2] = 15;

            nlr.evaluate( input, output );
            expectedNlr.evaluate( input, expectedOutput );

            TS_ASSERT_EQUALS( std::memcmp( output, expectedOutput, 2 ), 0 );
        }

        delete[] input;
        delete[] output;
        delete[] expectedOutput;
    }

    void populateNetwork_CaseD( NLR::NetworkLevelReasoner &nlr )
    {
        // Create the layers
        nlr.addLayer( 0, NLR::Layer::INPUT, 2 );

        nlr.addLayer( 1, NLR::Layer::WEIGHTED_SUM, 3 );
        nlr.addLayer( 2, NLR::Layer::RELU, 3 );

        // The 1st pair of subsequent WS layers
        nlr.addLayer( 3, NLR::Layer::WEIGHTED_SUM, 2 );
        nlr.addLayer( 4, NLR::Layer::WEIGHTED_SUM, 2 );

        nlr.addLayer( 5, NLR::Layer::SIGN, 2 );

        // The 2nd pair of subsequent WS layers
        nlr.addLayer( 6, NLR::Layer::WEIGHTED_SUM, 2 );
        nlr.addLayer( 7, NLR::Layer::WEIGHTED_SUM, 3 );

        // Mark layer dependencies
        for ( unsigned i = 1; i <= 7; ++i )
            nlr.addLayerDependency( i - 1, i );

        // Set the weights and biases for the WS layers
        // [WS] 0 -> [WS] 1
        nlr.setWeight( 0, 0, 1, 0, 1 );
        nlr.setWeight( 0, 0, 1, 1, 2 );
        nlr.setWeight( 0, 1, 1, 1, -3 );
        nlr.setWeight( 0, 1, 1, 2, 1 );

        // [WS] 2 -> [WS] 3
        nlr.setWeight( 2, 0, 3, 0, 1 );
        nlr.setWeight( 2, 0, 3, 1, -1 );
        nlr.setWeight( 2, 1, 3, 0, 1 );
        nlr.setWeight( 2, 1, 3, 1, 1 );
        nlr.setWeight( 2, 2, 3, 0, -1 );
        nlr.setWeight( 2, 2, 3, 1, -1 );

        // [WS] 3 -> [WS] 4
        nlr.setWeight( 3, 0, 4, 0, 1 );
        nlr.setWeight( 3, 0, 4, 1, 2 );
        nlr.setWeight( 3, 1, 4, 0, 3 );
        nlr.setWeight( 3, 1, 4, 1, 4 );

        // [WS] 5 -> [WS] 6
        nlr.setWeight( 5, 0, 6, 0, 1 );
        nlr.setWeight( 5, 0, 6, 1, 1 );
        nlr.setWeight( 5, 1, 6, 1, 3 );

        // [WS] 6 -> [WS] 7
        nlr.setWeight( 6, 0, 7, 0, -1 );
        nlr.setWeight( 6, 0, 7, 1, -2 );
        nlr.setWeight( 6, 1, 7, 1, 5 );
        nlr.setWeight( 6, 1, 7, 2, 1 );

        nlr.setBias( 1, 0, 1 );
        nlr.setBias( 3, 0, 2 );
        nlr.setBias( 3, 1, 6 );

        // The bias of the merged WS layer from the first pair of subsequent WS layers
        nlr.setBias( 4, 0, 5 );

        // Mark the ReLU sources
        nlr.addActivationSource( 1, 0, 2, 0 );
        nlr.addActivationSource( 1, 1, 2, 1 );
        nlr.addActivationSource( 1, 2, 2, 2 );

        // Mark the SIGN sources
        nlr.addActivationSource( 4, 0, 5, 0 );
        nlr.addActivationSource( 4, 1, 5, 1 );

        // Variable indexing
        nlr.setNeuronVariable( NLR::NeuronIndex( 0, 0 ), 0 );
        nlr.setNeuronVariable( NLR::NeuronIndex( 0, 1 ), 1 );

        nlr.setNeuronVariable( NLR::NeuronIndex( 1, 0 ), 2 );
        nlr.setNeuronVariable( NLR::NeuronIndex( 1, 1 ), 3 );
        nlr.setNeuronVariable( NLR::NeuronIndex( 1, 2 ), 4 );

        nlr.setNeuronVariable( NLR::NeuronIndex( 2, 0 ), 5 );
        nlr.setNeuronVariable( NLR::NeuronIndex( 2, 1 ), 6 );
        nlr.setNeuronVariable( NLR::NeuronIndex( 2, 2 ), 7 );

        nlr.setNeuronVariable( NLR::NeuronIndex( 3, 0 ), 8 );
        nlr.setNeuronVariable( NLR::NeuronIndex( 3, 1 ), 9 );

        nlr.setNeuronVariable( NLR::NeuronIndex( 4, 0 ), 10 );
        nlr.setNeuronVariable( NLR::NeuronIndex( 4, 1 ), 11 );

        nlr.setNeuronVariable( NLR::NeuronIndex( 5, 0 ), 12 );
        nlr.setNeuronVariable( NLR::NeuronIndex( 5, 1 ), 13 );

        nlr.setNeuronVariable( NLR::NeuronIndex( 6, 0 ), 14 );
        nlr.setNeuronVariable( NLR::NeuronIndex( 6, 1 ), 15 );

        nlr.setNeuronVariable( NLR::NeuronIndex( 7, 0 ), 16 );
        nlr.setNeuronVariable( NLR::NeuronIndex( 7, 1 ), 17 );
        nlr.setNeuronVariable( NLR::NeuronIndex( 7, 2 ), 18 );
    }

    void populateNetworkAfterMerge_CaseD( NLR::NetworkLevelReasoner &nlr )
    {
        // Create the layers
        nlr.addLayer( 0, NLR::Layer::INPUT, 2 );
        nlr.addLayer( 1, NLR::Layer::WEIGHTED_SUM, 3 );
        nlr.addLayer( 2, NLR::Layer::RELU, 3 );
        nlr.addLayer( 3, NLR::Layer::WEIGHTED_SUM, 2 );
        nlr.addLayer( 4, NLR::Layer::SIGN, 2 );
        nlr.addLayer( 5, NLR::Layer::WEIGHTED_SUM, 3 );

        // Mark layer dependencies
        for ( unsigned i = 1; i <= 5; ++i )
            nlr.addLayerDependency( i - 1, i );

        // Set the weights and biases for the WS layers
        // [WS] 0 -> [WS] 1
        nlr.setWeight( 0, 0, 1, 0, 1 );
        nlr.setWeight( 0, 0, 1, 1, 2 );
        nlr.setWeight( 0, 1, 1, 1, -3 );
        nlr.setWeight( 0, 1, 1, 2, 1 );

        // [WS] 2 -> [WS] 3
        nlr.setWeight( 2, 0, 3, 0, -2 );
        nlr.setWeight( 2, 0, 3, 1, -2 );
        nlr.setWeight( 2, 1, 3, 0, 4 );
        nlr.setWeight( 2, 1, 3, 1, 6 );
        nlr.setWeight( 2, 2, 3, 0, -4 );
        nlr.setWeight( 2, 2, 3, 1, -6 );

        // [WS] 4 -> [WS] 5
        nlr.setWeight( 4, 0, 5, 0, -1 );
        nlr.setWeight( 4, 0, 5, 1, 3 );
        nlr.setWeight( 4, 0, 5, 2, 1 );
        nlr.setWeight( 4, 1, 5, 0, 0 );
        nlr.setWeight( 4, 1, 5, 1, 15 );
        nlr.setWeight( 4, 1, 5, 2, 3 );

        nlr.setBias( 1, 0, 1 );

        // Bias of 1st neuron of new merged WS layer: 25 = 5 + (2*1) +(3*6)
        nlr.setBias( 3, 0, 25 );

        // Bias of 2nd neuron of new merged WS layer: 28 = 0 + (2*2) +(4*6)
        nlr.setBias( 3, 1, 28 );

        // Mark the ReLU sources
        nlr.addActivationSource( 1, 0, 2, 0 );
        nlr.addActivationSource( 1, 1, 2, 1 );
        nlr.addActivationSource( 1, 2, 2, 2 );

        // Mark the SIGN sources
        nlr.addActivationSource( 3, 0, 4, 0 );
        nlr.addActivationSource( 3, 1, 4, 1 );

        // Variable indexing
        nlr.setNeuronVariable( NLR::NeuronIndex( 0, 0 ), 0 );
        nlr.setNeuronVariable( NLR::NeuronIndex( 0, 1 ), 1 );

        nlr.setNeuronVariable( NLR::NeuronIndex( 1, 0 ), 2 );
        nlr.setNeuronVariable( NLR::NeuronIndex( 1, 1 ), 3 );
        nlr.setNeuronVariable( NLR::NeuronIndex( 1, 2 ), 4 );

        nlr.setNeuronVariable( NLR::NeuronIndex( 2, 0 ), 5 );
        nlr.setNeuronVariable( NLR::NeuronIndex( 2, 1 ), 6 );
        nlr.setNeuronVariable( NLR::NeuronIndex( 2, 2 ), 7 );

        nlr.setNeuronVariable( NLR::NeuronIndex( 3, 0 ), 8 );
        nlr.setNeuronVariable( NLR::NeuronIndex( 3, 1 ), 9 );

        nlr.setNeuronVariable( NLR::NeuronIndex( 4, 0 ), 10 );
        nlr.setNeuronVariable( NLR::NeuronIndex( 4, 1 ), 11 );

        nlr.setNeuronVariable( NLR::NeuronIndex( 5, 0 ), 12 );
        nlr.setNeuronVariable( NLR::NeuronIndex( 5, 1 ), 13 );
        nlr.setNeuronVariable( NLR::NeuronIndex( 5, 2 ), 14 );
    }

    void test_eliminate_two_pairs1()
    {
        unsigned originalNumberOfLayer = 8;

        NLR::NetworkLevelReasoner nlr;
        populateNetwork_CaseD( nlr );

        // Before merging the layers
        TS_ASSERT_EQUALS( nlr.getNumberOfLayers(), originalNumberOfLayer );

        // After merging layers [WS] 3 & [WS] 4, and also layers [WS] 6 & [WS] 7
        Map<unsigned, double> lowerBounds;
        Map<unsigned, double> upperBounds;
        Set<unsigned> varsInUnhandledConstraints;
        Map<unsigned, LinearExpression> eliminatedNeurons;
<<<<<<< HEAD
        nlr.mergeConsecutiveWSLayers(
            lowerBounds, upperBounds, varsInUnhandledConstraints, eliminatedNeurons );
=======
        nlr.mergeConsecutiveWSLayers( lowerBounds, upperBounds,
                                      varsInUnhandledConstraints, eliminatedNeurons );
>>>>>>> 5fe8eab6
        TS_ASSERT_EQUALS( nlr.getNumberOfLayers(), originalNumberOfLayer - 2 );

        TS_ASSERT_EQUALS( eliminatedNeurons.size(), 4u );
        TS_ASSERT( eliminatedNeurons.exists( 8 ) );
        Map<unsigned, double> expectedAddends;
        expectedAddends[5] = 1;
        expectedAddends[6] = 1;
        expectedAddends[7] = -1;
        TS_ASSERT_EQUALS( eliminatedNeurons[8], LinearExpression( expectedAddends, 2 ) );

        TS_ASSERT( eliminatedNeurons.exists( 9 ) );
        expectedAddends[5] = -1;
        expectedAddends[6] = 1;
        expectedAddends[7] = -1;
        TS_ASSERT_EQUALS( eliminatedNeurons[9], LinearExpression( expectedAddends, 6 ) );

        TS_ASSERT( eliminatedNeurons.exists( 14 ) );
        expectedAddends.clear();
        expectedAddends[12] = 1;
        TS_ASSERT_EQUALS( eliminatedNeurons[14], LinearExpression( expectedAddends, 0 ) );


        TS_ASSERT( eliminatedNeurons.exists( 15 ) );
        expectedAddends[12] = 1;
        expectedAddends[13] = 3;
        TS_ASSERT_EQUALS( eliminatedNeurons[15], LinearExpression( expectedAddends, 0 ) );


        NLR::NetworkLevelReasoner expectedNlr;
        populateNetworkAfterMerge_CaseD( expectedNlr );

        // Check the NN outputs are correct
        double *input = new double[2];
        double *output = new double[3];
        double *expectedOutput = new double[3];

        for ( int i = -250; i < 250; ++i )
        {
            input[0] = ( i + 19 ) / 2 - 7;
            input[1] = ( 3 * i ) / 4 - 1;

            nlr.evaluate( input, output );
            expectedNlr.evaluate( input, expectedOutput );

            TS_ASSERT_EQUALS( std::memcmp( output, expectedOutput, 2 ), 0 );
        }

        delete[] input;
        delete[] output;
        delete[] expectedOutput;
    }

    void test_eliminate_two_pairs2()
    {
        unsigned originalNumberOfLayer = 8;

        NLR::NetworkLevelReasoner nlr;
        populateNetwork_CaseD( nlr );

        // Before merging the layers
        TS_ASSERT_EQUALS( nlr.getNumberOfLayers(), originalNumberOfLayer );

        // After merging layers [WS] 3 & [WS] 4, and also layers [WS] 6 & [WS] 7
        Map<unsigned, double> lowerBounds;
        lowerBounds[10] = -1;
        lowerBounds[11] = -1;
        Map<unsigned, double> upperBounds;
        upperBounds[10] = -1;
        upperBounds[11] = -1;
        Set<unsigned> varsInUnhandledConstraints;
        varsInUnhandledConstraints.insert( 0 );
        varsInUnhandledConstraints.insert( 17 );
        Map<unsigned, LinearExpression> eliminatedNeurons;
<<<<<<< HEAD
        nlr.mergeConsecutiveWSLayers(
            lowerBounds, upperBounds, varsInUnhandledConstraints, eliminatedNeurons );
=======
        nlr.mergeConsecutiveWSLayers( lowerBounds, upperBounds,
                                      varsInUnhandledConstraints, eliminatedNeurons );
>>>>>>> 5fe8eab6
        TS_ASSERT_EQUALS( nlr.getNumberOfLayers(), originalNumberOfLayer - 2 );

        TS_ASSERT_EQUALS( eliminatedNeurons.size(), 4u );
        TS_ASSERT( eliminatedNeurons.exists( 8 ) );
        Map<unsigned, double> expectedAddends;
        expectedAddends[5] = 1;
        expectedAddends[6] = 1;
        expectedAddends[7] = -1;
        TS_ASSERT_EQUALS( eliminatedNeurons[8], LinearExpression( expectedAddends, 2 ) );

        TS_ASSERT( eliminatedNeurons.exists( 9 ) );
        expectedAddends[5] = -1;
        expectedAddends[6] = 1;
        expectedAddends[7] = -1;
        TS_ASSERT_EQUALS( eliminatedNeurons[9], LinearExpression( expectedAddends, 6 ) );

        TS_ASSERT( eliminatedNeurons.exists( 14 ) );
        expectedAddends.clear();
        expectedAddends[12] = 1;
        TS_ASSERT_EQUALS( eliminatedNeurons[14], LinearExpression( expectedAddends, 0 ) );


        TS_ASSERT( eliminatedNeurons.exists( 15 ) );
        expectedAddends[12] = 1;
        expectedAddends[13] = 3;
        TS_ASSERT_EQUALS( eliminatedNeurons[15], LinearExpression( expectedAddends, 0 ) );


        NLR::NetworkLevelReasoner expectedNlr;
        populateNetworkAfterMerge_CaseD( expectedNlr );

        // Check the NN outputs are correct
        double *input = new double[2];
        double *output = new double[3];
        double *expectedOutput = new double[3];

        for ( int i = -250; i < 250; ++i )
        {
<<<<<<< HEAD
            input[0] = ( i + 19 ) / 2 - 7;
            input[1] = ( 3 * i ) / 4 - 1;
=======
            input[0] = ( i+19 ) / 2 -7;
            input[1] = ( 3*i ) / 4 -1;
>>>>>>> 5fe8eab6

            nlr.evaluate( input, output );
            expectedNlr.evaluate( input, expectedOutput );

            TS_ASSERT_EQUALS( std::memcmp( output, expectedOutput, 2 ), 0 );
        }

        delete[] input;
        delete[] output;
        delete[] expectedOutput;
    }

    void test_not_eliminate_two_pairs1()
    {
        unsigned originalNumberOfLayer = 8;

        NLR::NetworkLevelReasoner nlr;
        populateNetwork_CaseD( nlr );

        // Before merging the layers
        TS_ASSERT_EQUALS( nlr.getNumberOfLayers(), originalNumberOfLayer );

        // Cannot merge layer 3 and 6
        Map<unsigned, double> lowerBounds;
        Map<unsigned, double> upperBounds;
        upperBounds[9] = -1;
        Set<unsigned> varsInUnhandledConstraints;
        varsInUnhandledConstraints.insert( 14 );
        Map<unsigned, LinearExpression> eliminatedNeurons;
<<<<<<< HEAD
        nlr.mergeConsecutiveWSLayers(
            lowerBounds, upperBounds, varsInUnhandledConstraints, eliminatedNeurons );
=======
        nlr.mergeConsecutiveWSLayers( lowerBounds, upperBounds,
                                      varsInUnhandledConstraints, eliminatedNeurons );
>>>>>>> 5fe8eab6
        TS_ASSERT_EQUALS( nlr.getNumberOfLayers(), originalNumberOfLayer );
        TS_ASSERT_EQUALS( eliminatedNeurons.size(), 0u );

        NLR::NetworkLevelReasoner expectedNlr;
        populateNetwork_CaseD( expectedNlr );

        // Check the NN outputs does not change
        double *input = new double[2];
        double *output = new double[3];
        double *expectedOutput = new double[3];

        for ( int i = -250; i < 250; ++i )
        {
<<<<<<< HEAD
            input[0] = ( i + 19 ) / 2 - 7;
            input[1] = ( 3 * i ) / 4 - 1;
=======
            input[0] = ( i+19 ) / 2 -7;
            input[1] = ( 3*i ) / 4 -1;
>>>>>>> 5fe8eab6

            nlr.evaluate( input, output );
            expectedNlr.evaluate( input, expectedOutput );

            TS_ASSERT_EQUALS( std::memcmp( output, expectedOutput, 2 ), 0 );
        }

        delete[] input;
        delete[] output;
        delete[] expectedOutput;
    }

    void test_not_eliminate_two_pairs2()
    {
        unsigned originalNumberOfLayer = 8;

        NLR::NetworkLevelReasoner nlr;
        populateNetwork_CaseD( nlr );

        // Before merging the layers
        TS_ASSERT_EQUALS( nlr.getNumberOfLayers(), originalNumberOfLayer );

        // Cannot merge layer 3 and 6
        Map<unsigned, double> lowerBounds;
        lowerBounds[8] = -1;
        Map<unsigned, double> upperBounds;
        Set<unsigned> varsInUnhandledConstraints;
        varsInUnhandledConstraints.insert( 15 );
        Map<unsigned, LinearExpression> eliminatedNeurons;
<<<<<<< HEAD
        nlr.mergeConsecutiveWSLayers(
            lowerBounds, upperBounds, varsInUnhandledConstraints, eliminatedNeurons );
=======
        nlr.mergeConsecutiveWSLayers( lowerBounds, upperBounds,
                                      varsInUnhandledConstraints, eliminatedNeurons );
>>>>>>> 5fe8eab6
        TS_ASSERT_EQUALS( nlr.getNumberOfLayers(), originalNumberOfLayer );
        TS_ASSERT_EQUALS( eliminatedNeurons.size(), 0u );

        NLR::NetworkLevelReasoner expectedNlr;
        populateNetwork_CaseD( expectedNlr );

        // Check the NN outputs does not change
        double *input = new double[2];
        double *output = new double[3];
        double *expectedOutput = new double[3];

        for ( int i = -250; i < 250; ++i )
        {
<<<<<<< HEAD
            input[0] = ( i + 19 ) / 2 - 7;
            input[1] = ( 3 * i ) / 4 - 1;
=======
            input[0] = ( i+19 ) / 2 -7;
            input[1] = ( 3*i ) / 4 -1;
>>>>>>> 5fe8eab6

            nlr.evaluate( input, output );
            expectedNlr.evaluate( input, expectedOutput );

            TS_ASSERT_EQUALS( std::memcmp( output, expectedOutput, 2 ), 0 );
        }

        delete[] input;
        delete[] output;
        delete[] expectedOutput;
    }
};<|MERGE_RESOLUTION|>--- conflicted
+++ resolved
@@ -13,14 +13,13 @@
 
 **/
 
+#include <cxxtest/TestSuite.h>
 #include "FloatUtils.h"
 #include "InputQuery.h"
 #include "Layer.h"
 #include "Map.h"
 #include "NetworkLevelReasoner.h"
 #include "Tightening.h"
-
-#include <cxxtest/TestSuite.h>
 
 class MockForNetworkLevelReasoner
 {
@@ -94,8 +93,8 @@
         nlr.addActivationSource( 3, 1, 4, 1 );
 
         // Variable indexing
-        nlr.setNeuronVariable( NLR::NeuronIndex( 0, 0 ), 0 );
-        nlr.setNeuronVariable( NLR::NeuronIndex( 0, 1 ), 1 );
+        nlr.setNeuronVariable( NLR::NeuronIndex( 0, 0 ), 0);
+        nlr.setNeuronVariable( NLR::NeuronIndex( 0, 1 ), 1);
 
         nlr.setNeuronVariable( NLR::NeuronIndex( 1, 0 ), 2 );
         nlr.setNeuronVariable( NLR::NeuronIndex( 1, 1 ), 3 );
@@ -127,13 +126,8 @@
         Map<unsigned, double> upperBounds;
         Set<unsigned> varsInUnhandledConstraints;
         Map<unsigned, LinearExpression> eliminatedNeurons;
-<<<<<<< HEAD
-        nlr.mergeConsecutiveWSLayers(
-            lowerBounds, upperBounds, varsInUnhandledConstraints, eliminatedNeurons );
-=======
         nlr.mergeConsecutiveWSLayers( lowerBounds, upperBounds,
                                       varsInUnhandledConstraints, eliminatedNeurons );
->>>>>>> 5fe8eab6
         TS_ASSERT( eliminatedNeurons.empty() );
         TS_ASSERT_EQUALS( nlr.getNumberOfLayers(), originalNumberOfLayer );
 
@@ -152,8 +146,8 @@
         double *expectedOutput = new double[2];
         for ( int i = -250; i < 250; ++i )
         {
-            input[0] = ( i + 4 ) / 2;
-            input[1] = ( 2 * i ) / 3 - 3;
+            input[0] = ( i+4 ) / 2;
+            input[1] = ( 2*i ) / 3 - 3;
 
             nlr.evaluate( input, output );
             expectedNlr.evaluate( input, expectedOutput );
@@ -339,13 +333,8 @@
         Map<unsigned, double> upperBounds;
         Set<unsigned> varsInUnhandledConstraints;
         Map<unsigned, LinearExpression> eliminatedNeurons;
-<<<<<<< HEAD
-        nlr.mergeConsecutiveWSLayers(
-            lowerBounds, upperBounds, varsInUnhandledConstraints, eliminatedNeurons );
-=======
         nlr.mergeConsecutiveWSLayers( lowerBounds, upperBounds,
                                       varsInUnhandledConstraints, eliminatedNeurons );
->>>>>>> 5fe8eab6
         TS_ASSERT_EQUALS( eliminatedNeurons.size(), 2u );
         TS_ASSERT( eliminatedNeurons.exists( 8 ) );
         Map<unsigned, double> expectedAddends;
@@ -408,7 +397,7 @@
         nlr.addLayer( 8, NLR::Layer::WEIGHTED_SUM, 2 );
 
         nlr.addLayer( 9, NLR::Layer::SIGN, 2 );
-        nlr.addLayer( 10, NLR::Layer::WEIGHTED_SUM, 2 );
+        nlr.addLayer(10, NLR::Layer::WEIGHTED_SUM, 2);
 
         // Mark layer dependencies
         nlr.addLayerDependency( 0, 1 );
@@ -626,13 +615,8 @@
         Map<unsigned, double> upperBounds;
         Set<unsigned> varsInUnhandledConstraints;
         Map<unsigned, LinearExpression> eliminatedNeurons;
-<<<<<<< HEAD
-        nlr.mergeConsecutiveWSLayers(
-            lowerBounds, upperBounds, varsInUnhandledConstraints, eliminatedNeurons );
-=======
         nlr.mergeConsecutiveWSLayers( lowerBounds, upperBounds,
                                       varsInUnhandledConstraints, eliminatedNeurons );
->>>>>>> 5fe8eab6
         TS_ASSERT_EQUALS( nlr.getNumberOfLayers(), originalNumberOfLayer - 1 );
         TS_ASSERT_EQUALS( eliminatedNeurons.size(), 2u );
         TS_ASSERT( eliminatedNeurons.exists( 9 ) );
@@ -656,8 +640,8 @@
         double *expectedOutput = new double[2];
         for ( int i = -250; i < 250; ++i )
         {
-            input[0] = ( i + 4 ) / 2;
-            input[1] = ( 2 * i ) / 3 - 3;
+            input[0] = ( i+4 ) / 2;
+            input[1] = ( 2*i ) / 3 -3;
             input[2] = 15;
 
             nlr.evaluate( input, output );
@@ -720,8 +704,8 @@
         nlr.setWeight( 5, 1, 6, 1, 3 );
 
         // [WS] 6 -> [WS] 7
-        nlr.setWeight( 6, 0, 7, 0, -1 );
-        nlr.setWeight( 6, 0, 7, 1, -2 );
+        nlr.setWeight( 6, 0, 7, 0,-1 );
+        nlr.setWeight( 6, 0, 7, 1,-2 );
         nlr.setWeight( 6, 1, 7, 1, 5 );
         nlr.setWeight( 6, 1, 7, 2, 1 );
 
@@ -862,13 +846,8 @@
         Map<unsigned, double> upperBounds;
         Set<unsigned> varsInUnhandledConstraints;
         Map<unsigned, LinearExpression> eliminatedNeurons;
-<<<<<<< HEAD
-        nlr.mergeConsecutiveWSLayers(
-            lowerBounds, upperBounds, varsInUnhandledConstraints, eliminatedNeurons );
-=======
         nlr.mergeConsecutiveWSLayers( lowerBounds, upperBounds,
                                       varsInUnhandledConstraints, eliminatedNeurons );
->>>>>>> 5fe8eab6
         TS_ASSERT_EQUALS( nlr.getNumberOfLayers(), originalNumberOfLayer - 2 );
 
         TS_ASSERT_EQUALS( eliminatedNeurons.size(), 4u );
@@ -907,8 +886,8 @@
 
         for ( int i = -250; i < 250; ++i )
         {
-            input[0] = ( i + 19 ) / 2 - 7;
-            input[1] = ( 3 * i ) / 4 - 1;
+            input[0] = ( i+19 ) / 2 -7;
+            input[1] = ( 3*i ) / 4 -1;
 
             nlr.evaluate( input, output );
             expectedNlr.evaluate( input, expectedOutput );
@@ -942,13 +921,8 @@
         varsInUnhandledConstraints.insert( 0 );
         varsInUnhandledConstraints.insert( 17 );
         Map<unsigned, LinearExpression> eliminatedNeurons;
-<<<<<<< HEAD
-        nlr.mergeConsecutiveWSLayers(
-            lowerBounds, upperBounds, varsInUnhandledConstraints, eliminatedNeurons );
-=======
         nlr.mergeConsecutiveWSLayers( lowerBounds, upperBounds,
                                       varsInUnhandledConstraints, eliminatedNeurons );
->>>>>>> 5fe8eab6
         TS_ASSERT_EQUALS( nlr.getNumberOfLayers(), originalNumberOfLayer - 2 );
 
         TS_ASSERT_EQUALS( eliminatedNeurons.size(), 4u );
@@ -987,13 +961,8 @@
 
         for ( int i = -250; i < 250; ++i )
         {
-<<<<<<< HEAD
-            input[0] = ( i + 19 ) / 2 - 7;
-            input[1] = ( 3 * i ) / 4 - 1;
-=======
             input[0] = ( i+19 ) / 2 -7;
             input[1] = ( 3*i ) / 4 -1;
->>>>>>> 5fe8eab6
 
             nlr.evaluate( input, output );
             expectedNlr.evaluate( input, expectedOutput );
@@ -1023,13 +992,8 @@
         Set<unsigned> varsInUnhandledConstraints;
         varsInUnhandledConstraints.insert( 14 );
         Map<unsigned, LinearExpression> eliminatedNeurons;
-<<<<<<< HEAD
-        nlr.mergeConsecutiveWSLayers(
-            lowerBounds, upperBounds, varsInUnhandledConstraints, eliminatedNeurons );
-=======
         nlr.mergeConsecutiveWSLayers( lowerBounds, upperBounds,
                                       varsInUnhandledConstraints, eliminatedNeurons );
->>>>>>> 5fe8eab6
         TS_ASSERT_EQUALS( nlr.getNumberOfLayers(), originalNumberOfLayer );
         TS_ASSERT_EQUALS( eliminatedNeurons.size(), 0u );
 
@@ -1043,13 +1007,8 @@
 
         for ( int i = -250; i < 250; ++i )
         {
-<<<<<<< HEAD
-            input[0] = ( i + 19 ) / 2 - 7;
-            input[1] = ( 3 * i ) / 4 - 1;
-=======
             input[0] = ( i+19 ) / 2 -7;
             input[1] = ( 3*i ) / 4 -1;
->>>>>>> 5fe8eab6
 
             nlr.evaluate( input, output );
             expectedNlr.evaluate( input, expectedOutput );
@@ -1079,13 +1038,8 @@
         Set<unsigned> varsInUnhandledConstraints;
         varsInUnhandledConstraints.insert( 15 );
         Map<unsigned, LinearExpression> eliminatedNeurons;
-<<<<<<< HEAD
-        nlr.mergeConsecutiveWSLayers(
-            lowerBounds, upperBounds, varsInUnhandledConstraints, eliminatedNeurons );
-=======
         nlr.mergeConsecutiveWSLayers( lowerBounds, upperBounds,
                                       varsInUnhandledConstraints, eliminatedNeurons );
->>>>>>> 5fe8eab6
         TS_ASSERT_EQUALS( nlr.getNumberOfLayers(), originalNumberOfLayer );
         TS_ASSERT_EQUALS( eliminatedNeurons.size(), 0u );
 
@@ -1099,13 +1053,8 @@
 
         for ( int i = -250; i < 250; ++i )
         {
-<<<<<<< HEAD
-            input[0] = ( i + 19 ) / 2 - 7;
-            input[1] = ( 3 * i ) / 4 - 1;
-=======
             input[0] = ( i+19 ) / 2 -7;
             input[1] = ( 3*i ) / 4 -1;
->>>>>>> 5fe8eab6
 
             nlr.evaluate( input, output );
             expectedNlr.evaluate( input, expectedOutput );
