language: cpp

<<<<<<< HEAD
dist: xenial 

cache:
  directories:
    - tools/boost_1_68_0
    - tools/pybind11-2.3.0

before_install:
  - PY_CMD=python3

script:
  - mkdir -p build 
  - cd build
  - cmake .. -DRUN_UNIT_TEST=ON -DPYTHON_EXECUTABLE=$(which $PY_CMD) 
  - cmake --build . -j 2
  - ctest -L system -j 2
  - ctest -L regress0 -j 2
=======
before_install:
  - PY_CMD=python3
  - if [ "$TRAVIS_OS_NAME" = "windows" ]; then powershell Start-Process -PassThru -Wait PowerShell -ArgumentList "'-Command Set-MpPreference -DisableArchiveScanning \$true'"    ; fi
  - if [ "$TRAVIS_OS_NAME" = "windows" ]; then powershell Start-Process -PassThru -Wait PowerShell -ArgumentList "'-Command Set-MpPreference -DisableBehaviorMonitoring \$true'" ; fi
  - if [ "$TRAVIS_OS_NAME" = "windows" ]; then powershell Start-Process -PassThru -Wait PowerShell -ArgumentList "'-Command Set-MpPreference -DisableRealtimeMonitoring \$true'" ; fi
>>>>>>> bbc0430c

matrix:
  include:
    - os: linux
      dist: xenial
      compiler: gcc
      script:
      - mkdir -p build
      - cd build
      - cmake .. -DRUN_UNIT_TEST=ON -DPYTHON_EXECUTABLE=$(which $PY_CMD)
      - cmake --build . -j 2

    - os: linux
      dist: xenial
      compiler: clang
      script:
      - mkdir - p build
      - cd build
      - cmake .. -DRUN_UNIT_TEST=ON -DPYTHON_EXECUTABLE=$(which $PY_CMD)
      - cmake --build . -j 2

    - os: windows
      script:
      - choco install python3 --params "/InstallDir:C:\Python3"
      - mkdir -p build
      - cd build
      - cmake .. -DRUN_UNIT_TEST=ON -DPYTHON_EXECUTABLE=/c/Python3/python -G"Visual Studio 15 2017 Win64"
      - cmake --build . --config Release

notifications:
  email:
    on_success: change
    on_failure: always<|MERGE_RESOLUTION|>--- conflicted
+++ resolved
@@ -1,15 +1,5 @@
 language: cpp
 
-<<<<<<< HEAD
-dist: xenial 
-
-cache:
-  directories:
-    - tools/boost_1_68_0
-    - tools/pybind11-2.3.0
-
-before_install:
-  - PY_CMD=python3
 
 script:
   - mkdir -p build 
@@ -18,13 +8,12 @@
   - cmake --build . -j 2
   - ctest -L system -j 2
   - ctest -L regress0 -j 2
-=======
+
 before_install:
   - PY_CMD=python3
   - if [ "$TRAVIS_OS_NAME" = "windows" ]; then powershell Start-Process -PassThru -Wait PowerShell -ArgumentList "'-Command Set-MpPreference -DisableArchiveScanning \$true'"    ; fi
   - if [ "$TRAVIS_OS_NAME" = "windows" ]; then powershell Start-Process -PassThru -Wait PowerShell -ArgumentList "'-Command Set-MpPreference -DisableBehaviorMonitoring \$true'" ; fi
   - if [ "$TRAVIS_OS_NAME" = "windows" ]; then powershell Start-Process -PassThru -Wait PowerShell -ArgumentList "'-Command Set-MpPreference -DisableRealtimeMonitoring \$true'" ; fi
->>>>>>> bbc0430c
 
 matrix:
   include:
@@ -36,6 +25,8 @@
       - cd build
       - cmake .. -DRUN_UNIT_TEST=ON -DPYTHON_EXECUTABLE=$(which $PY_CMD)
       - cmake --build . -j 2
+      - ctest -L system -j 2
+      - ctest -L regress0 -j 2
 
     - os: linux
       dist: xenial
@@ -45,6 +36,7 @@
       - cd build
       - cmake .. -DRUN_UNIT_TEST=ON -DPYTHON_EXECUTABLE=$(which $PY_CMD)
       - cmake --build . -j 2
+      - ctest -L system -j 2
 
     - os: windows
       script:
@@ -53,6 +45,7 @@
       - cd build
       - cmake .. -DRUN_UNIT_TEST=ON -DPYTHON_EXECUTABLE=/c/Python3/python -G"Visual Studio 15 2017 Win64"
       - cmake --build . --config Release
+      - ctest -L system -j 2
 
 notifications:
   email:
