language: cpp

cache:
  directories:
    - tools/boost_1_68_0
<<<<<<< HEAD
    # - tools/pybind11-2.3.0

=======
>>>>>>> ef482c20


before_install:
  - PY_CMD=python3
  - if [ "$TRAVIS_OS_NAME" = "windows" ]; then powershell Start-Process -PassThru -Wait PowerShell -ArgumentList "'-Command Set-MpPreference -DisableArchiveScanning \$true'"    ; fi
  - if [ "$TRAVIS_OS_NAME" = "windows" ]; then powershell Start-Process -PassThru -Wait PowerShell -ArgumentList "'-Command Set-MpPreference -DisableBehaviorMonitoring \$true'" ; fi
  - if [ "$TRAVIS_OS_NAME" = "windows" ]; then powershell Start-Process -PassThru -Wait PowerShell -ArgumentList "'-Command Set-MpPreference -DisableRealtimeMonitoring \$true'" ; fi

matrix:
  include:
    - os: linux
      dist: xenial
      compiler: gcc
      script:
      - mkdir -p build
      - cd build
      - cmake .. -DRUN_UNIT_TEST=ON -DPYTHON_EXECUTABLE=$(which $PY_CMD)
      - cmake --build . -j 2
      - ctest -L system -j 2
      - ctest -L regress[0-1] -j 2

    - os: linux
      dist: xenial
      compiler: clang
      script:
      - mkdir - p build
      - cd build
      - cmake .. -DRUN_UNIT_TEST=ON -DPYTHON_EXECUTABLE=$(which $PY_CMD)
      - cmake --build . -j 2
      - ctest -L system -j 2
      - ctest -L regress0 -j 2

    - os: windows
      script:
      - choco install python3 --params "/InstallDir:C:\Python3"
      - mkdir -p build
      - cd build
      - cmake .. -DRUN_UNIT_TEST=ON -DPYTHON_EXECUTABLE=/c/Python3/python -G"Visual Studio 15 2017 Win64"
      - cmake --build . --config Release
      - ctest -L system -j 2
      # - ctest -L regress0 -j 2 # does not work ...

notifications:
  email:
    on_success: change
    on_failure: always<|MERGE_RESOLUTION|>--- conflicted
+++ resolved
@@ -3,11 +3,6 @@
 cache:
   directories:
     - tools/boost_1_68_0
-<<<<<<< HEAD
-    # - tools/pybind11-2.3.0
-
-=======
->>>>>>> ef482c20
 
 
 before_install:
