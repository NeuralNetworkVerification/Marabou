#! /usr/bin/env python3
'''
Top contributors (to current version):
    - Andrew Wu

This file is part of the Marabou project.
Copyright (c) 2017-2021 by the authors listed in the file AUTHORS
in the top-level source directory) and their institutional affiliations.
All rights reserved. See the file COPYING in the top-level source
directory for licensing information.
'''

import argparse
import numpy as np
import os
import sys
import tempfile

import pathlib
sys.path.insert(0, os.path.join(str(pathlib.Path(__file__).parent.absolute()), "../"))
from maraboupy import Marabou
from maraboupy import MarabouCore
from maraboupy import MarabouUtils

import subprocess

def main():
        args, unknown = arguments().parse_known_args()
        query, network = createQuery(args)
        if query == None:
            print("Unable to create an input query!")
            print("There are three options to define the benchmark:\n"
                  "1. Provide an input query file.\n"
                  "2. Provide a network and a property file.\n"
                  "3. Provide a network, a dataset (--dataset), an epsilon (-e), "
                  "target label (-t), and the index of the point in the test set (-i).")
            exit(1)

        marabou_binary = args.marabou_binary
        if not os.access(marabou_binary, os.X_OK):
            sys.exit('"{}" does not exist or is not executable'.format(marabou_binary))

        temp = tempfile.NamedTemporaryFile(dir=args.temp_dir, delete=False)
        name = temp.name
        MarabouCore.saveQuery(query, name)

        print("Running Marabou with the following arguments: ", unknown)
        subprocess.run([marabou_binary] + ["--input-query={}".format(name)] + unknown )
        os.remove(name)

def createQuery(args):
    if args.input_query:
        query = Marabou.load_query(args.input_query)
        return query, None
    networkPath = args.network

    suffix = networkPath.split('.')[-1]
    if suffix == "nnet":
        network = Marabou.read_nnet(networkPath)
    elif suffix == "pb":
        network = Marabou.read_tf(networkPath)
    elif suffix == "onnx":
<<<<<<< HEAD
        if "sst" in networkPath:
            network = Marabou.read_onnx(networkPath)
        elif "small" in networkPath:
            network = Marabou.read_onnx(networkPath, outputNames=["model_1/dense_4/BiasAdd:0"])
        else:
            network = Marabou.read_onnx(networkPath, outputNames=["biased_tensor_name"])
=======
        network = Marabou.read_onnx(networkPath, outputNames=["biased_tensor_name"])
>>>>>>> 845b27d7
        network2 = Marabou.read_onnx(networkPath)
    else:
        print("The network must be in .pb, .nnet, or .onnx format!")
        return None, None

    if  args.prop != None:
        query = network.getMarabouQuery()
        MarabouCore.loadProperty(query, args.prop)
        return query, network

    if args.dataset == 'mnist':
        encode_mnist_linf(network, args.index, args.epsilon, args.target_label, network2)
        return network.getMarabouQuery(), network
    if args.dataset == 'sst':
        encode_sst_linf(network, args.index, args.epsilon, args.target_label)
        return network.getMarabouQuery(), network
    elif args.dataset == 'cifar10':
        encode_cifar10_linf(network, args.index, args.epsilon, args.target_label)
        return network.getMarabouQuery(), network
    else:
        """
        ENCODE YOUR CUSTOMIZED PROPERTY HERE!
        """
        print("No property encoded!")

        return network.getMarabouQuery(), network

def encode_sst_linf(network, index, epsilon, target_label):
    import pickle
    VAL_SEQ = "/home/haozewu/Projects/softmax/bounding-softmax/transformer_experiment/training/validation_sequences.pickle"
    VAL_LAB = "/home/haozewu/Projects/softmax/bounding-softmax/transformer_experiment/training/validation_labels.pickle"
    EMBED = "/home/haozewu/Projects/softmax/bounding-softmax/transformer_experiment/training/self-attention-sst-sim-embedding.onnx"
    with open(VAL_SEQ, 'rb') as fp:
        sequences = pickle.load(fp)

    with open(VAL_LAB, 'rb') as fp:
        labels = pickle.load(fp)

    import onnxruntime
    seq = np.array(sequences[index]).astype(np.float32)
    lab = labels[index]

    session = onnxruntime.InferenceSession(EMBED, None)
    inputName = session.get_inputs()[0].name
    outputName = session.get_outputs()[0].name
    embedding = session.run([outputName], {inputName: seq[None,:]})[0][0]

    networkOutput = network.evaluateWithoutMarabou([embedding])[0][0]
    print("network output", networkOutput)
    prediction = int(networkOutput > 0)
    print("correct label: {}".format(lab))
    if  prediction != lab:
        print("misclassify!")
        exit(0)

    for x in np.array(network.inputVars).flatten():
        network.setLowerBound(x, embedding[x] - epsilon)
        network.setUpperBound(x, embedding[x] + epsilon)
    if target_label == -1:
        target_label = 1 - lab
        print(f"No target label given. Picking alternative label: {target_label}")

    outputVar = network.outputVars[0].flatten()[0]

    if target_label == 1:
        network.setLowerBound(outputVar, 0)
    elif target_label == 0:
        network.setUpperBound(outputVar, 0)
    else:
        print("Problematic target label!")
        return

def encode_mnist_linf(network, index, epsilon, target_label, network2):
    from tensorflow.keras.datasets import mnist
    (X_train, Y_train), (X_test, Y_test) = mnist.load_data()
    point = np.array(X_test[index]).flatten() / 255
    networkOutput = network2.evaluateWithoutMarabou([point])[0][0]
    print("network output", networkOutput)
    prediction = np.argmax(networkOutput)
    print("correct label: {}".format(Y_test[index]))
    if  prediction != Y_test[index]:
        print("misclassify!")
        exit(0)

    for x in np.array(network.inputVars).flatten():
        network.setLowerBound(x, max(0, point[x] - epsilon))
        network.setUpperBound(x, min(1, point[x] + epsilon))
    if target_label == -1:
        networkOutput[prediction] = -100000
        target_label = np.argmax(networkOutput)
        print(f"No target label given. Picking second largest label: {target_label}")

    outputVars = network.outputVars[0].flatten()
    for i in range(10):
        if i != target_label:
            network.addInequality([outputVars[i],
                                   outputVars[target_label]],
                                  [1, -1], 0)
    print("correct label: {}".format(Y_test[index]))
    for x in np.array(network.inputVars).flatten():
        network.setLowerBound(x, max(0, point[x] - epsilon))
        network.setUpperBound(x, min(1, point[x] + epsilon))
    return

def encode_cifar10_linf(network, index, epsilon, target_label):
    import torchvision.datasets as datasets
    import torchvision.transforms as transforms
    cifar_test = datasets.CIFAR10('./data/cifardata/', train=False, download=True, transform=transforms.ToTensor())
    X,y = cifar_test[index]
    point = X.unsqueeze(0).numpy().flatten()
    lb = np.zeros(3072)
    ub = np.zeros(3072)
    for i in range(1024):
        lb[i] = max(0, point[i] - epsilon)
        ub[i] = min(1, point[i] + epsilon)
    for i in range(1024):
        lb[1024 + i] = max(0, point[1024 + i] - epsilon)
        ub[1024 + i] = min(1, point[1024 + i] + epsilon)
    for i in range(1024):
        lb[2048 + i] = max(0, point[2048 + i] - epsilon)
        ub[2048 + i] = min(1, point[2048 + i] + epsilon)
    print("correct label: {}".format(y))
    if target_label == -1:
        print("No output constraint!")
    else:
        for i in range(3072):
            network.setLowerBound(i, lb[i])
            network.setUpperBound(i, ub[i])
        for i in range(10):
            if i != target_label:
                network.addInequality([network.outputVars[0][i],
                                       network.outputVars[0][target_label]],
                                      [1, -1], 0)
    return

def arguments():
    ################################ Arguments parsing ##############################
    parser = argparse.ArgumentParser(description="Script to run some canonical benchmarks with Marabou (e.g., ACAS benchmarks, l-inf robustness checks on mnist/cifar10).")
    # benchmark
    parser.add_argument('network', type=str, nargs='?', default=None,
                        help='The network file name, the extension can be only .pb, .nnet, and .onnx')
    parser.add_argument('prop', type=str, nargs='?', default=None,
                        help='The property file name')
    parser.add_argument('-q', '--input-query', type=str, default=None,
                        help='The input query file name')
    parser.add_argument('--dataset', type=str, default=None,
                        help="the dataset (mnist,cifar10)")
    parser.add_argument('-e', '--epsilon', type=float, default=0,
                        help='The epsilon for L_infinity perturbation')
    parser.add_argument('-t', '--target-label', type=int, default=-1,
                        help='The target of the adversarial attack')
    parser.add_argument('-i,', '--index', type=int, default=0,
                        help='The index of the point in the test set')
    parser.add_argument('--temp-dir', type=str, default="/tmp/",
                        help='Temporary directory')
    marabou_path = os.path.join(str(pathlib.Path(__file__).parent.absolute()),
                                "../build/Marabou" )
    parser.add_argument('--marabou-binary', type=str, default=marabou_path,
                        help='The path to Marabou binary')

    return parser

if __name__ == "__main__":
    main()<|MERGE_RESOLUTION|>--- conflicted
+++ resolved
@@ -60,16 +60,10 @@
     elif suffix == "pb":
         network = Marabou.read_tf(networkPath)
     elif suffix == "onnx":
-<<<<<<< HEAD
         if "sst" in networkPath:
             network = Marabou.read_onnx(networkPath)
-        elif "small" in networkPath:
-            network = Marabou.read_onnx(networkPath, outputNames=["model_1/dense_4/BiasAdd:0"])
         else:
             network = Marabou.read_onnx(networkPath, outputNames=["biased_tensor_name"])
-=======
-        network = Marabou.read_onnx(networkPath, outputNames=["biased_tensor_name"])
->>>>>>> 845b27d7
         network2 = Marabou.read_onnx(networkPath)
     else:
         print("The network must be in .pb, .nnet, or .onnx format!")
