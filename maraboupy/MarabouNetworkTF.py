import numpy as np
from tensorflow.python.framework import tensor_util
from tensorflow.python.framework import graph_util
import os
os.environ['TF_CPP_MIN_LOG_LEVEL']='2'
os.environ["CUDA_VISIBLE_DEVICES"] = "-1"

import tensorflow as tf
from . import MarabouUtils
from . import MarabouNetwork

class MarabouNetworkTF(MarabouNetwork.MarabouNetwork):
    def __init__(self, filename, inputName=None, outputName=None, savedModel=False, savedModelTags=[]):
        """
        Constructs a MarabouNetworkTF object from a frozen Tensorflow protobuf or SavedModel

        Args:
            filename: (string) If savedModel is false, path to the frozen graph .pb file.
                               If savedModel is true, path to SavedModel folder, which
                               contains .pb file and variables subdirectory.
            inputName: (string) optional, name of operation corresponding to input.
            outputName: (string) optional, name of operation corresponding to output.
            savedModel: (bool) If false, load frozen graph. If true, load SavedModel object.
            savedModelTags: (list of strings) If loading a SavedModel, the user must specify tags used.
        """
        super().__init__()
        self.biasAddRelations = list()
        self.readFromPb(filename, inputName, outputName, savedModel, savedModelTags)
        self.processBiasAddRelations()
    
    def clear(self):
        """
        Reset values to represent empty network
        """
        super().clear()
        self.varMap = dict()
        self.shapeMap = dict()
        self.inputOp = None
        self.outputOp = None
        self.sess = None
        self.biasAddRelations = list()

    def readFromPb(self, filename, inputName, outputName, savedModel, savedModelTags):
        """
        Constructs a MarabouNetworkTF object from a frozen Tensorflow protobuf or SavedModel

        Args:
            filename: (string) If savedModel is false, path to the frozen graph .pb file.
                               If savedModel is true, path to SavedModel folder, which
                               contains .pb file and variables subdirectory.
            inputName: (string) optional, name of operation corresponding to input.
            outputName: (string) optional, name of operation corresponding to output.
            savedModel: (bool) If false, load frozen graph. If true, load SavedModel object.
            savedModelTags: (list of strings) If loading a SavedModel, the user must specify tags used.
        """
        
        if savedModel:
            ### Read SavedModel ###
            sess = tf.Session()
            tf.saved_model.loader.load(sess, savedModelTags, filename)
            
            ### Simplify graph using outputName, which must be specified for SavedModel ###
            simp_graph_def = graph_util.convert_variables_to_constants(sess,sess.graph.as_graph_def(),[outputName])  
            with tf.Graph().as_default() as graph:
                tf.import_graph_def(simp_graph_def, name="")
            self.sess = tf.Session(graph=graph)
            ### End reading SavedModel
            
        else:
            ### Read protobuf file and begin session ###
            with tf.gfile.GFile(filename, "rb") as f:
                graph_def = tf.GraphDef()
                graph_def.ParseFromString(f.read())
            with tf.Graph().as_default() as graph:
                tf.import_graph_def(graph_def, name="")
            self.sess = tf.Session(graph=graph)
            ### END reading protobuf ###

        ### Find operations corresponding to input and output ###
        if inputName:
            inputOp = self.sess.graph.get_operation_by_name(inputName)
        else: # If there is just one placeholder, use it as input
            ops = self.sess.graph.get_operations()  
            placeholders = [x for x in ops if x.node_def.op == 'Placeholder']
            assert len(placeholders)==1
            inputOp = placeholders[0]
        if outputName:
            outputOp = self.sess.graph.get_operation_by_name(outputName)
        else: # Assume that the last operation is the output
            outputOp = self.sess.graph.get_operations()[-1]
        self.setInputOp(inputOp)
        self.setOutputOp(outputOp)
        ### END finding input/output operations ###

        ### Generate equations corresponding to network ###
        self.foundInputFlag = False
        self.makeGraphEquations(self.outputOp)
        assert self.foundInputFlag
        ### END generating equations ###

    def setInputOp(self, op):
        """
        Function to set input operation
        Arguments:
            op: (tf.op) Representing input
        """
        try:
            shape = tuple(op.outputs[0].shape.as_list())
            self.shapeMap[op] = shape
        except:
            self.shapeMap[op] = [None]
        self.inputOp = op
        self.inputVars = self.opToVarArray(self.inputOp)

    def setOutputOp(self, op):
        """
        Function to set output operation
        Arguments:
            op: (tf.op) Representing output
        """
        try:
            shape = tuple(op.outputs[0].shape.as_list())
            self.shapeMap[op] = shape
        except:
            self.shapeMap[op] = [None]
        self.outputOp = op
        self.outputVars = self.opToVarArray(self.outputOp)    

    def opToVarArray(self, x):
        """
        Function to find variables corresponding to operation
        Arguments:
            x: (tf.op) the operation to find variables for
        Returns:
            v: (np array) of variable numbers, in same shape as x
        """
        if x in self.varMap:
            return self.varMap[x]

        ### Find number of new variables needed ###
        if x in self.shapeMap:
            shape = self.shapeMap[x]
            shape = [a if a is not None else 1 for a in shape]
        else:
            shape = [a if a is not None else 1 for a in x.outputs[0].get_shape().as_list()]
        size = 1
        for a in shape:
            size*=a
        ### END finding number of new variables ###

        v = np.array([self.getNewVariable() for _ in range(size)]).reshape(shape)
        self.varMap[x] = v
        return v
        
    def getValues(self, op):
        """
        Function to find underlying constants/variables representing operation
        Arguments:
            op: (tf.op) to get values of
        Returns:
            values: (np array) of scalars or variable numbers depending on op
        """
        input_ops = [i.op for i in op.inputs]

        ### Operations not requiring new variables ###
<<<<<<< HEAD
        if op.node_def.op == 'Identity':
            return self.getValues(input_ops[0])
        if op.node_def.op in ['Reshape']:
            prevValues = [self.getValues(i) for i in input_ops]
            shape = prevValues[1]
            return np.reshape(prevValues[0], shape)
=======
>>>>>>> 1bde0332
        if op.node_def.op == 'Const':
            tproto = op.node_def.attr['value'].tensor
            return tensor_util.MakeNdarray(tproto)
        ### END operations not requiring new variables ###

        if op.node_def.op in ['Identity', 'MatMul', 'BiasAdd', 'Add', 'Relu', 'MaxPool', 'Conv2D', 'Placeholder']:
            # need to create variables for these
            return self.opToVarArray(op)

        raise NotImplementedError

    def identityEquations(self, op):
        """
        Function to generate equations corresponding to identity
        Arguments:
            op: (tf.op) representing identity operation
        """
        input_ops = [i.op for i in op.inputs]
        prevValues = [self.getValues(i) for i in input_ops]
        curValues = self.getValues(op)
        prevVars = prevValues[0].reshape(-1)
        curVars = curValues.reshape(-1)
        assert len(prevVars)==len(curVars)

        # generate equations
        for i in range(len(curVars)):
            e = MarabouUtils.Equation()
            e.addAddend(1, curVars[i])
            e.addAddend(-1, prevVars[i])
            e.setScalar(0)
            self.addEquation(e)

    def matMulEquations(self, op):
        """
        Function to generate equations corresponding to matrix multiplication
        Arguments:
            op: (tf.op) representing matrix multiplication operation
        """

        ### Get variables and constants of inputs ###
        input_ops = [i.op for i in op.inputs]
        prevValues = [self.getValues(i) for i in input_ops]
        curValues = self.getValues(op)
        aTranspose = op.node_def.attr['transpose_a'].b
        bTranspose = op.node_def.attr['transpose_b'].b
        A = prevValues[0]
        B = prevValues[1]
        if aTranspose:
            A = np.transpose(A)
        if bTranspose:
            B = np.transpose(B)
        assert (A.shape[0], B.shape[1]) == curValues.shape
        assert A.shape[1] == B.shape[0]
        m, n = curValues.shape
        p = A.shape[1]
        ### END getting inputs ###

        ### Generate actual equations ###
        for i in range(m):
            for j in range(n):
                e = []
                e = MarabouUtils.Equation()
                for k in range(p):
                    e.addAddend(B[k][j], A[i][k])
                e.addAddend(-1, curValues[i][j])
                e.setScalar(0.0)
                self.addEquation(e)

    def biasAddEquations(self, op):
        """
        Function to generate equations corresponding to bias addition
        Arguments:
            op: (tf.op) representing bias add operation
        """

        ### Get variables and constants of inputs ###
        input_ops = [i.op for i in op.inputs]
        prevValues = [self.getValues(i) for i in input_ops]
        curValues = self.getValues(op)
        prevVars = prevValues[0].reshape(-1)
        prevConsts = prevValues[1].reshape(-1)
        # broadcasting
        prevConsts = np.tile(prevConsts, len(prevVars)//len(prevConsts))
        curVars = curValues.reshape(-1)
        assert len(prevVars)==len(curVars) and len(curVars)==len(prevConsts)
        ### END getting inputs ###

        ### Do not generate equations, as these can be eliminated ###
        for i in range(len(prevVars)):
            # prevVars = curVars - prevConst
            self.biasAddRelations += [(prevVars[i], curVars[i], -prevConsts[i])]

    def processBiasAddRelations(self):
        """
        Either add an equation representing a bias add,
        Or eliminate one of the two variables in every other relation
        """
        biasAddUpdates = dict()
        for (x, xprime, c) in self.biasAddRelations:
            # x = xprime + c
            # replace x only if it does not occur anywhere else in the system
            if self.lowerBoundExists(x) or self.upperBoundExists(x) or self.participatesInPLConstraint(x):
                e = MarabouUtils.Equation()
                e.addAddend(1.0, x)
                e.addAddend(-1.0, xprime)
                e.setScalar(c)
                self.addEquation(e)
            else:
                biasAddUpdates[x] = (xprime, c)
                self.setLowerBound(x, 0.0)
                self.setUpperBound(x, 0.0)

        for equ in self.equList:
            participating = equ.getParticipatingVariables()
            for x in participating:
                if x in biasAddUpdates: # if a variable to remove is part of this equation
                    xprime, c = biasAddUpdates[x]
                    equ.replaceVariable(x, xprime, c)

    def conv2DEquations(self, op):
        """
        Function to generate equations corresponding to 2D convolution operation
        Arguments:
            op: (tf.op) representing conv2D operation
        """

        ### Get variables and constants of inputs ###
        input_ops = [i.op for i in op.inputs]
        prevValues = [self.getValues(i) for i in input_ops]
        curValues = self.getValues(op)
        padding = op.node_def.attr['padding'].s.decode()
        strides = list(op.node_def.attr['strides'].list.i)
        prevValues, prevConsts = prevValues[0], prevValues[1]
        _, out_height, out_width, out_channels = curValues.shape
        _, in_height,  in_width,  in_channels  = prevValues.shape
        filter_height, filter_width, filter_channels, num_filters = prevConsts.shape
        assert filter_channels == in_channels
        assert out_channels == num_filters
        # Use padding to determine top and left offsets
        # See https://github.com/tensorflow/tensorflow/blob/master/tensorflow/core/kernels/quantized_conv_ops.cc#L51
        if padding=='SAME':
            pad_top  = ((out_height - 1) * strides[1] + filter_height - in_height) // 2
            pad_left = ((out_width - 1) * strides[2] + filter_width - in_width) // 2
        elif padding=='VALID':
            pad_top  = ((out_height - 1) * strides[1] + filter_height - in_height + 1) // 2
            pad_left = ((out_width - 1) * strides[2] + filter_width - in_width + 1) // 2
        else:
            raise NotImplementedError 
        ### END getting inputs ###
        
        ### Generate actual equations ###
        # There is one equation for every output variable
        for i in range(out_height):
            for j in range(out_width):
                for k in range(out_channels): # Out_channel corresponds to filter number
                    e = MarabouUtils.Equation()
                    # The equation convolves the filter with the specified input region
                    # Iterate over the filter
                    for di in range(filter_height):
                        for dj in range(filter_width):
                            for dk in range(filter_channels):
                                
                                h_ind = int(strides[1]*i+di - pad_top)
                                w_ind = int(strides[2]*j+dj - pad_left)
                                if h_ind < in_height and h_ind>=0 and w_ind < in_width and w_ind >=0:
                                    var = prevValues[0][h_ind][w_ind][dk]
                                    c = prevConsts[di][dj][dk][k]
                                    e.addAddend(c, var)
                                
                    # Add output variable
                    e.addAddend(-1, curValues[0][i][j][k])
                    e.setScalar(0.0)
                    self.addEquation(e)

    def reluEquations(self, op):
        """     
        Function to generate equations corresponding to pointwise Relu
        Arguments:
            op: (tf.op) representing Relu operation
        """

        ### Get variables and constants of inputs ###
        input_ops = [i.op for i in op.inputs]
        prevValues = [self.getValues(i) for i in input_ops]
        curValues = self.getValues(op)
        prev = prevValues[0].reshape(-1)
        cur = curValues.reshape(-1)
        assert len(prev) == len(cur)
        ### END getting inputs ###
        
        ### Generate actual equations ###
        for i in range(len(prev)):
            self.addRelu(prev[i], cur[i])
        for f in cur:
            self.setLowerBound(f, 0.0)

    def maxpoolEquations(self, op):
        """         
        Function to generate maxpooling equations
        Arguments:
            op: (tf.op) representing maxpool operation
        """
        ### Get variables and constants of inputs ###
        input_ops = [i.op for i in op.inputs]
        prevValues = [self.getValues(i) for i in input_ops]
        curValues = self.getValues(op)
        validPadding = op.node_def.attr['padding'].s == b'VALID'
        if not validPadding:
            raise NotImplementedError
        prevValues = prevValues[0]
        strides = list(op.node_def.attr['strides'].list.i)
        ksize = list(op.node_def.attr['ksize'].list.i)
        for i in range(curValues.shape[1]):
            for j in range(curValues.shape[2]):
                for k in range(curValues.shape[3]):
                    maxVars = set()
                    for di in range(strides[1]*i, strides[1]*i + ksize[1]):
                        for dj in range(strides[2]*j, strides[2]*j + ksize[2]):
                            if di < prevValues.shape[1] and dj < prevValues.shape[2]:
                                maxVars.add(prevValues[0][di][dj][k])
                    self.addMaxConstraint(maxVars, curValues[0][i][j][k])

    def makeNeuronEquations(self, op): 
        """
        Function to generate equations corresponding to given operation
        Arguments:
            op: (tf.op) for which to generate equations
        """
        if op.node_def.op in ['Placeholder', 'Const']:
            return
        if op.node_def.op == 'Identity':
            self.identityEquations(op)
        if op.node_def.op == 'MatMul':
            self.matMulEquations(op)
        elif op.node_def.op in ['BiasAdd', 'Add']:
            self.biasAddEquations(op)
        elif op.node_def.op == 'Conv2D':
            self.conv2DEquations(op)
        elif op.node_def.op == 'Relu':
            self.reluEquations(op)
        elif op.node_def.op == 'MaxPool':
            self.maxpoolEquations(op)
        else:
            raise NotImplementedError

    def makeGraphEquations(self, op):
        """
        Function to generate equations for network necessary to calculate op
        Arguments:
            op: (tf.op) representing operation until which we want to generate network equations
        """
        in_ops = [x.op for x in op.inputs]    
        for x in in_ops:
            if not x.name == self.inputOp.name:
                self.makeGraphEquations(x)
            else:
                self.foundInputFlag = True
        self.makeNeuronEquations(op)

    def evaluateWithoutMarabou(self, inputValues):
        """
        Function to evaluate network at a given point using Tensorflow
        Arguments:
            inputValues: (np array) representing input to network
        Returns:
            outputValues: (np array) representing output of network
        """
        inputShape = self.shapeMap[self.inputOp]
        inputShape = [i if i is not None else 1 for i in inputShape]        
        # Try to reshape given input to correct shape
        inputValues = inputValues.reshape(inputShape)
        
        inputName = self.inputOp.name
        outputName = self.outputOp.name
        out = self.sess.run(outputName + ":0", feed_dict={inputName + ":0":inputValues})
        return out[0]<|MERGE_RESOLUTION|>--- conflicted
+++ resolved
@@ -163,25 +163,39 @@
         input_ops = [i.op for i in op.inputs]
 
         ### Operations not requiring new variables ###
-<<<<<<< HEAD
-        if op.node_def.op == 'Identity':
-            return self.getValues(input_ops[0])
-        if op.node_def.op in ['Reshape']:
-            prevValues = [self.getValues(i) for i in input_ops]
-            shape = prevValues[1]
-            return np.reshape(prevValues[0], shape)
-=======
->>>>>>> 1bde0332
         if op.node_def.op == 'Const':
             tproto = op.node_def.attr['value'].tensor
             return tensor_util.MakeNdarray(tproto)
         ### END operations not requiring new variables ###
 
-        if op.node_def.op in ['Identity', 'MatMul', 'BiasAdd', 'Add', 'Relu', 'MaxPool', 'Conv2D', 'Placeholder']:
+        if op.node_def.op in ['Identity', 'MatMul', 'BiasAdd', 'Add', 'Relu', 'MaxPool', 'Conv2D', 'Placeholder', 'Reshape']:
             # need to create variables for these
             return self.opToVarArray(op)
 
         raise NotImplementedError
+
+    def reshapeEquations(self, op):
+        """
+        Function to generate equations corresponding to reshape operations
+        Arguments:
+            op: (tf.op) representing identity operation
+        """
+        input_ops = [i.op for i in op.inputs]
+        prevValues = [self.getValues(i) for i in input_ops]
+        shape = prevValues[1]
+        reshapedVars = np.reshape(prevValues[0], shape)
+        reshapedVars = reshapedVars.reshape(-1)
+        currVars = self.getValues(op)
+        currVars = currVars.reshape(-1)
+        assert len(reshapedVars) == len(currVars)
+
+        # generate equations
+        for i in range(len(currVars)):
+            e = MarabouUtils.Equation()
+            e.addAddend(1, currVars[i])
+            e.addAddend(-1, reshapedVars[i])
+            e.setScalar(0)
+            self.addEquation(e)
 
     def identityEquations(self, op):
         """
@@ -402,9 +416,11 @@
         """
         if op.node_def.op in ['Placeholder', 'Const']:
             return
-        if op.node_def.op == 'Identity':
+        elif op.node_def.op == 'Identity':
             self.identityEquations(op)
-        if op.node_def.op == 'MatMul':
+        elif op.node_def.op == 'Reshape':
+            self.reshapeEquations(op)
+        elif op.node_def.op == 'MatMul':
             self.matMulEquations(op)
         elif op.node_def.op in ['BiasAdd', 'Add']:
             self.biasAddEquations(op)
