--- conflicted
+++ resolved
@@ -211,12 +211,7 @@
         , _timeoutInSeconds( Options::get()->getInt( Options::TIMEOUT ) )
         , _splitThreshold( Options::get()->getInt( Options::CONSTRAINT_VIOLATION_THRESHOLD ) )
         , _numSimulations( Options::get()->getInt( Options::NUMBER_OF_SIMULATIONS ) )
-<<<<<<< HEAD
-        , _skipLpTighteningAfterSplit( Options::get()->getBool( Options::SKIP_LP_TIGHTENING_AFTER_SPLIT ) )
-        , _numIncrementalLinearizations( Options::get()->getInt( Options::NUMBER_OF_INCREMENTAL_LINEARIZATIONS ) )
-=======
         , _performLpTighteningAfterSplit( Options::get()->getBool( Options::PERFORM_LP_TIGHTENING_AFTER_SPLIT ) )
->>>>>>> 4ea15521
         , _timeoutFactor( Options::get()->getFloat( Options::TIMEOUT_FACTOR ) )
         , _preprocessorBoundTolerance( Options::get()->getFloat( Options::PREPROCESSOR_BOUND_TOLERANCE ) )
         , _milpSolverTimeout( Options::get()->getFloat( Options::MILP_SOLVER_TIMEOUT ) )
@@ -225,6 +220,7 @@
         , _tighteningStrategyString( Options::get()->getString( Options::SYMBOLIC_BOUND_TIGHTENING_TYPE ).ascii() )
         , _milpTighteningString( Options::get()->getString( Options::MILP_SOLVER_BOUND_TIGHTENING_TYPE ).ascii() )
         , _lpSolverString( Options::get()->getString( Options::LP_SOLVER ).ascii() )
+        , _numIncrementalLinearizations( Options::get()->getInt( Options::NUMBER_OF_INCREMENTAL_LINEARIZATIONS ) )
     {};
 
   void setOptions()
@@ -442,12 +438,8 @@
         .def_readwrite("_milpTightening", &MarabouOptions::_milpTighteningString)
         .def_readwrite("_lpSolver", &MarabouOptions::_lpSolverString)
         .def_readwrite("_numSimulations", &MarabouOptions::_numSimulations)
-<<<<<<< HEAD
-        .def_readwrite("_skipLpTighteningAfterSplit", &MarabouOptions::_skipLpTighteningAfterSplit)
+        .def_readwrite("_performLpTighteningAfterSplit", &MarabouOptions::_performLpTighteningAfterSplit)
         .def_readwrite("_numIncrementalLinearizations", &MarabouOptions::_numIncrementalLinearizations);
-=======
-        .def_readwrite("_performLpTighteningAfterSplit", &MarabouOptions::_performLpTighteningAfterSplit);
->>>>>>> 4ea15521
     m.def("loadProperty", &loadProperty, "Load a property file into a input query");
     m.def("createInputQuery", &createInputQuery, "Create input query from network and property file");
     m.def("preprocess", &preprocess, R"pbdoc(
