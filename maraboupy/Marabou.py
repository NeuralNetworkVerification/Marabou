--- conflicted
+++ resolved
@@ -123,15 +123,9 @@
                   splittingStrategy="auto", sncSplittingStrategy="auto",
                   restoreTreeStates=False, splitThreshold=20, solveWithMILP=False,
                   preprocessorBoundTolerance=0.0000000001, dumpBounds=False,
-<<<<<<< HEAD
-                  tighteningStrategy="deeppoly", milpTightening="lp", milpSolverTimeout=0,
-                  numSimulations=10, skipLpTighteningAfterSplit=False,
-                  numIncrementalLinearizations=1):
-=======
                   tighteningStrategy="deeppoly", milpTightening="none", milpSolverTimeout=0,
                   numSimulations=10, numBlasThreads=1, performLpTighteningAfterSplit=False,
-                  lpSolver=""):
->>>>>>> 4ea15521
+                  lpSolver="", numIncrementalLinearizations=1):
     """Create an options object for how Marabou should solve the query
 
     Args:
@@ -155,14 +149,10 @@
         milpTightening (string, optional): The (mi)lp-based bound tightening techniques used to preprocess the query (milp-inc/lp-inc/milp/lp/none). default to lp.
         milpSolverTimeout (float, optional): Timeout duration for MILP
         numSimulations (int, optional): Number of simulations generated per neuron, defaults to 10
-<<<<<<< HEAD
-        skipLpTighteningAfterSplit (bool, optional): Whether to skip a LP tightening after a case split, defaults to False
-        numIncrementalLinearizations (int, optional): Number of incremental linearizations, defaults to 1
-=======
         numBlasThreads (int, optional): Number of threads to use when using OpenBLAS matrix multiplication (e.g., for DeepPoly analysis), defaults to 1
         performLpTighteningAfterSplit (bool, optional): Whether to perform a LP tightening after a case split, defaults to False
         lpSolver (string, optional): the engine for solving LP (native/gurobi).
->>>>>>> 4ea15521
+        numIncrementalLinearizations (int, optional): Number of incremental linearizations, defaults to 1
     Returns:
         :class:`~maraboupy.MarabouCore.Options`
     """
@@ -186,12 +176,8 @@
     options._milpTightening = milpTightening
     options._milpSolverTimeout = milpSolverTimeout
     options._numSimulations = numSimulations
-<<<<<<< HEAD
-    options._skipLpTighteningAfterSplit = skipLpTighteningAfterSplit
-    options._numIncrementalLinearizations = numIncrementalLinearizations
-=======
     options._numBlasThreads = numBlasThreads
     options._performLpTighteningAfterSplit = performLpTighteningAfterSplit
     options._lpSolver = lpSolver
->>>>>>> 4ea15521
+    options._numIncrementalLinearizations = numIncrementalLinearizations
     return options