--- conflicted
+++ resolved
@@ -29,8 +29,4 @@
     Returns:
         marabouNetworkTF: (MarabouNetworkTF) representing network
     """
-<<<<<<< HEAD
-    return MarabouNetworkTF(filename, inputName, outputName, savedModel, savedModelTags)
-=======
-    return MarabouNetworkTF(filename, inputName, outputName)
->>>>>>> c4b0c7dc
+    return MarabouNetworkTF(filename, inputName, outputName, savedModel, savedModelTags)