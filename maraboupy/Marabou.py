--- conflicted
+++ resolved
@@ -120,11 +120,7 @@
 def createOptions(numWorkers=1, initialTimeout=5, initialDivides=0, onlineDivides=2,
                   timeoutInSeconds=0, timeoutFactor=1.5, verbosity=2, snc=False,
                   splittingStrategy="auto", sncSplittingStrategy="auto",
-<<<<<<< HEAD
-                  restoreTreeStates=False, splitThreshold=20 ):
-=======
-                  restoreTreeStates=False, solveWithMILP=False ):
->>>>>>> 3bf23beb
+                  restoreTreeStates=False, splitThreshold=20, solveWithMILP=False ):
     """Create an options object for how Marabou should solve the query
 
     Args:
@@ -157,9 +153,6 @@
     options._splittingStrategy = splittingStrategy
     options._sncSplittingStrategy = sncSplittingStrategy
     options._restoreTreeStates = restoreTreeStates
-<<<<<<< HEAD
     options._splitThreshold = splitThreshold
-=======
     options._solveWithMILP = solveWithMILP
->>>>>>> 3bf23beb
     return options