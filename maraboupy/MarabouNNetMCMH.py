
#from MarabouNetworkNNetIPQ import *
#from MarabouNetworkNNetProperty import *
from MarabouNetworkNNetExtended import *



import sys
import re

import numpy as np

import compiler
import parser



class MarabouNNetMCMH:

    def __init__(self,filename,property_filename):
        self.marabou_nnet = MarabouNetworkNNetIPQ(filename=filename,property_filename=property_filename)
        self.ipq = self.marabou_nnet.ipq2
        self.marabou_nnet.tightenBounds()
        self.good_set = []
        self.bad_set = []

    def createRandomInputsList(self):
        """

        :type marabou_nnet: MarabouNetwokNNetIPQ
        """
        inputs = []
        for input_var in self.marabou_nnet.inputVars.flatten():
            assert self.marabou_nnet.upperBoundExists(input_var)
            assert self.marabou_nnet.lowerBoundExists(input_var)
            random_value = np.random.uniform(low=self.marabou_nnet.lowerBounds[input_var],
                                             high=self.marabou_nnet.upperBounds[input_var])
            inputs.append(random_value)
        return inputs

    def createInitialGoodSet(self,layer,N):
        good_set =[]
        for i in range(N):
            inputs = self.createRandomInputsList()
<<<<<<< HEAD
            if self.badInput(inputs): #Normalizing!
                print ('A counter example found! input = ', inputs)
=======
            if self.badInput(inputs): #Normalizing outputs!
                print 'A counter example found! input = ', inputs
>>>>>>> 800ac5e1
                sys.exit()
            layer_output = self.marabou_nnet.evaluateNetworkToLayer(inputs,last_layer=layer, normalize_inputs=True, normalize_outputs=False)
            good_set.append(layer_output)
        self.good_set = good_set




    #returns TRUE if variable is within bounds
    #asserts that the variable is legal

    def variableWithinBounds(self,variable,value):
        assert variable >= 0
        assert variable < self.marabou_nnet.numVars

        return  not ((self.marabou_nnet.lowerBoundExists(variable) and \
                value<self.marabou_nnet.lowerBounds[variable]) or \
                (self.marabou_nnet.upperBoundExists(variable) and \
                value>self.marabou_nnet.upperBounds[variable]))


    # If one of the variables in the list  of outputs is out of bounds, returns a list of True and the first such variable
    def outputOutOfBounds(self,output):
        output_variable_index = 0
        for output_variable in self.marabou_nnet.outputVars.flatten():
            if not self.variableWithinBounds(output_variable,output[output_variable_index]):
                    return [True,output_variable]
            output_variable_index+=1
        return [False]


    # Asserts that a legal input is given (all variables are within bounds)
    # returns TRUE if the input is legal (within bounds for input variables) but leads to an illegal output
    def badInput(self,inputs):
        assert len(inputs) == self.marabou_nnet.inputSize
        for input_variable in self.marabou_nnet.inputVars.flatten():
            value = inputs[input_variable]
            assert value >= self.marabou_nnet.lowerBounds[input_variable]
            assert value <= self.marabou_nnet.upperBounds[input_variable]
        output = self.marabou_nnet.evaluateNetworkToLayer(inputs,last_layer=0,normalize_inputs=False,normalize_outputs=True)
        return self.outputOutOfBounds(output)[0]



    def outputVariableToIndex(self,output_variable):
        return output_variable-self.marabou_nnet.numVars+self.marabou_nnet.outputSize


    #Creates a list of outputs of the input "extreme"
    #Checks whether all these outputs are legal (within bounds)
    #Creates a list of "empiric bounds" for the output variables based on the results
    def outputsOfInputExtremes(self):
        outputs = []
        input_size = self.marabou_nnet.inputSize
        output_lower_bounds = dict()
        output_upper_bounds = dict()


        #print 2 ** input_size

        #We don't want to deal with networks that have a large input layer
        assert input_size < 20

        for i in range(2 ** input_size):
            #turning the number i into a bit string of a specific length
            bit_string =  '{:0{size}b}'.format(i,size=input_size)

            #print bit_string #debugging

            inputs = [0 for i in range(input_size)]

            # creating an input: a sequence of lower and upper bounds, determined by the bit string
            for input_var in self.marabou_nnet.inputVars.flatten():
                if bit_string[input_var] == '1':
                    assert self.marabou_nnet.upperBoundExists(input_var)
                    inputs[input_var] = self.marabou_nnet.upperBounds[input_var]
                else:
                    assert self.marabou_nnet.lowerBoundExists(input_var)
                    inputs[input_var] = self.marabou_nnet.lowerBounds[input_var]

            print ("input = ", inputs)

            #Evaluating the network on the input
<<<<<<< HEAD
            output = self.marabou_nnet.evaluateNetworkToLayer(inputs,last_layer=0,normalize_inputs=True,normalize_outputs=True)
            print ("output = ", output)
            outputs.append(output)

            if self.outputOutOfBounds(output)[0]:
                print ('A counterexample found! input = ', inputs)
=======
            output = self.marabou_nnet.evaluateNetworkToLayer(inputs,last_layer=0,normalize_inputs=False,normalize_outputs=True)
            print "output = ", output
            outputs.append(output)

            if self.outputOutOfBounds(output)[0]: #Normalizing outputs!
                print 'A counterexample found! input = ', inputs
>>>>>>> 800ac5e1
                sys.exit()


            # Computing the smallest and the largest ouputs for output variables
            for output_var in self.marabou_nnet.outputVars.flatten():
                output_var_index = self.outputVariableToIndex(output_var)
                if not output_var in output_lower_bounds or output_lower_bounds[output_var]>output[output_var_index]:
                    output_lower_bounds[output_var] = output[output_var_index]
                if not output_var in output_upper_bounds or output_upper_bounds[output_var]<output[output_var_index]:
                    output_upper_bounds[output_var] = output[output_var_index]


        #print len(outputs)
        print ("lower bounds = ", output_lower_bounds)
        print ("upper bounds = ", output_upper_bounds)

        #print(outputs)





network_filename = "../resources/nnet/acasxu/ACASXU_experimental_v2a_1_9.nnet"
property_filename = "../resources/properties/acas_property_4.txt"
property_filename1 = "../resources/properties/acas_property_1.txt"

network_filename = "../regress/acas_nnet/ACASXU_run2a_1_9_batch_2000.nnet"


#marabou_nnet = MarabouNetworkNNetIPQ("../resources/nnet/acasxu/ACASXU_experimental_v2a_1_1.nnet","../resources/properties/acas_property_1.txt",compute_ipq=True)
#marabou_nnet.readProperty("../resources/properties/acas_property_1.txt")

#marabou_nnet = MarabouNetworkNNetIPQ("../resources/nnet/acasxu/ACASXU_experimental_v2a_1_1.nnet",perform_sbt=True,compute_ipq=True)

#print marabou_nnet.ipq2 == marabou_nnet.ipq1


#marabou_nnet.testInputBounds()
#marabou_nnet.tightenInputBounds()
#marabou_nnet.testInputBounds()
#marabou_nnet.testOutputBounds()
#marabou_nnet.tightenOutputBounds()


#marabou_nnet.testOutputBounds()


#marabou_nnet.tightenBounds()

#marabou_nnet.testInputBounds()
#marabou_nnet.testOutputBounds()


#input_var_list = marabou_nnet.ipq2.getInputVariables()

#print np.random.uniform(size=5)





#print marabou_nnet.evaluateNetworkToLayer(random_inputs_list,0,normalize_inputs=True,normalize_outputs=True)
#print marabou_nnet.evaluateNetwork(random_inputs_list,normalize_inputs=True,normalize_outputs=False)
#print marabou_nnet.evaluateNetworkMultipleToLayer(random_inputs_list,0,normalize_inputs=True,normalize_outputs=True)
#print marabou_nnet.evaluateNetworkMultiple(random_inputs_list,normalize_inputs=True,normalize_outputs=True)



nnet_object = MarabouNNetMCMH(filename=network_filename,property_filename=property_filename)


random_inputs_list = nnet_object.createRandomInputsList()

<<<<<<< HEAD
print (nnet_object.marabou_nnet.evaluateNetworkToLayer(random_inputs_list,0,normalize_inputs=True,normalize_outputs=True))
=======
print nnet_object.marabou_nnet.evaluateNetworkToLayer(random_inputs_list,0,normalize_inputs=True,normalize_outputs=False)
>>>>>>> 800ac5e1
nnet_object.marabou_nnet.testInputBounds()
nnet_object.marabou_nnet.testOutputBounds()




nnet_object.outputsOfInputExtremes()

nnet_object.createInitialGoodSet(layer=5,N=10)


#print(nnet_object.good_set)


<<<<<<< HEAD
print ("success!")
=======
print "success!"
x = compiler.parse('x+y<=5')
print x
x = parser.expr('x+y<=5').compile()
print x


str = 'x0+y1'

regexp = r'([x|y])(\d+)([+|-])([(x|y])(\d+)'

match = re.search(regexp,str)
print match.start(), match.end()

print str
new_str = re.sub(regexp,r'\4\2\3\1\5',str)
print new_str

regexp = r'[x](\d+)'
match = re.search(regexp,str)
print match.start(), match.end()

str = 'x50 + y4 - x2 - y1'

new_str = str

print str

reg_input = re.compile(r'[x](\d+)')
reg_output = re.compile(r'[y](\d+)')

new_str = reg_input.sub(r"inputs[\1]",new_str)

new_str = reg_output.sub(r"output[\1]",new_str)

print new_str

inputs = [i for i in range(100)]
output = [i*10 for i in range(10)]

print inputs[50], '+', output[4], '-', inputs[2], '-', output[1]

reg_equation = re.compile(r'.*[x|y](\d+).*[x|y](\d+)')
print reg_equation.match(str)
print reg_equation.match('0>=x1')
if reg_equation.match(str):
    print 'MATCH'

reg_bound = re.compile(r'[x|y](\d+) (<=|>=|=) [+-]?(\d+(\.\d*)?|\.\d+)([eE][+-]?\d+)?$')

reg_equation = re.compile(r'[+-][xy](\d+) ([+-][xy](\d+) )+(<=|>=|=) [+-]?(\d+(\.\d*)?|\.\d+)([eE][+-]?\d+)?$')

if reg_bound.match('x1 = +00.156e05'):
    print 'MATCH2'

if reg_equation.match('+y0 +x1 >= -0.5'):
    print 'MATCH'

x = parser.expr(new_str).compile()
print eval(x)


print str



#nnet_object = MarabouNetworkNNetProperty(network_filename,property_filename)

#print nnet_object.property.equations
#print nnet_object.property.bounds


nnet_object = MarabouNetworkNNetExtended(filename=network_filename,property_filename=property_filename)


>>>>>>> 800ac5e1

nnet_object.tightenBounds()
nnet_object.testInputBounds()
nnet_object.testOutputBounds()



print nnet_object.property.equations
print nnet_object.property.bounds<|MERGE_RESOLUTION|>--- conflicted
+++ resolved
@@ -4,14 +4,13 @@
 from MarabouNetworkNNetExtended import *
 
 
-
+import re
 import sys
-import re
+import parser
+
+
 
 import numpy as np
-
-import compiler
-import parser
 
 
 
@@ -42,13 +41,10 @@
         good_set =[]
         for i in range(N):
             inputs = self.createRandomInputsList()
-<<<<<<< HEAD
-            if self.badInput(inputs): #Normalizing!
+
+            if self.badInput(inputs): #Normalizes outputs!
                 print ('A counter example found! input = ', inputs)
-=======
-            if self.badInput(inputs): #Normalizing outputs!
-                print 'A counter example found! input = ', inputs
->>>>>>> 800ac5e1
+
                 sys.exit()
             layer_output = self.marabou_nnet.evaluateNetworkToLayer(inputs,last_layer=layer, normalize_inputs=True, normalize_outputs=False)
             good_set.append(layer_output)
@@ -132,21 +128,14 @@
             print ("input = ", inputs)
 
             #Evaluating the network on the input
-<<<<<<< HEAD
-            output = self.marabou_nnet.evaluateNetworkToLayer(inputs,last_layer=0,normalize_inputs=True,normalize_outputs=True)
-            print ("output = ", output)
+
+            output = self.marabou_nnet.evaluateNetworkToLayer(inputs,last_layer=0,normalize_inputs=False,normalize_outputs=True)
+            print("output = ", output)
             outputs.append(output)
 
-            if self.outputOutOfBounds(output)[0]:
-                print ('A counterexample found! input = ', inputs)
-=======
-            output = self.marabou_nnet.evaluateNetworkToLayer(inputs,last_layer=0,normalize_inputs=False,normalize_outputs=True)
-            print "output = ", output
-            outputs.append(output)
-
             if self.outputOutOfBounds(output)[0]: #Normalizing outputs!
-                print 'A counterexample found! input = ', inputs
->>>>>>> 800ac5e1
+                print('A counterexample found! input = ', inputs)
+
                 sys.exit()
 
 
@@ -173,7 +162,7 @@
 property_filename = "../resources/properties/acas_property_4.txt"
 property_filename1 = "../resources/properties/acas_property_1.txt"
 
-network_filename = "../regress/acas_nnet/ACASXU_run2a_1_9_batch_2000.nnet"
+#network_filename = "../regress/acas_nnet/ACASXU_run2a_1_9_batch_2000.nnet"
 
 
 #marabou_nnet = MarabouNetworkNNetIPQ("../resources/nnet/acasxu/ACASXU_experimental_v2a_1_1.nnet","../resources/properties/acas_property_1.txt",compute_ipq=True)
@@ -220,11 +209,9 @@
 
 random_inputs_list = nnet_object.createRandomInputsList()
 
-<<<<<<< HEAD
-print (nnet_object.marabou_nnet.evaluateNetworkToLayer(random_inputs_list,0,normalize_inputs=True,normalize_outputs=True))
-=======
-print nnet_object.marabou_nnet.evaluateNetworkToLayer(random_inputs_list,0,normalize_inputs=True,normalize_outputs=False)
->>>>>>> 800ac5e1
+print(nnet_object.marabou_nnet.evaluateNetworkToLayer(random_inputs_list, 0, normalize_inputs=True,
+                                                      normalize_outputs=False))
+
 nnet_object.marabou_nnet.testInputBounds()
 nnet_object.marabou_nnet.testOutputBounds()
 
@@ -239,36 +226,32 @@
 #print(nnet_object.good_set)
 
 
-<<<<<<< HEAD
-print ("success!")
-=======
-print "success!"
-x = compiler.parse('x+y<=5')
-print x
+print("success!")
+#x = compiler.parse('x+y<=5')
+#print(x)
 x = parser.expr('x+y<=5').compile()
-print x
-
+print(x)
 
 str = 'x0+y1'
 
 regexp = r'([x|y])(\d+)([+|-])([(x|y])(\d+)'
 
 match = re.search(regexp,str)
-print match.start(), match.end()
-
-print str
+print(match.start(), match.end())
+
+print(str)
 new_str = re.sub(regexp,r'\4\2\3\1\5',str)
-print new_str
+print(new_str)
 
 regexp = r'[x](\d+)'
 match = re.search(regexp,str)
-print match.start(), match.end()
+print(match.start(), match.end())
 
 str = 'x50 + y4 - x2 - y1'
 
 new_str = str
 
-print str
+print(str)
 
 reg_input = re.compile(r'[x](\d+)')
 reg_output = re.compile(r'[y](\d+)')
@@ -277,36 +260,33 @@
 
 new_str = reg_output.sub(r"output[\1]",new_str)
 
-print new_str
+print(new_str)
 
 inputs = [i for i in range(100)]
 output = [i*10 for i in range(10)]
 
-print inputs[50], '+', output[4], '-', inputs[2], '-', output[1]
+print(inputs[50], '+', output[4], '-', inputs[2], '-', output[1])
 
 reg_equation = re.compile(r'.*[x|y](\d+).*[x|y](\d+)')
-print reg_equation.match(str)
-print reg_equation.match('0>=x1')
+print(reg_equation.match(str))
+print(reg_equation.match('0>=x1'))
 if reg_equation.match(str):
-    print 'MATCH'
+    print('MATCH')
 
 reg_bound = re.compile(r'[x|y](\d+) (<=|>=|=) [+-]?(\d+(\.\d*)?|\.\d+)([eE][+-]?\d+)?$')
 
 reg_equation = re.compile(r'[+-][xy](\d+) ([+-][xy](\d+) )+(<=|>=|=) [+-]?(\d+(\.\d*)?|\.\d+)([eE][+-]?\d+)?$')
 
 if reg_bound.match('x1 = +00.156e05'):
-    print 'MATCH2'
+    print('MATCH2')
 
 if reg_equation.match('+y0 +x1 >= -0.5'):
-    print 'MATCH'
+    print('MATCH')
 
 x = parser.expr(new_str).compile()
-print eval(x)
-
-
-print str
-
-
+print(eval(x))
+
+print(str)
 
 #nnet_object = MarabouNetworkNNetProperty(network_filename,property_filename)
 
@@ -317,13 +297,11 @@
 nnet_object = MarabouNetworkNNetExtended(filename=network_filename,property_filename=property_filename)
 
 
->>>>>>> 800ac5e1
+
 
 nnet_object.tightenBounds()
 nnet_object.testInputBounds()
 nnet_object.testOutputBounds()
 
-
-
-print nnet_object.property.equations
-print nnet_object.property.bounds+print(nnet_object.property.equations)
+print(nnet_object.property.bounds)