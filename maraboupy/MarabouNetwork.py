'''
/* *******************                                                        */
/*! \file MarabouNetwork.py
 ** \verbatim
 ** Top contributors (to current version):
 **   Christopher Lazarus, Shantanu Thakoor, Andrew Wu
 ** This file is part of the Marabou project.
 ** Copyright (c) 2017-2019 by the authors listed in the file AUTHORS
 ** in the top-level source directory) and their institutional affiliations.
 ** All rights reserved. See the file COPYING in the top-level source
 ** directory for licensing information.\endverbatim
 **
 ** \brief [[ Add one-line brief description here ]]
 **
 ** [[ Add lengthier description here ]]
 **/
'''

from maraboupy import MarabouCore
import numpy as np

class MarabouNetwork:
    """
    Abstract class representing general Marabou network
    Defines functions common to MarabouNetworkNnet and MarabouNetworkTF
    """
    def __init__(self):
        """
        Constructs a MarabouNetwork object and calls function to initialize
        """
        self.clear()

    def clear(self):
        """
        Reset values to represent empty network
        """
        self.numVars = 0
        self.equList = []
        self.reluList = []
        self.maxList = []
        self.varsParticipatingInConstraints = set()
        self.lowerBounds = dict()
        self.upperBounds = dict()
        self.inputVars = []
        self.outputVars = np.array([])

    def getNewVariable(self):
        """
        Function to request allocation of new variable

        Returns:
            varnum: (int) representing new variable
        """
        self.numVars += 1
        return self.numVars - 1

    def addEquation(self, x):
        """
        Function to add new equation to the network
        Arguments:
            x: (MarabouUtils.Equation) representing new equation
        """
        self.equList += [x]

    def setLowerBound(self, x, v):
        """
        Function to set lower bound for variable
        Arguments:
            x: (int) variable number to set
            v: (float) value representing lower bound
        """
        self.lowerBounds[x]=v

    def setUpperBound(self, x, v):
        """
        Function to set upper bound for variable
        Arguments:
            x: (int) variable number to set
            v: (float) value representing upper bound
        """
        self.upperBounds[x]=v

    def addRelu(self, v1, v2):
        """
        Function to add a new Relu constraint
        Arguments:
            v1: (int) variable representing input of Relu
            v2: (int) variable representing output of Relu
        """
        self.reluList += [(v1, v2)]
        self.varsParticipatingInConstraints.add(v1)
        self.varsParticipatingInConstraints.add(v2)

    def addMaxConstraint(self, elements, v):
        """
        Function to add a new Max constraint
        Arguments:
            elements: (set of int) variable representing input to max constraint
            v: (int) variable representing output of max constraint
        """
        self.maxList += [(elements, v)]
        self.varsParticipatingInConstraints.add(v)
        for i in elements:
            self.varsParticipatingInConstraints.add(i)

    def lowerBoundExists(self, x):
        """
        Function to check whether lower bound for a variable is known
        Arguments:
            x: (int) variable to check
        """
        return x in self.lowerBounds

    def upperBoundExists(self, x):
        """
        Function to check whether upper bound for a variable is known
        Arguments:
            x: (int) variable to check
        """
        return x in self.upperBounds

    def participatesInPLConstraint(self, x):
        """
        Function to check whether variable participates in any piecewise linear constraint in this network
        Arguments:
            x: (int) variable to check
        """
        # ReLUs
        return x in self.varsParticipatingInConstraints

    def getMarabouQuery(self):
        """
        Function to convert network into Marabou Query
        Returns:
            ipq: (MarabouCore.InputQuery) representing query
        """
        ipq = MarabouCore.InputQuery()
        ipq.setNumberOfVariables(self.numVars)

        i = 0
        for inputVarArray in self.inputVars:
            for inputVar in inputVarArray.flatten():
                ipq.markInputVariable(inputVar, i)
                i+=1

        i = 0
        for outputVar in self.outputVars.flatten():
            ipq.markOutputVariable(outputVar, i)
            i+=1

        for e in self.equList:
            eq = MarabouCore.Equation(e.EquationType)
            for (c, v) in e.addendList:
                assert v < self.numVars
                eq.addAddend(c, v)
            eq.setScalar(e.scalar)
            ipq.addEquation(eq)

        for r in self.reluList:
            assert r[1] < self.numVars and r[0] < self.numVars
            MarabouCore.addReluConstraint(ipq, r[0], r[1])

        for m in self.maxList:
            assert m[1] < self.numVars
            for e in m[0]:
                assert e < self.numVars
            MarabouCore.addMaxConstraint(ipq, m[0], m[1])

        for l in self.lowerBounds:
            assert l < self.numVars
            ipq.setLowerBound(l, self.lowerBounds[l])

        for u in self.upperBounds:
            assert u < self.numVars
            ipq.setUpperBound(u, self.upperBounds[u])
            
        return ipq

    def solve(self, filename="", verbose=True, options=None):
        """
        Function to solve query represented by this network
        Arguments:
            filename: (string) path to redirect output to
            verbose: (bool) whether to print out solution after solve finishes
            timeout: (int) time in seconds when Marabou will time out
            verbosity: (int) determines how much Marabou prints during solving
                    0: print out minimal information
                    1: print out statistics only in the beginning and the end
                    2: print out statistics during solving
        Returns:
            vals: (dict: int->float) empty if UNSAT, else SATisfying solution
            stats: (Statistics) a Statistics object as defined in Marabou,
                    it has multiple methods that provide information related
                    to how an input query was solved.
        """
        ipq = self.getMarabouQuery()
<<<<<<< HEAD
        if options == None:
            options = MarabouCore.Options()
        vals, stats = MarabouCore.solve(ipq, options, filename)
=======
        # ipq.getEquations()
        vals, stats = MarabouCore.solve(ipq, filename, timeout)
>>>>>>> 8808af52
        if verbose:
            if stats.hasTimedOut():
                print("TO")
            elif len(vals)==0:
                print("UNSAT")
            else:
                print("SAT")
                for j in range(len(self.inputVars)):
                    for i in range(self.inputVars[j].size):
                        print("input {} = {}".format(i, vals[self.inputVars[j].item(i)]))

                for i in range(self.outputVars.size):
                    print("output {} = {}".format(i, vals[self.outputVars.item(i)]))

        return [vals, stats]

    def saveQuery(self, filename=""):
        """
        Serializes the inputQuery in the given filename
        Arguments:
            filename: (string) file to write serialized inputQuery
        Returns:
            None
        """
        ipq = self.getMarabouQuery()
        MarabouCore.saveQuery(ipq, filename)

    def evaluateWithMarabou(self, inputValues, filename="evaluateWithMarabou.log", options=None):
        """
        Function to evaluate network at a given point using Marabou as solver
        Arguments:
            inputValues: list of (np arrays) representing input to network
            filename: (string) path to redirect output
        Returns:
            outputValues: (np array) representing output of network
        """
        inputVars = self.inputVars # list of numpy arrays
        outputVars = self.outputVars

        inputDict = dict()
        inputVarList = np.concatenate(inputVars, axis=-1).ravel()
        inputValList = np.concatenate(inputValues).ravel()
        assignList = zip(inputVarList, inputValList)
        for x in assignList:
            inputDict[x[0]] = x[1]

        ipq = self.getMarabouQuery()
        for k in inputDict:
            ipq.setLowerBound(k, inputDict[k])
            ipq.setUpperBound(k, inputDict[k])

        if options == None:
            options = MarabouCore.Options()
        outputDict = MarabouCore.solve(ipq, options, filename)
        outputValues = outputVars.reshape(-1).astype(np.float64)
        for i in range(len(outputValues)):
            outputValues[i] = (outputDict[0])[outputValues[i]]
        outputValues = outputValues.reshape(outputVars.shape)
        return outputValues

    def evaluate(self, inputValues, useMarabou=True, options=None):
        """
        Function to evaluate network at a given point
        Arguments:
            inputValues: list of (np arrays) representing input to network
            useMarabou: (bool) whether to use Marabou solver or TF/NNet
        Returns:
            outputValues: (np array) representing output of network
        """
        if useMarabou:
            return self.evaluateWithMarabou(inputValues, options=options)
        if not useMarabou:
            return self.evaluateWithoutMarabou(inputValues)

    def findError(self, inputs):
        """
        Function to find error between Marabou solver and TF/Nnet at a given point
        Arguments:
            inputs: (np array) representing input to network
        Returns:
            err: (np array) representing error in each output variable
        """
        outMar = self.evaluate(inputs, useMarabou=True)
        outNotMar = self.evaluate(inputs, useMarabou=False)
        err = np.abs(outMar - outNotMar)
        return err<|MERGE_RESOLUTION|>--- conflicted
+++ resolved
@@ -194,14 +194,10 @@
                     to how an input query was solved.
         """
         ipq = self.getMarabouQuery()
-<<<<<<< HEAD
         if options == None:
             options = MarabouCore.Options()
         vals, stats = MarabouCore.solve(ipq, options, filename)
-=======
-        # ipq.getEquations()
-        vals, stats = MarabouCore.solve(ipq, filename, timeout)
->>>>>>> 8808af52
+
         if verbose:
             if stats.hasTimedOut():
                 print("TO")
