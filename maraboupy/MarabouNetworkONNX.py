--- conflicted
+++ resolved
@@ -99,13 +99,9 @@
             # intermediate variables. This function reassigns variable numbering to match other parsers.
             # If this is skipped, the output variables will be the last variables defined.
             self.reassignOutputVariables()
-<<<<<<< HEAD
         else:
             self.outputVars = self.varMap[self.outputName]
 
-=======
-        
->>>>>>> eb93d44e
     def processGraph(self):
         """Processes the ONNX graph to produce Marabou equations
         
