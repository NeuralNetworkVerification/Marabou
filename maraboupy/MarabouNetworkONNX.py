--- conflicted
+++ resolved
@@ -574,10 +574,6 @@
         shape2 = self.shapeMap[inputName2]
         assert shape1[-1] == shape2[0]
         self.shapeMap[nodeName] = shape1[:-1] + shape2[1:]
-<<<<<<< HEAD
-            
-=======
->>>>>>> 74487364
             
         firstInputConstant = False; secondInputConstant = False
         if inputName1 in self.constantMap:
