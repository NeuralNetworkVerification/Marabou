from maraboupy import MarabouCore
import pytest

large = 100
def define_network():
    network = MarabouCore.InputQuery()
    network.setNumberOfVariables(3)

    # x
    network.setLowerBound(0, -1)
    network.setUpperBound(0, 1)

    network.setLowerBound(1, 1)
    network.setUpperBound(1, 2)

    # y
    network.setLowerBound(2, -large)
    network.setUpperBound(2, large)

    MarabouCore.addReluConstraint(network, 0, 1)

    # y - relu(x) >= 0
    output_equation = MarabouCore.Equation()
    output_equation.addAddend(1, 2)
    output_equation.addAddend(-1, 1)
    output_equation.setScalar(0)
    # output_equation.dump()
    network.addEquation(output_equation)

    # y <= n * 0.01
    property_eq = MarabouCore.Equation(MarabouCore.Equation.LE)
    property_eq.addAddend(1, 1)
    property_eq.setScalar(3)

    return network

def test_solve_partial_arguments():
    network = define_network()
    MarabouCore.solve(network)

def test_dump_query():
    network = define_network()
<<<<<<< HEAD
    MarabouCore.solve(network, "", 0, 0)
    network.dump()
=======
    MarabouCore.solve(network, "", 0)
    network.dump()


if __name__ == "__main__":
    test_dump_query()
>>>>>>> b1fbd419
<|MERGE_RESOLUTION|>--- conflicted
+++ resolved
@@ -40,14 +40,9 @@
 
 def test_dump_query():
     network = define_network()
-<<<<<<< HEAD
     MarabouCore.solve(network, "", 0, 0)
-    network.dump()
-=======
-    MarabouCore.solve(network, "", 0)
     network.dump()
 
 
 if __name__ == "__main__":
-    test_dump_query()
->>>>>>> b1fbd419
+    test_dump_query()